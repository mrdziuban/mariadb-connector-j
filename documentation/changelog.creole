= Changelog
* [[https://github.com/MariaDB/mariadb-connector-j/documentation/changelog.creole#160|1.6.0]] not Released
* [[https://github.com/MariaDB/mariadb-connector-j/documentation/changelog.creole#155|1.5.5]] Released on 07 Nov. 2016
* [[https://github.com/MariaDB/mariadb-connector-j/documentation/changelog.creole#154|1.5.4]] Released on 10 Oct. 2016
* [[https://github.com/MariaDB/mariadb-connector-j/documentation/changelog.creole#153|1.5.3]] Released on 03 Oct. 2016
* [[https://github.com/MariaDB/mariadb-connector-j/documentation/changelog.creole#152|1.5.2]] Released on 31 aug. 2016
* [[https://github.com/MariaDB/mariadb-connector-j/documentation/changelog.creole#151|1.5.1]] RC released on 15 aug. 2016
* [[https://github.com/MariaDB/mariadb-connector-j/documentation/changelog.creole#150|1.5.0]] RC released on 28 jul. 2016
* [[https://github.com/MariaDB/mariadb-connector-j/documentation/changelog.creole#146|1.4.6]] Released on 13 june 2016
* [[https://github.com/MariaDB/mariadb-connector-j/documentation/changelog.creole#146|1.4.5]] Released on 18 mai 2016
* [[https://github.com/MariaDB/mariadb-connector-j/documentation/changelog.creole#144|1.4.4]] Released on 04 mai 2016
* [[https://github.com/MariaDB/mariadb-connector-j/documentation/changelog.creole#143|1.4.3]] Released on 22 april 2016
* [[https://github.com/MariaDB/mariadb-connector-j/documentation/changelog.creole#142|1.4.2]] Released on 08 april 2016
* [[https://github.com/MariaDB/mariadb-connector-j/documentation/changelog.creole#141|1.4.1]] Released on 07 april 2016
* [[https://github.com/MariaDB/mariadb-connector-j/documentation/changelog.creole#140|1.4.0]] Released on 31 march 2016

---
<<<<<<< HEAD
== 1.6.0
=== CONJ-393 : improve setQueryTimeout to use SET STATEMENT max_statement_time
[CONJ-291]\\

Previous implementation of query timeout handling (using Statement.setQueryTimeout) will create an additional thread with a scheduler.
When timeout is reached, a temporary connection will be created to permit executing "KILL QUERY <current connection id>", then closing the temporary connection.
When query ended before timeout, the scheduled task will be canceled.

If server is > 10.1.2, query timeout will be handle server side using "SET MAX_STATEMENT_TIME FOR" command.
=======
== 1.5.6
* CONJ-399 : resultSet getLong() for BIGINT column fails if value is Long.MIN_VALUE in Text protocol
* CONJ-395 : Aurora does not randomise selection of read replicas
* CONJ-392 : Aurora cluster endpoint detection timezone issue
* CONJ-394 : mysql_native_password plugin authentication fail when default-auth set
* CONJ-388 : handle timestamp '0000-00-00 00:00:00' getString()
* CONJ-380 : add maxscale in CI
* CONJ-391 : Use SELECT in place of SHOW command on connection
>>>>>>> 73dc67ef

== 1.5.5
* CONJ-386 : Disabling useBatchMultiSend option for Aurora, since can hang connection.
* CONJ-385 : Store procedure with resultSet get wrong getUpdateCount() value (0 in place of -1)
* CONJ-383 : permit OldAuthSwitchRequest protocol (compatibility with 5.5 server using plugin)
* CONJ-382 : Client sockets remain option when server close socket when maximum connections number has been reached
* CONJ-381 : Metadata getProcedureColumns precision's information corrected for date/timestamp/datetime
* CONJ-379 : Metadata TINYTEXT type return Types.LONGVARCHAR instead of Types.VARCHAR
* CONJ-376 : Maxscale compatibility : Permit protocol compression only if server permit it
* CONJ-375 : Load data infile with large files fails with OutOfMemoryError
* CONJ-370 : use KeyStore default property when not using keyStore option
* CONJ-369 : Encoding on clob column when useServerPrepStmts=true
* CONJ-362 : fix a possible race condition MariaDbPooledConnection

== 1.5.4
* CONJ-363 : Connection.getClientInfo implementation correction to follow JDBC rules
* CONJ-361 : PrepareStatement setString() with empty string correction.
* CONJ-360 : replacing ManagementFactory.getRuntimeMXBean() that cause possible slow connection depending on JVM / environment
* CONJ-359 : Metadata getColumns(...) resultSet doesnt have "IS_GENERATEDCOLUMN" info

== 1.5.3
* CONJ-358 : Permit using private key with password that differ from keyStore password
* CONJ-356 : secure connection : use KeyStore private key and associate public keys certificates only
* CONJ-342 : Empty clientCertificateKeyStoreUrl option correction
* CONJ-353 : IBM jdk compatibility issue
* CONJ-354 : Streaming issue when using procedures in PrepareStatement/Statement
* CONJ-345 : Regression with using COLLATE keyword in PrepareStatement query
* CONJ-352 : metadata correction on getPrecision() for numeric fields
* CONJ-350 : make prepare fallback to client prepare if query cannot be prepare

== 1.5.2
Release version
* CONJ-331 : clearWarnings() now throw exception on closed connection
* CONJ-299 : PreparedStatement.setObject(Type.BIT, "1") registered as true.
* CONJ-293 : permit named pipe connection without host
* CONJ-333 : ResultSet.getString() of PreparedStatement return NULL When TIME column value=00:00:00

RC corrections
* CONJ-335 : Pool connection may fail to connect with good user
* CONJ-332 : option enabledSslCipherSuites rely on java supportedCipherSuites (replacing enabledCipherSuites)
* UTF-8 conversion correction

== 1.5.1
Release candidate version
=== Evolution
==== Aurora host auto-discovery
(CONJ-325)

Aurora now auto discover nodes from cluster endpoint.

===== Aurora endpoints

Every aurora instance has a specific endpoint, i.e. an URL that identify the host. Those endpoints look like `xxx.yyy.zzz.rds.amazonaws.com`.

There is another endpoint named "cluster endpoint" (format `xxx.cluster-yyy.zzz.rds.amazonaws.com`) which is assigned to the current master instance and will change when a new master is promoted.

In previous version, cluster endpoint use was discouraged, since when a failover occur, this cluster endpoint can point for a limited time to a host that isn't the current master anymore. Old recommandation was to list all specific end-points, like : \\
{{{
jdbc:mysql:aurora://a.yyy.zzz.rds.amazonaws.com.com,b.yyy.zzz.rds.amazonaws.com.com/db
}}}
This kind of url string will still work, but now, recommended url string has to use only cluster endpoint :<br/>
{{{
jdbc:mysql:aurora://xxx.cluster-yyy.zzz.rds.amazonaws.com/db
}}}

Driver will automatically discover master and slaves of this cluster from current cluster end-point during connection time. This permit to add new replicas to the cluster instance will be discovered without changing driver configuration.

This discovery append at connection time, so if you are using pool framework, check if this framework as a property that controls the maximum lifetime of a connection in the pool, and set a value to avoid infinite lifetime. When this lifetime is reached, pool will discarded the current connection, and create a new one (if needed). New connections will use the new replicas.
(If connections are never discarded, new replicas will begin be used only when a failover occur)


=== Bugfix
* CONJ-329 and CONJ-330 : rewriteBatchedStatements execute single query exceptions correction.
\\\\

== 1.5.0
Release candidate version
=== Use native SSPI windows implementation
CONJ-295.\\

Java kerberos implementation is not well implemented with windows :
* need a windows registry entry (HKEY_LOCAL_MACHINE\System\CurrentControlSet\Control\Lsa\Kerberos\Parameters\AllowTGTSessionKey) so windows shared current ticket to java.
* java kinit must be executed to create a Ticket.
* restriction when client with local admin rights
* ...

[[https://bugs.openjdk.java.net/browse/JDK-6722928|see openJDK issue]] for more informations

Kerberos GSSAPI implementation on windows in now based on [[https://github.com/dblock/waffle|Waffle]] that support windows SSPI based on [[https://github.com/java-native-access/jna|JNA]].\\
if waffle-jna (and dependencies) is on classpath, native implementation will automatically be used.

This removes all those problems

=== Support for TLSv1.1 and TLSv1.2
CONJ-249/CONJ-301\\

Driver before version 1.5 support only TLSv1.\\ 
Default supported protocol are now TLSv1 and TLSv1.1, other protocols can be activated by options.

MariaDB and MySQL community server permit TLSv1 and TLSv1.1.\\
MariaDB server from version 10.0.15 is using the openSSL library permitting TLSv1.2 (>= 5.5.41 for the 5.5 branch).
//YaSSL doesn't support TLSv1.2, so if MariaDB server is build from sources with YaSSL, only TLSv1 and TLSv1.1 will be available, even for version > 10.0.15//

TLSv1.2 can be enabled by setting option {{{enabledSslProtocolSuites}}} to values {{{"TLSv1, TLSv1.1, TLSv1.2"}}}.

A new option {{{enabledSslCipherSuites}}} permit to set specific cipher.

New Options :
 |=enabledSslProtocolSuites|Force TLS/SSL protocol to a specific set of TLS versions (comma separated list). \\Example : "TLSv1, TLSv1.1, TLSv1.2"\\//Default: TLSv1, TLSv1.1. Since 1.5.0//|
 |=enabledSslCipherSuites|Force TLS/SSL cipher (comma separated list).\\ Example : "TLS_DHE_RSA_WITH_AES_256_GCM_SHA384, TLS_DHE_DSS_WITH_AES_256_GCM_SHA384"\\//Default: use JRE ciphers. Since 1.5.0//|

=== Performance improvement
[CONJ-291]\\

Different performance improvement have been done :
* Using PreparedStatement on client side use a simple query parser to identify query parameters. This parsing was taking up to 7% of query time, reduced to 3%.
* Better UTF-8 decoding avoiding memory consumption and gain 1-2% query time for big String.
* client parsing optimization : rewriteBatchedStatements (insert into ab (i) values (1) and insert into ab (i) values (2) rewritten as insert into ab (i) values (1), (2))
    is now 19% faster (Depending on queries 40-50% of CPU time was spend testing that buffer size is big enough to contain query).
* there was some memory wastage when query return big resultset (> 10kb), slowing query.
* ...

[CONJ-320]
Send X well established MySQL protocol without reading results, and read those X results afterwhile.
Basically that permit to avoid a lot of 'ping-pong' between driver and server.

New Options :
 |=useBatchMultiSend|PreparedStatement.executeBatch() will send many QUERY before reading result packets.//Default: true. Since 1.5.0//|
 |=useBatchMultiSendNumber|When using useBatchMultiSend, indicate maximum query that can be send at a time.\\//Default: 100. Since 1.5.0//|

=== Prepare + execute in one call
CONJ-296

When using MySQL/MariaDB prepared statement, there will be 3 exchanges with server :
* PREPARE - Prepares statement for execution.
* EXECUTE - Executes a prepared statement preparing by a PREPARE statement.
* DEALLOCATE PREPARE - Releases a prepared statement.

See [[https://mariadb.com/kb/en/mariadb/prepare-statement/|Server prepare documentation]] for more information.

PREPARE and DEALLOCATE PREPARE are 2 additional client-server round-trip.
Since MariaDB 10.2, a new functionality named COM-MULTI to permitting to send different task to server in one round-trip.
Driver is using this functionality to PREPARE and EXECUTE in one client-server round-trip.

=== Client logging

Client logging can be enable, permitting to log query information, execution time and different failover information.
This implementation need the standard SLF4J dependency.

New Options :
 |=log|Enable log information. require Slf4j version > 1.4 dependency.\\//Default: false. Since 1.5.0//|
 |=maxQuerySizeToLog|Only the first characters corresponding to this options size will be displayed in logs\\//Default: 1024. Since 1.5.0//|
 |=slowQueryThresholdNanos|Will log query with execution time superior to this value (if defined )\\//Default: 1024. Since 1.5.0//|
 |=profileSql|log query execution time.\\//Default: false. Since 1.5.0//|


=== "LOAD DATA INFILE" Interceptors
CONJ-305
LOAD DATA INFILE The fastest way to load many datas is using query [[https://mariadb.com/kb/en/mariadb/load-data-infile/|LOAD DATA INFILE]].
\\Problem is using "LOAD DATA LOCAL INFILE" (ie : loading a file from client), may be a security problem :
* A "man in the middle" proxy server can change the actual file asked from server so client will send a Local file to this proxy.
* If someone has can execute query from client, he can have access to any file on client (according to the rights of the user running the client process).

See [[./use-mariadb-connector-j-driver.creole#load-data-infile|load-data-infile documentation]] for more information.

Interceptors can now filter LOAD DATA LOCAL INFILE query's file location to validate path / file name.
Those interceptors:
* Must implement interface {{{org.mariadb.jdbc.LocalInfileInterceptor}}}.
* Use [[http://docs.oracle.com/javase/7/docs/api/java/util/ServiceLoader.html|ServiceLoader]] implementation, so interceptors classes must be listed in file META-INF/services/org.mariadb.jdbc.LocalInfileInterceptor.

Example:
{{{
package org.project;
public class LocalInfileInterceptorImpl implements LocalInfileInterceptor {
    @Override
    public boolean validate(String fileName) {
        File file = new File(fileName);
        String absolutePath = file.getAbsolutePath();
        String filePath = absolutePath.substring(0,absolutePath.lastIndexOf(File.separator));
        return filePath.equals("/var/tmp/exchanges");
    }
}
}}}
file META-INF/services/org.mariadb.jdbc.LocalInfileInterceptor must exist with content {{{org.project.LocalInfileInterceptorImpl}}}.

You can get ride of defining the META-INF/services file using [[https://github.com/google/auto/tree/master/service|google auto-service]] framework, permitting to use annotation {{{@AutoService(LocalInfileInterceptor.class)}}} that will register the implementation as a service automatically.  

Using the previous example: 
{{{
@AutoService(LocalInfileInterceptor.class)
public class LocalInfileInterceptorImpl implements LocalInfileInterceptor {
    @Override
    public boolean validate(String fileName) {
        File file = new File(fileName);
        String absolutePath = file.getAbsolutePath();
        String filePath = absolutePath.substring(0,absolutePath.lastIndexOf(File.separator));
        return filePath.equals("/var/tmp/exchanges");
    }
}
}}}



=== Minor evolution
* CONJ-260 : Add jdbc nString, nCharacterStream, nClob implementation

=== Bugfix
* CONJ-316 : Wrong Exception thrown for ScrollType TYPE_SCROLL_INSENSITIVE
* CONJ-298 : Error on Callable function exception when no parameter and space before parenthesis
* CONJ-314 : Permit using Call with Statement / Prepare Statement
\\\\\\
== 1.4.6
* [CONJ-293] Permit named pipe connection without host
* [CONJ-309] Possible NPE on aurora when failover occur during connection initialisation
* [CONJ-312] NPE while loading a null from TIMESTAMP field using binary protocol
* [misc] batch with one parameter correction (using rewriteBatchedStatements option)

== 1.4.5
* [CONJ-297] Useless memory consumption when using Statement.setQueryTimeout
* [CONJ-294] PrepareStatement on master reconnection after a failover
* [CONJ-288] using SHOW VARIABLES to replace SELECT on connection to permit connection on a galera non primary node
* [CONJ-290] Timestamps format error when using prepareStatement with options useFractionalSeconds and useServerPrepStmts

== 1.4.4
* [CONJ-289] PrepareStatement on master reconnection after a failover
* [CONJ-288] using SHOW VARIABLES to replace SELECT on connection to permit connection on a galera non primary node

== 1.4.3

* [CONJ-284] Cannot read autoincremented IDs bigger than Short.MAX_VALUE
* [CONJ-283] Parsing correction on MariaDbClientPreparedStatement - syntax error on insert values
* [CONJ-282] Handling YEARs with binary prepareStatement
* [CONJ-281] Connector/J is incompatible with Google App Engine correction
* [CONJ-278] Improve prepared statement on failover

== 1.4.2

* [CONJ-275] Streaming result without result throw "Current position is before the first row"


== 1.4.1


* [CONJ-274] correction to permit connection to MySQL 5.1 server
* [CONJ-273] correction when using prepareStatement without parameters and option rewriteBatchedStatements to true
* [CONJ-270] permit 65535 parameters to server preparedStatement
* [CONJ-268] update license header
* [misc] when option rewriteBatchedStatements is set to true, correction of packet separation when query size > max_allow_packet
* [misc] performance improvement for select result.

== 1.4.0

=== Complete implementation of fetch size.
CONJ-26
JDBC allows to specify the number of rows fetched for a query, and this number is referred to as the fetch size
Before version 1.4.0, query were loading all results or row by row using Statement.setFetchSize(Integer.MIN_VALUE).
Now it's possible to set fetch size according to your need. 
Loading all results for large result sets is using a lot of memory. This functionality permit to save memory without having performance decrease.

=== Memory footprint improvement
CONJ-125
Buffers have been optimized to reduced memory footprint

=== CallableStatement  performance improvement.
CONJ-209
Calling function / procedure performance is now optimized according to query. Depending on queries, difference can be up to 300%.

=== Authentication evolution
CONJ-251 Permit now new authentication possibility : [[https://mariadb.com/kb/en/mariadb/pam-authentication-plugin/|PAM authentication]], and GSSAPI/SSPI authentication.

GSSAPI/SSPI authentication authentication plugin for MariaDB permit a passwordless login.

On Unix systems, GSSAPI is usually synonymous with Kerberos authentication. Windows has slightly different but very similar API called SSPI, that along with Kerberos, also supports NTLM authentication.
See more detail in [[https://github.com/MariaDB/mariadb-connector-j/blob/master/documentation/plugin/GSSAPI|GSSAPI/SSPI configuration]]

=== Connection attributes
CONJ-217
Driver information informations are now send to [[https://mariadb.com/kb/en/mariadb/performance-schema-session_connect_attrs-table/|connection attributes tables]] (performance_schema must be activated).
A new option "connectionAttributes" permit to add client specifics data.

For example when connecting with the following connection string {{{"jdbc:mysql://localhost:3306/testj?user=root&connectionAttributes=myOption:1,mySecondOption:'jj'"}}}, 
if performance_schema is activated, information about this connection will be available during the time this connection is active :
{{{
select * from performance_schema.session_connect_attrs where processList_id = 5
+----------------+-----------------+---------------------+------------------+
| PROCESSLIST_ID | ATTR_NAME       | ATTR_VALUE          | ORDINAL_POSITION |
+----------------+-----------------+---------------------+------------------+
|5               |_client_name     |MariaDB connector/J  |0                 |
|5               |_client_version  |1.4.0-SNAPSHOT       |1                 |
|5               |_os              |Windows 8.1          |2                 | 
|5               |_pid             |14124@portable-diego |3                 |
|5               |_thread          |5                    |4                 |
|5               |_java_vendor     |Oracle Corporation	 |5                 |
|5               |_java_version    |1.7.0_79	         |6                 |
|5               |myOption         |1	                 |7                 |
|5               |mySecondOption   |'jj'                 |8                 |
+----------------+-----------------+---------------------+------------------+
}}}


== Minor evolution
* CONJ-210 : adding a "jdbcCompliantTruncation" option to force truncation warning as SQLException.
* CONJ-211 : when in master/slave configuration, option "assureReadOnly" will ensure that slaves are in read-only mode ( forcing transaction by a query "SET SESSION TRANSACTION READ ONLY"). 
* CONJ-213 : new option "continueBatchOnError". Permit to continue batch when an exception occur : When executing a batch and an error occur, must the batch stop immediatly (default) or finish remaining batch before throwing exception.

== Bugfix
* CONJ-236 : Using a parametrized query with a smallint -1 does return the unsigned value
* CONJ-250 : Tomcat doesn't stop when using Aurora failover configuration
* CONJ-260 : Add jdbc nString, nCharacterStream, nClob implementation
* CONJ-269 : handle server configuration autocommit=0
* CONJ-271 : ResultSet.first() may throw SQLDataException: Current position is before the first row<|MERGE_RESOLUTION|>--- conflicted
+++ resolved
@@ -1,5 +1,6 @@
 = Changelog
 * [[https://github.com/MariaDB/mariadb-connector-j/documentation/changelog.creole#160|1.6.0]] not Released
+* [[https://github.com/MariaDB/mariadb-connector-j/documentation/changelog.creole#156|1.5.6]] not Released
 * [[https://github.com/MariaDB/mariadb-connector-j/documentation/changelog.creole#155|1.5.5]] Released on 07 Nov. 2016
 * [[https://github.com/MariaDB/mariadb-connector-j/documentation/changelog.creole#154|1.5.4]] Released on 10 Oct. 2016
 * [[https://github.com/MariaDB/mariadb-connector-j/documentation/changelog.creole#153|1.5.3]] Released on 03 Oct. 2016
@@ -15,7 +16,6 @@
 * [[https://github.com/MariaDB/mariadb-connector-j/documentation/changelog.creole#140|1.4.0]] Released on 31 march 2016
 
 ---
-<<<<<<< HEAD
 == 1.6.0
 === CONJ-393 : improve setQueryTimeout to use SET STATEMENT max_statement_time
 [CONJ-291]\\
@@ -25,7 +25,7 @@
 When query ended before timeout, the scheduled task will be canceled.
 
 If server is > 10.1.2, query timeout will be handle server side using "SET MAX_STATEMENT_TIME FOR" command.
-=======
+
 == 1.5.6
 * CONJ-399 : resultSet getLong() for BIGINT column fails if value is Long.MIN_VALUE in Text protocol
 * CONJ-395 : Aurora does not randomise selection of read replicas
@@ -34,7 +34,6 @@
 * CONJ-388 : handle timestamp '0000-00-00 00:00:00' getString()
 * CONJ-380 : add maxscale in CI
 * CONJ-391 : Use SELECT in place of SHOW command on connection
->>>>>>> 73dc67ef
 
 == 1.5.5
 * CONJ-386 : Disabling useBatchMultiSend option for Aurora, since can hang connection.
