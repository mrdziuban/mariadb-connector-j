/*
 *
 * MariaDB Client for Java
 *
 * Copyright (c) 2012-2014 Monty Program Ab.
 * Copyright (c) 2015-2017 MariaDB Ab.
 *
 * This library is free software; you can redistribute it and/or modify it under
 * the terms of the GNU Lesser General Public License as published by the Free
 * Software Foundation; either version 2.1 of the License, or (at your option)
 * any later version.
 *
 * This library is distributed in the hope that it will be useful, but
 * WITHOUT ANY WARRANTY; without even the implied warranty of MERCHANTABILITY or
 * FITNESS FOR A PARTICULAR PURPOSE.  See the GNU Lesser General Public License
 * for more details.
 *
 * You should have received a copy of the GNU Lesser General Public License along
 * with this library; if not, write to Monty Program Ab info@montyprogram.com.
 *
 * This particular MariaDB Client for Java file is work
 * derived from a Drizzle-JDBC. Drizzle-JDBC file which is covered by subject to
 * the following copyright and notice provisions:
 *
 * Copyright (c) 2009-2011, Marcus Eriksson
 *
 * Redistribution and use in source and binary forms, with or without modification,
 * are permitted provided that the following conditions are met:
 * Redistributions of source code must retain the above copyright notice, this list
 * of conditions and the following disclaimer.
 *
 * Redistributions in binary form must reproduce the above copyright notice, this
 * list of conditions and the following disclaimer in the documentation and/or
 * other materials provided with the distribution.
 *
 * Neither the name of the driver nor the names of its contributors may not be
 * used to endorse or promote products derived from this software without specific
 * prior written permission.
 *
 * THIS SOFTWARE IS PROVIDED BY THE COPYRIGHT HOLDERS  AND CONTRIBUTORS "AS IS"
 * AND ANY EXPRESS OR IMPLIED WARRANTIES, INCLUDING, BUT NOT LIMITED TO, THE IMPLIED
 * WARRANTIES OF MERCHANTABILITY AND FITNESS FOR A PARTICULAR PURPOSE ARE DISCLAIMED.
 * IN NO EVENT SHALL THE COPYRIGHT HOLDER OR CONTRIBUTORS BE LIABLE FOR ANY DIRECT,
 * INDIRECT, INCIDENTAL, SPECIAL, EXEMPLARY, OR CONSEQUENTIAL DAMAGES (INCLUDING, BUT
 * NOT LIMITED TO, PROCUREMENT OF SUBSTITUTE GOODS OR SERVICES; LOSS OF USE, DATA, OR
 * PROFITS; OR BUSINESS INTERRUPTION) HOWEVER CAUSED AND ON ANY THEORY OF LIABILITY,
 * WHETHER IN CONTRACT, STRICT LIABILITY, OR TORT (INCLUDING NEGLIGENCE OR OTHERWISE)
 * ARISING IN ANY WAY OUT OF THE USE OF THIS SOFTWARE, EVEN IF ADVISED OF THE POSSIBILITY
 * OF SUCH DAMAGE.
 *
 */

package org.mariadb.jdbc;

import org.junit.BeforeClass;
import org.junit.Test;

import java.io.*;
import java.sql.*;
import java.util.Arrays;
import java.util.Random;

import static org.junit.Assert.*;

public class BlobTest extends BaseTest {
    /**
     * Initialisation.
     *
     * @throws SQLException exception
     */
    @BeforeClass()
    public static void initClass() throws SQLException {
        createTable("bug716378", "id int not null primary key auto_increment, test longblob, test2 blob, test3 text");
        createTable("BlobTeststreamtest2", "id int primary key not null, st varchar(20), strm text", "CHARSET utf8");
        createTable("BlobTeststreamtest3", "id int primary key not null, strm text", "CHARSET utf8");
        createTable("BlobTestclobtest", "id int not null primary key, strm text", "CHARSET utf8");
        createTable("BlobTestclobtest2", "strm text", "CHARSET utf8");
        createTable("BlobTestclobtest3", "id int not null primary key, strm text", "CHARSET utf8");
        createTable("BlobTestclobtest4", "id int not null primary key, strm text", "CHARSET utf8");
        createTable("BlobTestclobtest5", "id int not null primary key, strm text", "CHARSET utf8");
        createTable("BlobTestblobtest", "id int not null primary key, strm blob");
        createTable("BlobTestblobtest2", "id int not null primary key, strm blob");
        createTable("conj77_test", "Name VARCHAR(100) NOT NULL,Archive LONGBLOB, PRIMARY KEY (Name)", "Engine=InnoDB DEFAULT CHARSET utf8");


    }

    @Test
    public void testPosition() throws SQLException {
        byte[] blobContent = new byte[]{1, 2, 3, 4, 5, 6, 7, 8, 9, 10, 11, 12};
        byte[] pattern = new byte[]{3, 4};
        Blob blob = new MariaDbBlob(blobContent);
        assertEquals(3, blob.position(pattern, 1));
        pattern = new byte[]{12, 13};
        assertEquals(-1, blob.position(pattern, 1));
        pattern = new byte[]{11, 12};
        assertEquals(11, blob.position(pattern, 1));
        pattern = new byte[]{1, 2};
        assertEquals(1, blob.position(pattern, 1));

    }

    @Test(expected = SQLException.class)
    public void testBadStart() throws SQLException {
        byte[] blobContent = new byte[]{1, 2, 3, 4, 5, 6, 7, 8, 9, 10, 11, 12};
        byte[] pattern = new byte[]{3, 4};
        Blob blob = new MariaDbBlob(blobContent);
        blob.position(pattern, 0);
    }

    @Test(expected = SQLException.class)
    public void testBadStart2() throws SQLException {
        byte[] blobContent = new byte[]{1, 2, 3, 4, 5, 6, 7, 8, 9, 10, 11, 12};
        byte[] pattern = new byte[]{3, 4};
        Blob blob = new MariaDbBlob(blobContent);
        blob.position(pattern, 44);
    }

    @Test
    public void testBug716378() throws SQLException {
        Statement stmt = sharedConnection.createStatement();

        stmt.executeUpdate("insert into bug716378 values(null, 'a','b','c')");
        ResultSet rs = stmt.executeQuery("select * from bug716378");
        assertTrue(rs.next());
        byte[] arr = new byte[0];
        assertEquals(arr.getClass(), rs.getObject(2).getClass());
        assertEquals(arr.getClass(), rs.getObject(3).getClass());
        assertEquals(String.class, rs.getObject(4).getClass());
    }


    @Test
    public void testCharacterStreamWithMultibyteCharacterAndLength() throws Throwable {
        String toInsert1 = "\u00D8bbcdefgh\njklmn\"";
        String toInsert2 = "\u00D8abcdefgh\njklmn\"";
        PreparedStatement stmt = sharedConnection.prepareStatement("insert into BlobTeststreamtest2 (id, st, strm) values (?,?,?)");
        stmt.setInt(1, 2);
        stmt.setString(2, toInsert1);
        Reader reader = new StringReader(toInsert2);
        stmt.setCharacterStream(3, reader, 5);
        stmt.execute();

        ResultSet rs = sharedConnection.createStatement().executeQuery("select * from BlobTeststreamtest2");
        assertTrue(rs.next());
        Reader rdr = rs.getCharacterStream("strm");
        StringBuilder sb = new StringBuilder();
        int ch;
        while ((ch = rdr.read()) != -1) {
            sb.append((char) ch);
        }
        assertEquals(toInsert1, rs.getString(2));
        assertEquals(toInsert2.substring(0, 5), sb.toString());
    }

    @Test
    public void testCharacterStreamWithMultibyteCharacter() throws Throwable {
        PreparedStatement stmt = sharedConnection.prepareStatement("insert into BlobTeststreamtest3 (id, strm) values (?,?)");
        stmt.setInt(1, 2);
        String toInsert = "\u00D8abcdefgh\njklmn\"";
        Reader reader = new StringReader(toInsert);
        stmt.setCharacterStream(2, reader);
        stmt.execute();
        ResultSet rs = sharedConnection.createStatement().executeQuery("select * from BlobTeststreamtest3");
        assertTrue(rs.next());
        Reader rdr = rs.getCharacterStream("strm");
        StringBuilder sb = new StringBuilder();
        int ch;
        while ((ch = rdr.read()) != -1) {
            sb.append((char) ch);
        }
        assertEquals(toInsert, sb.toString());
    }


    @Test
    public void testReaderWithLength() throws SQLException, IOException {
        PreparedStatement stmt = sharedConnection.prepareStatement("insert into BlobTestclobtest5 (id, strm) values (?,?)");
        byte[] arr = new byte[32000];
        Arrays.fill(arr, (byte) 'b');

        stmt.setInt(1, 1);
        String clob = new String(arr);
        stmt.setCharacterStream(2, new StringReader(clob), 20000);
        stmt.execute();
        ResultSet rs = sharedConnection.createStatement().executeQuery("select * from BlobTestclobtest5");
        assertTrue(rs.next());
        Reader readStuff = rs.getCharacterStream("strm");

        char[] chars = new char[50000];
        //noinspection ResultOfMethodCallIgnored
        readStuff.read(chars);

        byte[] arrResult = new byte[20000];
        Arrays.fill(arrResult, (byte) 'b');

        for (int i = 0; i < chars.length; i++) {
            if (i < 20000) {
                assertEquals(arrResult[i], chars[i]);
            } else {
                assertEquals(chars[i], '\u0000');
            }
        }
    }


    @Test
    public void testBlobWithLength() throws SQLException, IOException {
        PreparedStatement stmt = sharedConnection.prepareStatement("insert into BlobTestblobtest2 (id, strm) values (?,?)");
        byte[] arr = new byte[32000];
        Random rand = new Random();
        rand.nextBytes(arr);
        InputStream stream = new ByteArrayInputStream(arr);
        stmt.setInt(1, 1);
        stmt.setBlob(2, stream, 20000);
        stmt.execute();

        //check what stream not read after length:
        int remainRead = 0;
        while (stream.read() >= 0) {
            remainRead++;
        }
        assertEquals(12000, remainRead);

        ResultSet rs = sharedConnection.createStatement().executeQuery("select * from BlobTestblobtest2");
        assertTrue(rs.next());
        InputStream readStuff = rs.getBlob("strm").getBinaryStream();
        int pos = 0;
        int ch;
        while ((ch = readStuff.read()) != -1) {
            assertEquals(arr[pos++] & 0xff, ch);
        }
        assertEquals(20000, pos);

    }

    @Test
    public void testClobWithLengthAndMultibyteCharacter() throws SQLException, IOException {
        PreparedStatement stmt = sharedConnection.prepareStatement("insert into BlobTestclobtest (id, strm) values (?,?)");
        String clob = "\u00D8clob";
        stmt.setInt(1, 1);
        stmt.setClob(2, new StringReader(clob));
        stmt.execute();
        ResultSet rs = sharedConnection.createStatement().executeQuery("select * from BlobTestclobtest");
        if (rs.next()) {
            Reader readStuff = rs.getClob("strm").getCharacterStream();
            char[] chars = new char[5];
            //noinspection ResultOfMethodCallIgnored
            readStuff.read(chars);
            assertEquals(new String(chars), clob);
        } else {
            fail();
        }

    }

    @Test
    public void testClob3() throws Exception {
        PreparedStatement stmt = sharedConnection.prepareStatement("insert into BlobTestclobtest2 (strm) values (?)");
        Clob clob = sharedConnection.createClob();
        Writer writer = clob.setCharacterStream(1);
        writer.write("\u00D8hello", 0, 6);
        writer.flush();
        stmt.setClob(1, clob);
        stmt.execute();
        ResultSet rs = sharedConnection.createStatement().executeQuery("select * from BlobTestclobtest2");
        assertTrue(rs.next());
        assertTrue(rs.getObject(1) instanceof String);
        String result = rs.getString(1);
        assertEquals("\u00D8hello", result);
    }

    @Test
    public void testBlob() throws SQLException, IOException {
        PreparedStatement stmt = sharedConnection.prepareStatement("insert into BlobTestblobtest (id, strm) values (?,?)");
        byte[] theBlob = {1, 2, 3, 4, 5, 6};
        InputStream stream = new ByteArrayInputStream(theBlob);
        stmt.setInt(1, 1);
        stmt.setBlob(2, stream);
        stmt.execute();
        ResultSet rs = sharedConnection.createStatement().executeQuery("select * from BlobTestblobtest");
        assertTrue(rs.next());
        InputStream readStuff = rs.getBlob("strm").getBinaryStream();
        int ch;
        int pos = 0;
        while ((ch = readStuff.read()) != -1) {
            assertEquals(theBlob[pos++], ch);
        }

        readStuff = rs.getBinaryStream("strm");

        pos = 0;
        while ((ch = readStuff.read()) != -1) {
            assertEquals(theBlob[pos++], ch);
        }
    }


    @Test
    public void testClobWithLength() throws SQLException, IOException {
        PreparedStatement stmt = sharedConnection.prepareStatement("insert into BlobTestclobtest3 (id, strm) values (?,?)");
        String clob = "clob";
        stmt.setInt(1, 1);
        stmt.setClob(2, new StringReader(clob));
        stmt.execute();
        ResultSet rs = sharedConnection.createStatement().executeQuery("select * from BlobTestclobtest3");
        assertTrue(rs.next());
        Reader readStuff = rs.getClob("strm").getCharacterStream();
        char[] chars = new char[4];
        //noinspection ResultOfMethodCallIgnored
        readStuff.read(chars);
        assertEquals(new String(chars), clob);
    }

    @Test
    public void testClob2() throws SQLException, IOException {
        PreparedStatement stmt = sharedConnection.prepareStatement("insert into BlobTestclobtest4 (id, strm) values (?,?)");
        Clob clob = sharedConnection.createClob();
        OutputStream ostream = clob.setAsciiStream(1);
        byte[] bytes = "hello".getBytes();
        ostream.write(bytes);
        stmt.setInt(1, 1);
        stmt.setClob(2, clob);
        stmt.execute();
        ResultSet rs = sharedConnection.createStatement().executeQuery("select * from BlobTestclobtest4");
        assertTrue(rs.next());
        assertTrue(rs.getObject(2) instanceof String);
        assertTrue(rs.getString(2).equals("hello"));
    }

    @Test
    public void blobSerialization() throws Exception {
        Blob blob = new MariaDbBlob(new byte[]{1, 2, 3});
        ByteArrayOutputStream baos = new ByteArrayOutputStream();
        ObjectOutputStream oos = new ObjectOutputStream(baos);
        oos.writeObject(blob);

        ObjectInputStream ois = new ObjectInputStream(new ByteArrayInputStream(baos.toByteArray()));
        MariaDbBlob blob2 = (MariaDbBlob) ois.readObject();
        byte[] blobBytes = blob2.getBytes(1, (int) blob2.length());
        assertEquals(3, blobBytes.length);
        assertEquals(1, blobBytes[0]);
        assertEquals(2, blobBytes[1]);
        assertEquals(3, blobBytes[2]);


        Clob clob = new MariaDbClob(new byte[]{1, 2, 3});
        baos = new ByteArrayOutputStream();
        oos = new ObjectOutputStream(baos);
        oos.writeObject(clob);

        ois = new ObjectInputStream(new ByteArrayInputStream(baos.toByteArray()));
        MariaDbClob c2 = (MariaDbClob) ois.readObject();
        blobBytes = c2.getBytes(1, (int) c2.length());
        assertEquals(3, blobBytes.length);
        assertEquals(1, blobBytes[0]);
        assertEquals(2, blobBytes[1]);
        assertEquals(3, blobBytes[2]);
    }

    @Test
    public void conj73() throws Exception {
       /* CONJ-73: Assertion error: UTF8 length calculation reports invalid ut8 characters */
        Clob clob = new MariaDbClob(new byte[]{(byte) 0x10, (byte) 0xD0, (byte) 0xA0, (byte) 0xe0, (byte) 0xa1, (byte) 0x8e});
        ByteArrayOutputStream baos = new ByteArrayOutputStream();
        ObjectOutputStream oos = new ObjectOutputStream(baos);
        oos.writeObject(clob);

        ObjectInputStream ois = new ObjectInputStream(new ByteArrayInputStream(baos.toByteArray()));
        MariaDbClob c2 = (MariaDbClob) ois.readObject();

        assertEquals(3, c2.length());
    }

    @Test
    public void conj77() throws Exception {
<<<<<<< HEAD
        Statement sta1 = sharedConnection.createStatement();
        PreparedStatement pre = sharedConnection.prepareStatement("INSERT INTO conj77_test (Name,Archive) VALUES (?,?)");
        pre.setString(1, "Empty String");
        pre.setBytes(2, "".getBytes());
        pre.addBatch();

        pre.setString(1, "Data Hello");
        pre.setBytes(2, "hello".getBytes());
        pre.addBatch();

        pre.setString(1, "Empty Data null");
        pre.setBytes(2, null);
        pre.addBatch();

        pre.executeBatch();

        ResultSet set = sta1.executeQuery("Select name,archive as text FROM conj77_test");
        while (set.next()) {
            final Blob blob = set.getBlob("text");
            if (blob != null) {
                ByteArrayOutputStream bout = null;
                try {
                    bout = new ByteArrayOutputStream((int) blob.length());
                    InputStream bin = null;
                    try {
                        bin = blob.getBinaryStream();
                        final byte[] buffer = new byte[1024 * 4];
                        for (int read = bin.read(buffer); read != -1; read = bin.read(buffer)) {
                            bout.write(buffer, 0, read);
                        }
                    } finally {
                        bin.close();
=======

        byte[][] values = new byte[3][];
        values[0] = "".getBytes();
        values[1] = "hello".getBytes();
        values[2] = null;

        try (Statement sta1 = sharedConnection.createStatement()) {
            try (PreparedStatement pre = sharedConnection.prepareStatement("INSERT INTO conj77_test (Name,Archive) VALUES (?,?)")) {
                pre.setString(1, "1-Empty String");
                pre.setBytes(2, values[0]);
                pre.addBatch();

                pre.setString(1, "2-Data Hello");
                pre.setBytes(2, values[1]);
                pre.addBatch();

                pre.setString(1, "3-Empty Data null");
                pre.setBytes(2, values[2]);
                pre.addBatch();

                pre.executeBatch();
            }
        }

        try (Statement sta2 = sharedConnection.createStatement()) {
            try (ResultSet set = sta2.executeQuery("Select name,archive as text FROM conj77_test")) {
                int pos = 0;
                while (set.next()) {
                    final Blob blob = set.getBlob("text");
                    if (blob != null) {

                        try (ByteArrayOutputStream bout = new ByteArrayOutputStream((int) blob.length())) {
                            try (InputStream bin = blob.getBinaryStream()) {
                                final byte[] buffer = new byte[1024 * 4];
                                for (int read = bin.read(buffer); read != -1; read = bin.read(buffer)) {
                                    bout.write(buffer, 0, read);
                                }
                            }
                            assertArrayEquals(bout.toByteArray(), values[pos++]);
                        }
                    } else {
                        assertNull(values[pos++]);
>>>>>>> fde60c15
                    }
                } finally {
                    bout.close();
                }
                assertEquals(pos, 3);
            }
        }
    }

    @Test
    public void sendEmptyBlobPreparedQuery() throws SQLException {
        createTable("emptyBlob", "test longblob, test2 text, test3 text");
        Connection conn = null;
        try {
            conn = setConnection();
            PreparedStatement ps = conn.prepareStatement("insert into emptyBlob values(?,?,?)");
            ps.setBlob(1, new MariaDbBlob(new byte[0]));
            ps.setString(2, "a 'a ");
            ps.setNull(3, Types.VARCHAR);
            ps.executeUpdate();


            Statement stmt = conn.createStatement();
            ResultSet rs = stmt.executeQuery("select * from emptyBlob");
            assertTrue(rs.next());
            assertEquals(0, rs.getBytes(1).length);
            assertEquals("a 'a ", rs.getString(2));
            assertNull(rs.getBytes(3));
        } finally {
            conn.close();
        }

    }

}<|MERGE_RESOLUTION|>--- conflicted
+++ resolved
@@ -374,11 +374,16 @@
 
     @Test
     public void conj77() throws Exception {
-<<<<<<< HEAD
+
+        byte[][] values = new byte[3][];
+        values[0] = "".getBytes();
+        values[1] = "hello".getBytes();
+        values[2] = null;
+
         Statement sta1 = sharedConnection.createStatement();
         PreparedStatement pre = sharedConnection.prepareStatement("INSERT INTO conj77_test (Name,Archive) VALUES (?,?)");
-        pre.setString(1, "Empty String");
-        pre.setBytes(2, "".getBytes());
+        pre.setString(1, "1-Empty String");
+        pre.setBytes(2, values[0]);
         pre.addBatch();
 
         pre.setString(1, "Data Hello");
@@ -391,10 +396,13 @@
 
         pre.executeBatch();
 
-        ResultSet set = sta1.executeQuery("Select name,archive as text FROM conj77_test");
+        Statement sta2 = sharedConnection.createStatement();
+        ResultSet set = sta2.executeQuery("Select name,archive as text FROM conj77_test");
+        int pos = 0;
         while (set.next()) {
             final Blob blob = set.getBlob("text");
             if (blob != null) {
+
                 ByteArrayOutputStream bout = null;
                 try {
                     bout = new ByteArrayOutputStream((int) blob.length());
@@ -407,57 +415,13 @@
                         }
                     } finally {
                         bin.close();
-=======
-
-        byte[][] values = new byte[3][];
-        values[0] = "".getBytes();
-        values[1] = "hello".getBytes();
-        values[2] = null;
-
-        try (Statement sta1 = sharedConnection.createStatement()) {
-            try (PreparedStatement pre = sharedConnection.prepareStatement("INSERT INTO conj77_test (Name,Archive) VALUES (?,?)")) {
-                pre.setString(1, "1-Empty String");
-                pre.setBytes(2, values[0]);
-                pre.addBatch();
-
-                pre.setString(1, "2-Data Hello");
-                pre.setBytes(2, values[1]);
-                pre.addBatch();
-
-                pre.setString(1, "3-Empty Data null");
-                pre.setBytes(2, values[2]);
-                pre.addBatch();
-
-                pre.executeBatch();
-            }
-        }
-
-        try (Statement sta2 = sharedConnection.createStatement()) {
-            try (ResultSet set = sta2.executeQuery("Select name,archive as text FROM conj77_test")) {
-                int pos = 0;
-                while (set.next()) {
-                    final Blob blob = set.getBlob("text");
-                    if (blob != null) {
-
-                        try (ByteArrayOutputStream bout = new ByteArrayOutputStream((int) blob.length())) {
-                            try (InputStream bin = blob.getBinaryStream()) {
-                                final byte[] buffer = new byte[1024 * 4];
-                                for (int read = bin.read(buffer); read != -1; read = bin.read(buffer)) {
-                                    bout.write(buffer, 0, read);
-                                }
-                            }
-                            assertArrayEquals(bout.toByteArray(), values[pos++]);
-                        }
-                    } else {
-                        assertNull(values[pos++]);
->>>>>>> fde60c15
                     }
                 } finally {
                     bout.close();
                 }
-                assertEquals(pos, 3);
             }
         }
+        assertEquals(pos, 3);
     }
 
     @Test
