--- conflicted
+++ resolved
@@ -354,18 +354,10 @@
         Assume.assumeTrue(doPrecisionTest);
         Assume.assumeTrue(hasSuperPrivilege("testDayLight") && !sharedIsRewrite());
         TimeZone.setDefault(parisTimeZone);
-<<<<<<< HEAD
-        Connection connection = null;
-        try {
-            connection = setConnection("&useLegacyDatetimeCode=" + legacy
-                    + "&serverTimezone=Canada/Atlantic&sessionVariables=time_zone='Canada/Atlantic'");
+        try (Connection connection = setConnection("&useLegacyDatetimeCode=" + legacy
+                + "&serverTimezone=Canada/Atlantic&sessionVariables=time_zone='Canada/Atlantic'")) {
 
             createTable("daylight", "id int, t1 TIMESTAMP(6) NULL, t2 TIME(6), t3 DATETIME(6) , t4 DATE");
-=======
-        try (Connection connection = setConnection("&useLegacyDatetimeCode=" + legacy
-                + "&serverTimezone=Canada/Atlantic")) {
-            setSessionTimeZone(connection, "Canada/Atlantic");
->>>>>>> 890148f5
 
             Calendar quarterBeforeChangingHour = Calendar.getInstance(TimeZone.getTimeZone("utc"));
             quarterBeforeChangingHour.clear();
@@ -416,7 +408,6 @@
 
             pst.executeBatch();
 
-<<<<<<< HEAD
             //check data inserted in DB :
             String req = "SELECT"
                     + " t1 = STR_TO_DATE(" + (legacy ? "'2015-03-29 01:45:00.01234'" : "'2015-03-28 21:45:00.01234'") + ",'%Y-%m-%d %T.%f')"
@@ -458,14 +449,6 @@
             checkResult(legacy, true, connection);
             checkResult(legacy, false, connection);
 
-        } finally {
-            if (connection != null) {
-                connection.close();
-            }
-=======
-            checkResult(true, connection);
-            checkResult(false, connection);
->>>>>>> 890148f5
         }
     }
 
@@ -786,14 +769,7 @@
             pst.setInt(1, 2);
             rs = pst.executeQuery();
             rs.next();
-<<<<<<< HEAD
             assertEquals("2015-03-29T03:15:00.000+0200", formatter.format(rs.getTimestamp(2)));
-        } finally {
-            connection.close();
-=======
-            timeAfter = dateFormatISO8601.format(rs.getTimestamp(2));
-            assertEquals(timeAfter, "2015-03-29T03:15:00+0200");
->>>>>>> 890148f5
         }
     }
 
