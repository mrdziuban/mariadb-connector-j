/*
 *
 * MariaDB Client for Java
 *
 * Copyright (c) 2012-2014 Monty Program Ab.
 * Copyright (c) 2015-2017 MariaDB Ab.
 *
 * This library is free software; you can redistribute it and/or modify it under
 * the terms of the GNU Lesser General Public License as published by the Free
 * Software Foundation; either version 2.1 of the License, or (at your option)
 * any later version.
 *
 * This library is distributed in the hope that it will be useful, but
 * WITHOUT ANY WARRANTY; without even the implied warranty of MERCHANTABILITY or
 * FITNESS FOR A PARTICULAR PURPOSE.  See the GNU Lesser General Public License
 * for more details.
 *
 * You should have received a copy of the GNU Lesser General Public License along
 * with this library; if not, write to Monty Program Ab info@montyprogram.com.
 *
 * This particular MariaDB Client for Java file is work
 * derived from a Drizzle-JDBC. Drizzle-JDBC file which is covered by subject to
 * the following copyright and notice provisions:
 *
 * Copyright (c) 2009-2011, Marcus Eriksson
 *
 * Redistribution and use in source and binary forms, with or without modification,
 * are permitted provided that the following conditions are met:
 * Redistributions of source code must retain the above copyright notice, this list
 * of conditions and the following disclaimer.
 *
 * Redistributions in binary form must reproduce the above copyright notice, this
 * list of conditions and the following disclaimer in the documentation and/or
 * other materials provided with the distribution.
 *
 * Neither the name of the driver nor the names of its contributors may not be
 * used to endorse or promote products derived from this software without specific
 * prior written permission.
 *
 * THIS SOFTWARE IS PROVIDED BY THE COPYRIGHT HOLDERS  AND CONTRIBUTORS "AS IS"
 * AND ANY EXPRESS OR IMPLIED WARRANTIES, INCLUDING, BUT NOT LIMITED TO, THE IMPLIED
 * WARRANTIES OF MERCHANTABILITY AND FITNESS FOR A PARTICULAR PURPOSE ARE DISCLAIMED.
 * IN NO EVENT SHALL THE COPYRIGHT HOLDER OR CONTRIBUTORS BE LIABLE FOR ANY DIRECT,
 * INDIRECT, INCIDENTAL, SPECIAL, EXEMPLARY, OR CONSEQUENTIAL DAMAGES (INCLUDING, BUT
 * NOT LIMITED TO, PROCUREMENT OF SUBSTITUTE GOODS OR SERVICES; LOSS OF USE, DATA, OR
 * PROFITS; OR BUSINESS INTERRUPTION) HOWEVER CAUSED AND ON ANY THEORY OF LIABILITY,
 * WHETHER IN CONTRACT, STRICT LIABILITY, OR TORT (INCLUDING NEGLIGENCE OR OTHERWISE)
 * ARISING IN ANY WAY OUT OF THE USE OF THIS SOFTWARE, EVEN IF ADVISED OF THE POSSIBILITY
 * OF SUCH DAMAGE.
 *
 */

package org.mariadb.jdbc;

import org.junit.Assume;
import org.junit.Test;

import java.sql.*;

import static org.junit.Assert.*;

public class TimeoutTest extends BaseTest {

    private static int selectValue(Connection conn, int value)
            throws SQLException {

        Statement stmt = conn.createStatement();
        ResultSet rs = stmt.executeQuery("select " + value);
        if (rs.next()) {
            return rs.getInt(1);
        } else {
            return value;
        }
    }

    /**
     * Conj-79.
     */
    @Test
<<<<<<< HEAD
    public void resultSetAfterSocketTimeoutTest() throws SQLException {
=======
    public void resultSetAfterSocketTimeoutTest() {
        //appveyor vm are very slow, cannot compare time
        Assume.assumeTrue(System.getenv("APPVEYOR") == null);

>>>>>>> 723f06a3
        Assume.assumeFalse(sharedIsAurora());
        int went = 0;
        for (int j = 0; j < 100; j++) {
            Connection connection = null;
            try {
                connection = setConnection("&connectTimeout=5&socketTimeout=1");
                boolean bugReproduced = false;

                int repetition = 1000;
                for (int i = 0; i < repetition && !connection.isClosed(); i++) {
                    try {
                        int v1 = selectValue(connection, 1);
                        int v2 = selectValue(connection, 2);
                        if (v1 != 1 || v2 != 2) {
                            bugReproduced = true;
                            break;
                        }
                        went++;
                    } catch (SQLNonTransientConnectionException e) {
                        //error due to socketTimeout
                    } catch (SQLException e) {
                        e.printStackTrace();
                    }
                }
                assertFalse(bugReproduced); // either Exception or fine
            } catch (SQLException e) {
                //SQLNonTransientConnectionException error
            } finally {
                if (connection != null) connection.close();
            }
        }
        assertTrue(went > 0);
    }

    /**
     * Conj-79.
     *
     * @throws SQLException exception
     */
    @Test
    public void socketTimeoutTest() throws SQLException {
        Assume.assumeFalse(sharedIsAurora());
        // set a short connection timeout
<<<<<<< HEAD
        Connection connection = null;
        try {
            connection = setConnection("&connectTimeout=500&socketTimeout=500");
=======
        try (Connection connection = setConnection("&connectTimeout=1000&socketTimeout=1000")) {
>>>>>>> 723f06a3
            PreparedStatement ps = connection.prepareStatement("SELECT 1");
            ResultSet rs = ps.executeQuery();
            assertTrue(rs.next());
            logInfo(rs. getString(1));

            // wait for the connection to time out
            ps = connection.prepareStatement("SELECT sleep(2)");

            // a timeout should occur here
            try {
                ps.executeQuery();
                fail();
            } catch (SQLException e) {
                // check that it's a timeout that occurs
            }

            try {
                ps = connection.prepareStatement("SELECT 2");
                ps.execute();
                fail("Connection must have thrown error");
            } catch (SQLException e) {
                //normal exception
            }

            // the connection should  be closed
            assertTrue(connection.isClosed());
        } finally {
            if (connection != null) connection.close();
        }
    }

    @Test
    public void waitTimeoutStatementTest() throws SQLException, InterruptedException {
        Assume.assumeFalse(sharedIsAurora());
        Connection connection = null;
        try {
            connection = setConnection();
            Statement statement = null;
            try {
                statement = connection.createStatement();
                statement.execute("set session wait_timeout=1");
                Thread.sleep(2000); // Wait for the server to kill the connection

                logInfo(connection.toString());

                // here a SQLNonTransientConnectionException is expected
                // "Could not read resultset: unexpected end of stream, ..."
                try {
                    statement.execute("SELECT 1");
                    fail("Connection must have thrown error");
                } catch (SQLException e) {
                    //normal exception
                }
            } finally {
                if (statement != null) statement.close();
            }
        } finally {
            if (connection != null) connection.close();
        }
    }

    @Test
    public void waitTimeoutResultSetTest() throws SQLException, InterruptedException {
        Assume.assumeFalse(sharedIsAurora());
        Connection connection = null;
        try {
            connection = setConnection();
            Statement stmt = connection.createStatement();
            ResultSet rs = stmt.executeQuery("SELECT 1");

            assertTrue(rs.next());

            stmt.execute("set session wait_timeout=1");
            Thread.sleep(3000); // Wait for the server to kill the connection

            // here a SQLNonTransientConnectionException is expected
            // "Could not read resultset: unexpected end of stream, ..."
            try {
                rs = stmt.executeQuery("SELECT 2");
                assertTrue(rs.next());
                fail("Connection must have thrown error");
            } catch (SQLException e) {
                //normal exception
            }
        } finally {
            if (connection != null) connection.close();
        }
    }

}<|MERGE_RESOLUTION|>--- conflicted
+++ resolved
@@ -77,14 +77,10 @@
      * Conj-79.
      */
     @Test
-<<<<<<< HEAD
-    public void resultSetAfterSocketTimeoutTest() throws SQLException {
-=======
     public void resultSetAfterSocketTimeoutTest() {
         //appveyor vm are very slow, cannot compare time
         Assume.assumeTrue(System.getenv("APPVEYOR") == null);
 
->>>>>>> 723f06a3
         Assume.assumeFalse(sharedIsAurora());
         int went = 0;
         for (int j = 0; j < 100; j++) {
@@ -128,13 +124,9 @@
     public void socketTimeoutTest() throws SQLException {
         Assume.assumeFalse(sharedIsAurora());
         // set a short connection timeout
-<<<<<<< HEAD
         Connection connection = null;
         try {
-            connection = setConnection("&connectTimeout=500&socketTimeout=500");
-=======
-        try (Connection connection = setConnection("&connectTimeout=1000&socketTimeout=1000")) {
->>>>>>> 723f06a3
+            connection = setConnection("&connectTimeout=1000&socketTimeout=1000");
             PreparedStatement ps = connection.prepareStatement("SELECT 1");
             ResultSet rs = ps.executeQuery();
             assertTrue(rs.next());
