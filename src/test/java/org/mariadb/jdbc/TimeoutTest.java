--- conflicted
+++ resolved
@@ -63,17 +63,10 @@
 
     private static int selectValue(Connection conn, int value)
             throws SQLException {
-<<<<<<< HEAD
-=======
-        try (Statement stmt = conn.createStatement()) {
-            try (ResultSet rs = stmt.executeQuery("select " + value)) {
-                assertTrue(rs.next());
-                return rs.getInt(1);
->>>>>>> 19091f7c
 
         Statement stmt = conn.createStatement();
         ResultSet rs = stmt.executeQuery("select " + value);
-        rs.next();
+        assertTrue(rs.next());
         return rs.getInt(1);
     }
 
@@ -81,7 +74,7 @@
      * Conj-79.
      */
     @Test
-    public void resultSetAfterSocketTimeoutTest() {
+    public void resultSetAfterSocketTimeoutTest() throws SQLException {
         Assume.assumeFalse(sharedIsAurora());
         int went = 0;
         for (int j = 0; j < 100; j++) {
