/*
 *
 * MariaDB Client for Java
 *
 * Copyright (c) 2012-2014 Monty Program Ab.
 * Copyright (c) 2015-2017 MariaDB Ab.
 *
 * This library is free software; you can redistribute it and/or modify it under
 * the terms of the GNU Lesser General Public License as published by the Free
 * Software Foundation; either version 2.1 of the License, or (at your option)
 * any later version.
 *
 * This library is distributed in the hope that it will be useful, but
 * WITHOUT ANY WARRANTY; without even the implied warranty of MERCHANTABILITY or
 * FITNESS FOR A PARTICULAR PURPOSE.  See the GNU Lesser General Public License
 * for more details.
 *
 * You should have received a copy of the GNU Lesser General Public License along
 * with this library; if not, write to Monty Program Ab info@montyprogram.com.
 *
 * This particular MariaDB Client for Java file is work
 * derived from a Drizzle-JDBC. Drizzle-JDBC file which is covered by subject to
 * the following copyright and notice provisions:
 *
 * Copyright (c) 2009-2011, Marcus Eriksson
 *
 * Redistribution and use in source and binary forms, with or without modification,
 * are permitted provided that the following conditions are met:
 * Redistributions of source code must retain the above copyright notice, this list
 * of conditions and the following disclaimer.
 *
 * Redistributions in binary form must reproduce the above copyright notice, this
 * list of conditions and the following disclaimer in the documentation and/or
 * other materials provided with the distribution.
 *
 * Neither the name of the driver nor the names of its contributors may not be
 * used to endorse or promote products derived from this software without specific
 * prior written permission.
 *
 * THIS SOFTWARE IS PROVIDED BY THE COPYRIGHT HOLDERS  AND CONTRIBUTORS "AS IS"
 * AND ANY EXPRESS OR IMPLIED WARRANTIES, INCLUDING, BUT NOT LIMITED TO, THE IMPLIED
 * WARRANTIES OF MERCHANTABILITY AND FITNESS FOR A PARTICULAR PURPOSE ARE DISCLAIMED.
 * IN NO EVENT SHALL THE COPYRIGHT HOLDER OR CONTRIBUTORS BE LIABLE FOR ANY DIRECT,
 * INDIRECT, INCIDENTAL, SPECIAL, EXEMPLARY, OR CONSEQUENTIAL DAMAGES (INCLUDING, BUT
 * NOT LIMITED TO, PROCUREMENT OF SUBSTITUTE GOODS OR SERVICES; LOSS OF USE, DATA, OR
 * PROFITS; OR BUSINESS INTERRUPTION) HOWEVER CAUSED AND ON ANY THEORY OF LIABILITY,
 * WHETHER IN CONTRACT, STRICT LIABILITY, OR TORT (INCLUDING NEGLIGENCE OR OTHERWISE)
 * ARISING IN ANY WAY OUT OF THE USE OF THIS SOFTWARE, EVEN IF ADVISED OF THE POSSIBILITY
 * OF SUCH DAMAGE.
 *
 */

package org.mariadb.jdbc;

import org.junit.Assume;
import org.junit.BeforeClass;
import org.junit.Test;
import org.mariadb.jdbc.internal.protocol.Protocol;

import javax.sql.DataSource;
import java.sql.*;

import static org.junit.Assert.*;

public class ErrorMessageTest extends BaseTest {

    /**
     * Initialisation.
     *
     * @throws SQLException exception
     */
    @BeforeClass()
    public static void initClass() throws SQLException {
        createTable("testErrorMessage", "id int not null primary key auto_increment, test varchar(10), test2 int");
    }

    @Test
    public void testSmallRewriteErrorMessage() throws SQLException {
        Connection connection = null;
        try {
            connection = setBlankConnection("&rewriteBatchedStatements=true");
            executeBatchWithException(connection);
            fail("Must Have thrown error");
        } catch (SQLException sqle) {
            assertTrue(sqle.getCause().getCause().getMessage().contains("INSERT INTO testErrorMessage(test, test2) values (?, ?)"));
        } finally {
            if (connection != null) connection.close();
        }
    }

    @Test
    public void testSmallMultiBatchErrorMessage() throws SQLException {
        Connection connection = null;
        try {
            connection = setBlankConnection("&allowMultiQueries=true&useServerPrepStmts=false");
            executeBatchWithException(connection);
            fail("Must Have thrown error");
        } catch (SQLException sqle) {
            if (isMariadbServer() && minVersion(10,2)) {
                assertTrue("message : " + sqle.getCause().getCause().getMessage(),
                        sqle.getCause().getCause().getMessage().contains(
                                "INSERT INTO testErrorMessage(test, test2) values (?, ?)"));
            } else {
                if (!sharedOptions().useBatchMultiSend) {
                    assertTrue("message : " + sqle.getCause().getCause().getMessage(),
                            sqle.getCause().getCause().getMessage().contains(
                                    "INSERT INTO testErrorMessage(test, test2) values (?, ?), "
                                            + "parameters ['more than 10 characters to provoc error',10]"));
                } else {
                    assertTrue(sqle.getCause().getCause().getMessage().contains(
                            "INSERT INTO testErrorMessage(test, test2) values "
                                    + "('more than 10 characters to provoc error', 10)"));
                }
            }
        } finally {
            if (connection != null) connection.close();
        }
    }

    @Test
    public void testSmallPrepareErrorMessage() throws SQLException {
        Connection connection = null;
        try {
            connection = setBlankConnection("&useBatchMultiSend=false");
            executeBatchWithException(connection);
            fail("Must Have thrown error");
        } catch (SQLException sqle) {
            assertTrue(sqle.getCause().getCause().getMessage().contains(
<<<<<<< HEAD
                    "INSERT INTO testErrorMessage(test, test2) values (?, ?), "
                            + "parameters ['more than 10 characters to provoc error',10]"));
        } finally {
            if (connection != null) connection.close();
=======
                    "INSERT INTO testErrorMessage(test, test2) values (?, ?)"));
>>>>>>> 19091f7c
        }
    }

    @Test
    public void testSmallBulkErrorMessage() throws SQLException {
        Assume.assumeFalse(sharedIsAurora());
        Connection connection = null;
        try {
            connection = setBlankConnection("&useBatchMultiSend=true");
            executeBatchWithException(connection);
            fail("Must Have thrown error");
        } catch (SQLException sqle) {
<<<<<<< HEAD
            assertTrue(sqle.getCause().getCause().getMessage().contains(
                    "INSERT INTO testErrorMessage(test, test2) values "
                            + "('more than 10 characters to provoc error', 10)"));
        } finally {
            if (connection != null) connection.close();
=======
            if (isMariadbServer() && minVersion(10,2)) {
                assertTrue("message : " + sqle.getCause().getCause().getMessage(),
                        sqle.getCause().getCause().getMessage().contains(
                                "INSERT INTO testErrorMessage(test, test2) values (?, ?)"));
            } else {
                assertTrue(sqle.getCause().getCause().getMessage().contains(
                        "INSERT INTO testErrorMessage(test, test2) values "
                                + "('more than 10 characters to provoc error', 10)"));
            }
>>>>>>> 19091f7c
        }
    }

    @Test
    public void testSmallPrepareBulkErrorMessage() throws SQLException {
        Assume.assumeFalse(sharedIsAurora());
        Connection connection = null;
        try {
            connection = setBlankConnection("&useBatchMultiSend=true&useServerPrepStmts=true");
            executeBatchWithException(connection);
            fail("Must Have thrown error");
        } catch (SQLException sqle) {
            assertTrue(sqle.getCause().getCause().getMessage().contains(
                    "INSERT INTO testErrorMessage(test, test2) values "
                            + "(?, ?)"));
        } finally {
            if (connection != null) connection.close();
        }
    }


    @Test
    public void testBigRewriteErrorMessage() throws SQLException {
        Connection connection = null;
        try {
            connection = setBlankConnection("&rewriteBatchedStatements=true");
            executeBigBatchWithException(connection);
            fail("Must Have thrown error");
        } catch (SQLException sqle) {
            assertTrue(sqle.getCause().getCause().getMessage().contains("INSERT INTO testErrorMessage(test, test2) values (?, ?)"));
        } finally {
            if (connection != null) connection.close();
        }
    }

    @Test
    public void testBigMultiErrorMessage() throws SQLException {
        Connection connection = null;
        try {
            connection = setBlankConnection("&allowMultiQueries=true&useServerPrepStmts=false");
            executeBigBatchWithException(connection);
            fail("Must Have thrown error");
        } catch (SQLException sqle) {
            if (isMariadbServer() && minVersion(10,2)) {
                assertTrue("message : " + sqle.getCause().getCause().getMessage(),
                        sqle.getCause().getCause().getMessage().contains(
                                "INSERT INTO testErrorMessage(test, test2) values (?, ?)"));
            } else {
                if (!sharedOptions().useBatchMultiSend) {
                    assertTrue("message : " + sqle.getCause().getCause().getMessage(),
                            sqle.getCause().getCause().getMessage().contains("INSERT INTO testErrorMessage(test, test2) "
                                    + "values (?, ?), parameters ['more than 10 characters to provoc error',200]"));
                } else {
                    assertTrue("message : " + sqle.getCause().getCause().getMessage(),
                            sqle.getCause().getCause().getMessage().contains(
                                    "INSERT INTO testErrorMessage(test, test2) values "
                                            + "('more than 10 characters to provoc error', 200)"));
                }

            }
        } finally {
            if (connection != null) connection.close();
        }
    }

    @Test
    public void testBigPrepareErrorMessage() throws SQLException {
        Connection connection = null;
        try {
            connection = setBlankConnection("&useBatchMultiSend=false");
            executeBigBatchWithException(connection);
            fail("Must Have thrown error");
        } catch (SQLException sqle) {
<<<<<<< HEAD
            assertTrue("message : " + sqle.getCause().getCause().getMessage(),
                    sqle.getCause().getCause().getMessage().contains(
                            "INSERT INTO testErrorMessage(test, test2) values (?, ?), parameters "
                                    + "['more than 10 characters to provoc error',200]"));
        } finally {
            if (connection != null) connection.close();
=======
            sqle.printStackTrace();
            if (isMariadbServer() && minVersion(10,2)) {
                assertTrue("message : " + sqle.getCause().getCause().getMessage(),
                        sqle.getCause().getCause().getMessage().contains(
                                "INSERT INTO testErrorMessage(test, test2) values (?, ?)"));
            } else {
                assertTrue("message : " + sqle.getCause().getCause().getMessage(),
                        sqle.getCause().getCause().getMessage().contains(
                                "INSERT INTO testErrorMessage(test, test2) values (?, ?), "
                                        + "parameters ['more than 10 characters to provoc error',200]"));
            }
>>>>>>> 19091f7c
        }
    }

    @Test
    public void testBigBulkErrorMessage() throws SQLException {
        Assume.assumeFalse(sharedIsAurora());
        Connection connection = null;
        try {
            connection = setBlankConnection("&useBatchMultiSend=true");
            executeBigBatchWithException(connection);
            fail("Must Have thrown error");
        } catch (SQLException sqle) {
<<<<<<< HEAD
            assertTrue(sqle.getCause().getCause().getMessage().contains(
                    "INSERT INTO testErrorMessage(test, test2) values ("
                            + "'more than 10 characters to provoc error', 200)"
            ));
        } finally {
            if (connection != null) connection.close();
=======
            if (isMariadbServer() && minVersion(10,2)) {
                assertTrue("message : " + sqle.getCause().getCause().getMessage(),
                        sqle.getCause().getCause().getMessage().contains(
                                "INSERT INTO testErrorMessage(test, test2) values (?, ?)"));
            } else {
                assertTrue(sqle.getCause().getCause().getMessage().contains("INSERT INTO testErrorMessage(test, test2) values "
                        + "('more than 10 characters to provoc error', 200)"));
            }
>>>>>>> 19091f7c
        }
    }

    @Test
    public void testBigBulkErrorPrepareMessage() throws SQLException {
        Assume.assumeFalse(sharedIsAurora());
        Connection connection = null;
        try {
            connection = setBlankConnection("&useBatchMultiSend=true&useServerPrepStmts=true");
            executeBigBatchWithException(connection);
            fail("Must Have thrown error");
        } catch (SQLException sqle) {
            assertTrue(sqle.getCause().getCause().getMessage().contains(
                    "INSERT INTO testErrorMessage(test, test2) values (?, ?)"
            ));
        } finally {
            if (connection != null) connection.close();
        }
    }

    private void executeBatchWithException(Connection connection) throws SQLException {
        connection.createStatement().execute("TRUNCATE testErrorMessage");
        PreparedStatement preparedStatement = null;
        try {
            preparedStatement = connection.prepareStatement("INSERT INTO testErrorMessage(test, test2) values (?, ?)");
            for (int i = 0; i < 10; i++) {
                preparedStatement.setString(1, "whoua" + i);
                preparedStatement.setInt(2, i);
                preparedStatement.addBatch();
            }
            preparedStatement.setString(1, "more than 10 characters to provoc error");
            preparedStatement.setInt(2, 10);

            preparedStatement.addBatch();
            preparedStatement.executeBatch();
        } catch (SQLException e) {
            //to be sure that packets are ok
            connection.createStatement().execute("SELECT 1");
            throw e;
        } finally {
            preparedStatement.close();
        }
    }

    private void executeBigBatchWithException(Connection connection) throws SQLException {
        connection.createStatement().execute("TRUNCATE testErrorMessage");
        PreparedStatement preparedStatement = null;
        try {
            preparedStatement = connection.prepareStatement("INSERT INTO testErrorMessage(test, test2) values (?, ?)");
            for (int i = 0; i < 200; i++) {
                preparedStatement.setString(1, "whoua" + i);
                preparedStatement.setInt(2, i);
                preparedStatement.addBatch();
            }
            preparedStatement.setString(1, "more than 10 characters to provoc error");
            preparedStatement.setInt(2, 200);
            preparedStatement.addBatch();
            preparedStatement.executeBatch();
        } catch (SQLException e) {
            //to be sure that packets are ok
            connection.createStatement().execute("SELECT 1");
            throw e;
        } finally {
            preparedStatement.close();
        }
    }

    @Test
    public void testFailOverKillCmd() throws Throwable {
        Assume.assumeTrue(System.getenv("MAXSCALE_VERSION") == null);
        Assume.assumeTrue(isMariadbServer());
        Assume.assumeTrue(System.getenv("MAXSCALE_VERSION") == null);
        DataSource ds = new MariaDbDataSource("jdbc:mariadb:failover//"
                + ((hostname != null) ? hostname : "localhost") + ":" + port + ","
                + ((hostname != null) ? hostname : "localhost") + ":" + port
                + "/" + database + "?user=" + username + (password != null ? "&password=" + password : ""));

        try (Connection connection = ds.getConnection()) {
            Protocol protocol = getProtocolFromConnection(connection);
            Statement stmt = connection.createStatement();
            long threadId = protocol.getServerThreadId();
            stmt.executeQuery("KILL " + threadId);
            stmt.executeQuery("SELECT 1");
            long newThreadId = protocol.getServerThreadId();
            assertNotEquals(threadId, newThreadId);
            PreparedStatement preparedStatement = connection.prepareStatement("KILL ?");
            preparedStatement.setLong(1, newThreadId);
            preparedStatement.execute();

            stmt.executeQuery("SELECT 1");
            long anotherNewThreadId = protocol.getServerThreadId();
            assertNotEquals(anotherNewThreadId, newThreadId);

        }
    }

    @Test
    public void testSmallRewriteErrorMessageNoBulk() throws SQLException {
        try (Connection connection = setBlankConnection("&rewriteBatchedStatements=true&useBulkStmts=false")) {
            executeBatchWithException(connection);
            fail("Must Have thrown error");
        } catch (SQLException sqle) {
            assertTrue(sqle.getCause().getCause().getMessage().contains("INSERT INTO testErrorMessage(test, test2) values (?, ?)"));
        }
    }

    @Test
    public void testSmallMultiBatchErrorMessageNoBulk() throws SQLException {
        try (Connection connection = setBlankConnection("&allowMultiQueries=true&useServerPrepStmts=false&useBulkStmts=false")) {
            executeBatchWithException(connection);
            fail("Must Have thrown error");
        } catch (SQLException sqle) {
            if (sharedIsAurora()) {
                assertTrue(sqle.getCause().getCause().getMessage().contains(
                        "INSERT INTO testErrorMessage(test, test2) values (?, ?), "
                                + "parameters ['more than 10 characters to provoc error',10]"));
            } else {
                assertTrue("message : " + sqle.getCause().getCause().getMessage(),
                        sqle.getCause().getCause().getMessage().contains(
                                "INSERT INTO testErrorMessage(test, test2) values "
                                        + "('more than 10 characters to provoc error', 10)"));
            }
        }
    }

    @Test
    public void testSmallPrepareErrorMessageNoBulk() throws SQLException {
        try (Connection connection = setBlankConnection("&useBatchMultiSend=false&useBulkStmts=false")) {
            executeBatchWithException(connection);
            fail("Must Have thrown error");
        } catch (SQLException sqle) {
            assertTrue(sqle.getCause().getCause().getMessage().contains(
                    "INSERT INTO testErrorMessage(test, test2) values (?, ?), "
                            + "parameters ['more than 10 characters to provoc error',10]"));
        }
    }

    @Test
    public void testSmallBulkErrorMessageNoBulk() throws SQLException {
        Assume.assumeFalse(sharedIsAurora());
        try (Connection connection = setBlankConnection("&useBatchMultiSend=true&useBulkStmts=false")) {
            executeBatchWithException(connection);
            fail("Must Have thrown error");
        } catch (SQLException sqle) {
            assertTrue(sqle.getCause().getCause().getMessage().contains(
                    "INSERT INTO testErrorMessage(test, test2) values "
                            + "('more than 10 characters to provoc error', 10)"));
        }
    }

    @Test
    public void testSmallPrepareBulkErrorMessageNoBulk() throws SQLException {
        Assume.assumeFalse(sharedIsAurora());
        try (Connection connection = setBlankConnection("&useBatchMultiSend=true&useServerPrepStmts=true&useBulkStmts=false")) {
            executeBatchWithException(connection);
            fail("Must Have thrown error");
        } catch (SQLException sqle) {
            assertTrue(sqle.getCause().getCause().getMessage().contains(
                    "INSERT INTO testErrorMessage(test, test2) values "
                            + "(?, ?)"));
        }
    }


    @Test
    public void testBigRewriteErrorMessageNoBulk() throws SQLException {
        try (Connection connection = setBlankConnection("&rewriteBatchedStatements=true&useBulkStmts=false")) {
            executeBigBatchWithException(connection);
            fail("Must Have thrown error");
        } catch (SQLException sqle) {
            assertTrue(sqle.getCause().getCause().getMessage().contains("INSERT INTO testErrorMessage(test, test2) values (?, ?)"));
        }
    }

    @Test
    public void testBigMultiErrorMessageNoBulk() throws SQLException {
        try (Connection connection = setBlankConnection("&allowMultiQueries=true&useServerPrepStmts=false&useBulkStmts=false")) {
            executeBigBatchWithException(connection);
            fail("Must Have thrown error");
        } catch (SQLException sqle) {
            if (!sharedIsAurora()) {
                assertTrue("message : " + sqle.getCause().getCause().getMessage(),
                        sqle.getCause().getCause().getMessage().contains(
                                "INSERT INTO testErrorMessage(test, test2) values "
                                        + "('more than 10 characters to provoc error', 200)"));
            } else {
                assertTrue("message : " + sqle.getCause().getCause().getMessage(),
                        sqle.getCause().getCause().getMessage().contains(
                                "INSERT INTO testErrorMessage(test, test2) values (?, ?), parameters "
                                        + "['more than 10 characters to provoc error',200]"));
            }
        }
    }

    @Test
    public void testBigPrepareErrorMessageNoBulk() throws SQLException {
        try (Connection connection = setBlankConnection("&useBatchMultiSend=false&useBulkStmts=false")) {
            executeBigBatchWithException(connection);
            fail("Must Have thrown error");
        } catch (SQLException sqle) {
            assertTrue("message : " + sqle.getCause().getCause().getMessage(),
                    sqle.getCause().getCause().getMessage().contains(
                            "INSERT INTO testErrorMessage(test, test2) values (?, ?), parameters "
                                    + "['more than 10 characters to provoc error',200]"));
        }
    }

    @Test
    public void testBigBulkErrorMessageNoBulk() throws SQLException {
        Assume.assumeFalse(sharedIsAurora());
        try (Connection connection = setBlankConnection("&useBatchMultiSend=true&useBulkStmts=false")) {
            executeBigBatchWithException(connection);
            fail("Must Have thrown error");
        } catch (SQLException sqle) {
            assertTrue(sqle.getCause().getCause().getMessage().contains(
                    "INSERT INTO testErrorMessage(test, test2) values ("
                            + "'more than 10 characters to provoc error', 200)"
            ));
        }
    }

    @Test
    public void testBigBulkErrorPrepareMessageNoBulk() throws SQLException {
        Assume.assumeFalse(sharedIsAurora());
        try (Connection connection = setBlankConnection("&useBatchMultiSend=true&useServerPrepStmts=true&useBulkStmts=false")) {
            executeBigBatchWithException(connection);
            fail("Must Have thrown error");
        } catch (SQLException sqle) {
            assertTrue(sqle.getCause().getCause().getMessage().contains(
                    "INSERT INTO testErrorMessage(test, test2) values (?, ?)"
            ));
        }
    }

}<|MERGE_RESOLUTION|>--- conflicted
+++ resolved
@@ -126,14 +126,9 @@
             fail("Must Have thrown error");
         } catch (SQLException sqle) {
             assertTrue(sqle.getCause().getCause().getMessage().contains(
-<<<<<<< HEAD
-                    "INSERT INTO testErrorMessage(test, test2) values (?, ?), "
-                            + "parameters ['more than 10 characters to provoc error',10]"));
-        } finally {
-            if (connection != null) connection.close();
-=======
                     "INSERT INTO testErrorMessage(test, test2) values (?, ?)"));
->>>>>>> 19091f7c
+        } finally {
+            if (connection != null) connection.close();
         }
     }
 
@@ -146,13 +141,6 @@
             executeBatchWithException(connection);
             fail("Must Have thrown error");
         } catch (SQLException sqle) {
-<<<<<<< HEAD
-            assertTrue(sqle.getCause().getCause().getMessage().contains(
-                    "INSERT INTO testErrorMessage(test, test2) values "
-                            + "('more than 10 characters to provoc error', 10)"));
-        } finally {
-            if (connection != null) connection.close();
-=======
             if (isMariadbServer() && minVersion(10,2)) {
                 assertTrue("message : " + sqle.getCause().getCause().getMessage(),
                         sqle.getCause().getCause().getMessage().contains(
@@ -162,7 +150,8 @@
                         "INSERT INTO testErrorMessage(test, test2) values "
                                 + "('more than 10 characters to provoc error', 10)"));
             }
->>>>>>> 19091f7c
+        } finally {
+            if (connection != null) connection.close();
         }
     }
 
@@ -236,14 +225,6 @@
             executeBigBatchWithException(connection);
             fail("Must Have thrown error");
         } catch (SQLException sqle) {
-<<<<<<< HEAD
-            assertTrue("message : " + sqle.getCause().getCause().getMessage(),
-                    sqle.getCause().getCause().getMessage().contains(
-                            "INSERT INTO testErrorMessage(test, test2) values (?, ?), parameters "
-                                    + "['more than 10 characters to provoc error',200]"));
-        } finally {
-            if (connection != null) connection.close();
-=======
             sqle.printStackTrace();
             if (isMariadbServer() && minVersion(10,2)) {
                 assertTrue("message : " + sqle.getCause().getCause().getMessage(),
@@ -255,7 +236,8 @@
                                 "INSERT INTO testErrorMessage(test, test2) values (?, ?), "
                                         + "parameters ['more than 10 characters to provoc error',200]"));
             }
->>>>>>> 19091f7c
+        } finally {
+            if (connection != null) connection.close();
         }
     }
 
@@ -268,14 +250,6 @@
             executeBigBatchWithException(connection);
             fail("Must Have thrown error");
         } catch (SQLException sqle) {
-<<<<<<< HEAD
-            assertTrue(sqle.getCause().getCause().getMessage().contains(
-                    "INSERT INTO testErrorMessage(test, test2) values ("
-                            + "'more than 10 characters to provoc error', 200)"
-            ));
-        } finally {
-            if (connection != null) connection.close();
-=======
             if (isMariadbServer() && minVersion(10,2)) {
                 assertTrue("message : " + sqle.getCause().getCause().getMessage(),
                         sqle.getCause().getCause().getMessage().contains(
@@ -284,7 +258,8 @@
                 assertTrue(sqle.getCause().getCause().getMessage().contains("INSERT INTO testErrorMessage(test, test2) values "
                         + "('more than 10 characters to provoc error', 200)"));
             }
->>>>>>> 19091f7c
+        } finally {
+            if (connection != null) connection.close();
         }
     }
 
@@ -361,8 +336,9 @@
                 + ((hostname != null) ? hostname : "localhost") + ":" + port + ","
                 + ((hostname != null) ? hostname : "localhost") + ":" + port
                 + "/" + database + "?user=" + username + (password != null ? "&password=" + password : ""));
-
-        try (Connection connection = ds.getConnection()) {
+        Connection connection = null;
+        try {
+            connection = ds.getConnection();
             Protocol protocol = getProtocolFromConnection(connection);
             Statement stmt = connection.createStatement();
             long threadId = protocol.getServerThreadId();
@@ -378,22 +354,30 @@
             long anotherNewThreadId = protocol.getServerThreadId();
             assertNotEquals(anotherNewThreadId, newThreadId);
 
+        } finally {
+            if (connection != null) connection.close();
         }
     }
 
     @Test
     public void testSmallRewriteErrorMessageNoBulk() throws SQLException {
-        try (Connection connection = setBlankConnection("&rewriteBatchedStatements=true&useBulkStmts=false")) {
+        Connection connection = null;
+        try {
+            connection = setBlankConnection("&rewriteBatchedStatements=true&useBulkStmts=false");
             executeBatchWithException(connection);
             fail("Must Have thrown error");
         } catch (SQLException sqle) {
             assertTrue(sqle.getCause().getCause().getMessage().contains("INSERT INTO testErrorMessage(test, test2) values (?, ?)"));
+        } finally {
+            if (connection != null) connection.close();
         }
     }
 
     @Test
     public void testSmallMultiBatchErrorMessageNoBulk() throws SQLException {
-        try (Connection connection = setBlankConnection("&allowMultiQueries=true&useServerPrepStmts=false&useBulkStmts=false")) {
+        Connection connection = null;
+        try {
+            connection = setBlankConnection("&allowMultiQueries=true&useServerPrepStmts=false&useBulkStmts=false");
             executeBatchWithException(connection);
             fail("Must Have thrown error");
         } catch (SQLException sqle) {
@@ -407,61 +391,81 @@
                                 "INSERT INTO testErrorMessage(test, test2) values "
                                         + "('more than 10 characters to provoc error', 10)"));
             }
+        } finally {
+            if (connection != null) connection.close();
         }
     }
 
     @Test
     public void testSmallPrepareErrorMessageNoBulk() throws SQLException {
-        try (Connection connection = setBlankConnection("&useBatchMultiSend=false&useBulkStmts=false")) {
+        Connection connection = null;
+        try {
+            connection = setBlankConnection("&useBatchMultiSend=false&useBulkStmts=false");
             executeBatchWithException(connection);
             fail("Must Have thrown error");
         } catch (SQLException sqle) {
             assertTrue(sqle.getCause().getCause().getMessage().contains(
                     "INSERT INTO testErrorMessage(test, test2) values (?, ?), "
                             + "parameters ['more than 10 characters to provoc error',10]"));
+        } finally {
+            if (connection != null) connection.close();
         }
     }
 
     @Test
     public void testSmallBulkErrorMessageNoBulk() throws SQLException {
         Assume.assumeFalse(sharedIsAurora());
-        try (Connection connection = setBlankConnection("&useBatchMultiSend=true&useBulkStmts=false")) {
+        Connection connection = null;
+        try {
+            connection = setBlankConnection("&useBatchMultiSend=true&useBulkStmts=false");
             executeBatchWithException(connection);
             fail("Must Have thrown error");
         } catch (SQLException sqle) {
             assertTrue(sqle.getCause().getCause().getMessage().contains(
                     "INSERT INTO testErrorMessage(test, test2) values "
                             + "('more than 10 characters to provoc error', 10)"));
+        } finally {
+            if (connection != null) connection.close();
         }
     }
 
     @Test
     public void testSmallPrepareBulkErrorMessageNoBulk() throws SQLException {
         Assume.assumeFalse(sharedIsAurora());
-        try (Connection connection = setBlankConnection("&useBatchMultiSend=true&useServerPrepStmts=true&useBulkStmts=false")) {
+        Connection connection = null;
+        try {
+            connection = setBlankConnection("&useBatchMultiSend=true&useServerPrepStmts=true&useBulkStmts=false");
             executeBatchWithException(connection);
             fail("Must Have thrown error");
         } catch (SQLException sqle) {
             assertTrue(sqle.getCause().getCause().getMessage().contains(
                     "INSERT INTO testErrorMessage(test, test2) values "
                             + "(?, ?)"));
+        } finally {
+            if (connection != null) connection.close();
         }
     }
 
 
     @Test
     public void testBigRewriteErrorMessageNoBulk() throws SQLException {
-        try (Connection connection = setBlankConnection("&rewriteBatchedStatements=true&useBulkStmts=false")) {
+        Connection connection = null;
+        try {
+            connection = setBlankConnection("&rewriteBatchedStatements=true&useBulkStmts=false");
             executeBigBatchWithException(connection);
             fail("Must Have thrown error");
         } catch (SQLException sqle) {
             assertTrue(sqle.getCause().getCause().getMessage().contains("INSERT INTO testErrorMessage(test, test2) values (?, ?)"));
+        } finally {
+            if (connection != null) connection.close();
         }
     }
 
     @Test
     public void testBigMultiErrorMessageNoBulk() throws SQLException {
-        try (Connection connection = setBlankConnection("&allowMultiQueries=true&useServerPrepStmts=false&useBulkStmts=false")) {
+        Connection connection = null;
+        try {
+            connection = setBlankConnection("&allowMultiQueries=true&useServerPrepStmts=false&useBulkStmts=false");
             executeBigBatchWithException(connection);
             fail("Must Have thrown error");
         } catch (SQLException sqle) {
@@ -476,12 +480,16 @@
                                 "INSERT INTO testErrorMessage(test, test2) values (?, ?), parameters "
                                         + "['more than 10 characters to provoc error',200]"));
             }
+        } finally {
+            if (connection != null) connection.close();
         }
     }
 
     @Test
     public void testBigPrepareErrorMessageNoBulk() throws SQLException {
-        try (Connection connection = setBlankConnection("&useBatchMultiSend=false&useBulkStmts=false")) {
+        Connection connection = null;
+        try {
+            connection = setBlankConnection("&useBatchMultiSend=false&useBulkStmts=false");
             executeBigBatchWithException(connection);
             fail("Must Have thrown error");
         } catch (SQLException sqle) {
@@ -489,13 +497,17 @@
                     sqle.getCause().getCause().getMessage().contains(
                             "INSERT INTO testErrorMessage(test, test2) values (?, ?), parameters "
                                     + "['more than 10 characters to provoc error',200]"));
+        } finally {
+            if (connection != null) connection.close();
         }
     }
 
     @Test
     public void testBigBulkErrorMessageNoBulk() throws SQLException {
         Assume.assumeFalse(sharedIsAurora());
-        try (Connection connection = setBlankConnection("&useBatchMultiSend=true&useBulkStmts=false")) {
+        Connection connection = null;
+        try {
+            connection = setBlankConnection("&useBatchMultiSend=true&useBulkStmts=false");
             executeBigBatchWithException(connection);
             fail("Must Have thrown error");
         } catch (SQLException sqle) {
@@ -503,19 +515,25 @@
                     "INSERT INTO testErrorMessage(test, test2) values ("
                             + "'more than 10 characters to provoc error', 200)"
             ));
+        } finally {
+            if (connection != null) connection.close();
         }
     }
 
     @Test
     public void testBigBulkErrorPrepareMessageNoBulk() throws SQLException {
         Assume.assumeFalse(sharedIsAurora());
-        try (Connection connection = setBlankConnection("&useBatchMultiSend=true&useServerPrepStmts=true&useBulkStmts=false")) {
+        Connection connection = null;
+        try {
+            connection = setBlankConnection("&useBatchMultiSend=true&useServerPrepStmts=true&useBulkStmts=false");
             executeBigBatchWithException(connection);
             fail("Must Have thrown error");
         } catch (SQLException sqle) {
             assertTrue(sqle.getCause().getCause().getMessage().contains(
                     "INSERT INTO testErrorMessage(test, test2) values (?, ?)"
             ));
+        } finally {
+            if (connection != null) connection.close();
         }
     }
 
