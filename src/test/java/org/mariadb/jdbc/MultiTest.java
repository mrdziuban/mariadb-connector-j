/*
 *
 * MariaDB Client for Java
 *
 * Copyright (c) 2012-2014 Monty Program Ab.
 * Copyright (c) 2015-2017 MariaDB Ab.
 *
 * This library is free software; you can redistribute it and/or modify it under
 * the terms of the GNU Lesser General Public License as published by the Free
 * Software Foundation; either version 2.1 of the License, or (at your option)
 * any later version.
 *
 * This library is distributed in the hope that it will be useful, but
 * WITHOUT ANY WARRANTY; without even the implied warranty of MERCHANTABILITY or
 * FITNESS FOR A PARTICULAR PURPOSE.  See the GNU Lesser General Public License
 * for more details.
 *
 * You should have received a copy of the GNU Lesser General Public License along
 * with this library; if not, write to Monty Program Ab info@montyprogram.com.
 *
 * This particular MariaDB Client for Java file is work
 * derived from a Drizzle-JDBC. Drizzle-JDBC file which is covered by subject to
 * the following copyright and notice provisions:
 *
 * Copyright (c) 2009-2011, Marcus Eriksson
 *
 * Redistribution and use in source and binary forms, with or without modification,
 * are permitted provided that the following conditions are met:
 * Redistributions of source code must retain the above copyright notice, this list
 * of conditions and the following disclaimer.
 *
 * Redistributions in binary form must reproduce the above copyright notice, this
 * list of conditions and the following disclaimer in the documentation and/or
 * other materials provided with the distribution.
 *
 * Neither the name of the driver nor the names of its contributors may not be
 * used to endorse or promote products derived from this software without specific
 * prior written permission.
 *
 * THIS SOFTWARE IS PROVIDED BY THE COPYRIGHT HOLDERS  AND CONTRIBUTORS "AS IS"
 * AND ANY EXPRESS OR IMPLIED WARRANTIES, INCLUDING, BUT NOT LIMITED TO, THE IMPLIED
 * WARRANTIES OF MERCHANTABILITY AND FITNESS FOR A PARTICULAR PURPOSE ARE DISCLAIMED.
 * IN NO EVENT SHALL THE COPYRIGHT HOLDER OR CONTRIBUTORS BE LIABLE FOR ANY DIRECT,
 * INDIRECT, INCIDENTAL, SPECIAL, EXEMPLARY, OR CONSEQUENTIAL DAMAGES (INCLUDING, BUT
 * NOT LIMITED TO, PROCUREMENT OF SUBSTITUTE GOODS OR SERVICES; LOSS OF USE, DATA, OR
 * PROFITS; OR BUSINESS INTERRUPTION) HOWEVER CAUSED AND ON ANY THEORY OF LIABILITY,
 * WHETHER IN CONTRACT, STRICT LIABILITY, OR TORT (INCLUDING NEGLIGENCE OR OTHERWISE)
 * ARISING IN ANY WAY OUT OF THE USE OF THIS SOFTWARE, EVEN IF ADVISED OF THE POSSIBILITY
 * OF SUCH DAMAGE.
 *
 */

package org.mariadb.jdbc;

import static org.junit.Assert.assertEquals;
import static org.junit.Assert.assertFalse;
import static org.junit.Assert.assertNull;
import static org.junit.Assert.assertTrue;
import static org.junit.Assert.fail;

import java.sql.BatchUpdateException;
import java.sql.Connection;
import java.sql.PreparedStatement;
import java.sql.ResultSet;
import java.sql.SQLException;
import java.sql.SQLIntegrityConstraintViolationException;
import java.sql.Statement;
import java.sql.Timestamp;
import java.util.Properties;
import org.junit.Assume;
import org.junit.BeforeClass;
import org.junit.Test;


public class MultiTest extends BaseTest {

  /**
   * Tables initialisation.
   */
  @BeforeClass()
  public static void initClass() throws SQLException {
    createTable("MultiTestt1", "id int, test varchar(100)");
    createTable("MultiTestt2", "id int, test varchar(100)");
    createTable("MultiTestt3", "message text");
    createTable("MultiTestt4", "id int, test varchar(100), PRIMARY KEY (`id`)");
    createTable("MultiTestt5", "id int, test varchar(100)");
    createTable("MultiTestt6", "id int, test varchar(100)");
    createTable("MultiTestt7", "id int, test varchar(100)");
    createTable("MultiTestt8", "id int, test varchar(100)");
    createTable("MultiTestt10", "id int");
    createTable("MultiTestreWriteDuplicateTestTable",
        "id int, name varchar(100), PRIMARY KEY (`id`)");
    createTable("MultiTesttselect1", "LAST_UPDATE_DATETIME TIMESTAMP , nn int");
    createTable("MultiTesttselect2", "nn int");
    createTable("MultiTesttselect3", "LAST_UPDATE_DATETIME TIMESTAMP , nn int");
    createTable("MultiTesttselect4", "nn int");
    createTable("MultiTestt3_dupp",
        "col1 int, pkey int NOT NULL, col2 int, col3 int, col4 int, PRIMARY KEY "
            + "(`pkey`)");
    createTable("MultiTesttest_table",
        "col1 VARCHAR(32), col2 VARCHAR(32), col3 VARCHAR(32), col4 VARCHAR(32), "
            + "col5 VARCHAR(32)");
    createTable("MultiTesttest_table2",
        "col1 VARCHAR(32), col2 VARCHAR(32), col3 VARCHAR(32), col4 VARCHAR(32), "
            + "col5 VARCHAR(32)");
    createTable("MultiTestValues", "col1 VARCHAR(32), col2 VARCHAR(32)");

    createTable("MultiTestprepsemi", "id int not null primary key auto_increment, text text");
    createTable("MultiTestA", "data varchar(10)");
    createTable("testMultiGeneratedKey", "id int not null primary key auto_increment, text text");

    if (testSingleHost) {
      Statement st = sharedConnection.createStatement();
      st.execute("insert into MultiTestt1 values(1,'a'),(2,'a')");
      st.execute("insert into MultiTestt2 values(1,'a'),(2,'a')");
      st.execute("insert into MultiTestt5 values(1,'a'),(2,'a'),(2,'b')");
    }

  }

  @Test
  public void rewriteSelectQuery() throws Throwable {
    Statement st = sharedConnection.createStatement();
    st.execute("INSERT INTO MultiTesttselect2 VALUES (1)");
    PreparedStatement ps = sharedConnection
        .prepareStatement("/*CLIENT*/ insert into MultiTesttselect1 "
            + "(LAST_UPDATE_DATETIME, nn) select ?, nn from MultiTesttselect2");
    ps.setTimestamp(1, new Timestamp(System.currentTimeMillis()));
    ps.executeUpdate();

    ResultSet rs = st.executeQuery("SELECT * FROM MultiTesttselect1");
    assertTrue(rs.next());
    assertEquals(rs.getInt(2), 1);
  }

  @Test
  public void rewriteParsingDoubleSlash() throws Throwable {
    parsingDoubleSlash(sharedConnection);

    try (Connection conn = setConnection("&rewriteBatchedStatements=true")) {
      parsingDoubleSlash(conn);

      Statement stmt = conn.createStatement();
      stmt.execute("CREATE TEMPORARY TABLE rewriteSlash(t varchar(50))");
      stmt.addBatch("insert into rewriteSlash values ('\\\\')");
      stmt.executeBatch();

      ResultSet rs = stmt.executeQuery("SELECT * FROM rewriteSlash");
      assertTrue(rs.next());
      assertEquals(rs.getString(1), "\\");
    }

  }

  private void parsingDoubleSlash(Connection conn) throws SQLException {
    try (PreparedStatement p = conn.prepareStatement("SELECT '\\\\', ?")) {
      p.setString(1, "\\\\");
      ResultSet rs = p.executeQuery();
      assertTrue(rs.next());
      assertEquals(rs.getString(1), "\\");
      assertEquals(rs.getString(2), "\\\\");
    }
  }


  @Test
  public void rewriteSelectQueryServerPrepared() throws Throwable {
    Statement st = sharedConnection.createStatement();
    st.execute("INSERT INTO MultiTesttselect4 VALUES (1)");
    PreparedStatement ps = sharedConnection
        .prepareStatement("insert into MultiTesttselect3 (LAST_UPDATE_DATETIME,"
            + " nn) select ?, nn from MultiTesttselect4");
    ps.setTimestamp(1, new Timestamp(System.currentTimeMillis()));
    ps.executeUpdate();

    ResultSet rs = st.executeQuery("SELECT * FROM MultiTesttselect3");
    assertTrue(rs.next());
    assertEquals(rs.getInt(2), 1);
  }

  @Test
  public void basicTest() throws SQLException {
    try (Connection connection = setConnection("&allowMultiQueries=true")) {
      Statement statement = connection.createStatement();
      ResultSet rs = statement.executeQuery("select * from MultiTestt1;select * from MultiTestt2;");
      int count = 0;
      while (rs.next()) {
        count++;
      }
      assertTrue(count > 0);
      assertTrue(statement.getMoreResults());
      rs = statement.getResultSet();
      count = 0;
      while (rs.next()) {
        count++;
      }
      assertTrue(count > 0);
      assertFalse(statement.getMoreResults());
    }
  }

  @Test
  public void updateTest() throws SQLException {
    try (Connection connection = setConnection("&allowMultiQueries=true")) {
      Statement statement = connection.createStatement();
      statement.execute("update MultiTestt5 set test='a " + System.currentTimeMillis()
          + "' where id = 2;select * from MultiTestt2;update MultiTestt5 set test='a2 " + System
          .currentTimeMillis()
          + "' where id = 1;");
      assertNull(statement.getResultSet());
      assertEquals(2, statement.getUpdateCount());
      assertTrue(statement.getMoreResults());
      assertEquals(-1, statement.getUpdateCount());
      ResultSet rs = statement.getResultSet();
      int count = 0;
      while (rs.next()) {
        count++;
      }
      assertTrue(count > 0);

      assertFalse(statement.getMoreResults());
      assertEquals(1, statement.getUpdateCount());
      assertNull(statement.getResultSet());
      assertFalse(statement.getMoreResults());
      assertEquals(-1, statement.getUpdateCount());

    }
  }

  @Test
  public void updateTest2() throws SQLException {
    try (Connection connection = setConnection("&allowMultiQueries=true")) {
      Statement statement = connection.createStatement();
      statement.execute(
          "select * from MultiTestt2;update MultiTestt5 set test='a " + System.currentTimeMillis()
              + "' where id = 2;");
      ResultSet rs = statement.getResultSet();
      int count = 0;
      while (rs.next()) {
        count++;
      }
      assertTrue(count == 2);
      statement.getMoreResults();

      int updateNb = statement.getUpdateCount();
      assertEquals(2, updateNb);
    }
  }

  @Test
  public void selectTest() throws SQLException {
    try (Connection connection = setConnection("&allowMultiQueries=true")) {
      Statement statement = connection.createStatement();
      statement.execute("select * from MultiTestt2;select * from MultiTestt1;");
      ResultSet rs = statement.getResultSet();
      int count = 0;
      while (rs.next()) {
        count++;
      }
      assertTrue(count > 0);
      rs = statement.executeQuery("select * from MultiTestt1");
      count = 0;
      while (rs.next()) {
        count++;
      }
      assertTrue(count > 0);
    }
  }

  @Test
  public void setMaxRowsMulti() throws Exception {
    try (Connection connection = setConnection("&allowMultiQueries=true")) {
      Statement st = connection.createStatement();
      assertEquals(0, st.getMaxRows());

      st.setMaxRows(1);
      assertEquals(1, st.getMaxRows());

      /* Check 3 rows are returned if maxRows is limited to 3, in every result set in batch */

      /* Check first result set for at most 3 rows*/
      ResultSet rs = st.executeQuery("select 1 union select 2;select 1 union select 2");
      int cnt = 0;

      while (rs.next()) {
        cnt++;
      }
      rs.close();
      assertEquals(1, cnt);

      /* Check second result set for at most 3 rows*/
      assertTrue(st.getMoreResults());
      rs = st.getResultSet();
      cnt = 0;
      while (rs.next()) {
        cnt++;
      }
      rs.close();
      assertEquals(1, cnt);
    }
  }

  /**
   * Conj-99: rewriteBatchedStatements parameter.
   *
   * @throws SQLException exception
   */
  @Test
  public void rewriteBatchedStatementsDisabledInsertionTest() throws SQLException {
    verifyInsertBehaviorBasedOnRewriteBatchedStatements(Boolean.FALSE, 3000);
  }


  /**
   * Conj-206: rewriteBatchedStatements parameter take care of max_allowed_size.
   *
   * @throws SQLException exception
   */
  @Test
  public void rewriteBatchedMaxAllowedSizeTest() throws SQLException {

    createTable("MultiTestt6", "id int, test varchar(10000)");
    Assume.assumeTrue(checkMaxAllowedPacketMore8m("rewriteBatchedMaxAllowedSizeTest"));
    Statement st = sharedConnection.createStatement();
    ResultSet rs = st.executeQuery("select @@max_allowed_packet");
    if (rs.next()) {
      long maxAllowedPacket = rs.getInt(1);
      Assume.assumeTrue(maxAllowedPacket < 512 * 1024 * 1024L);
      int totalInsertCommands = (int) Math.ceil(maxAllowedPacket / 10050);
      verifyInsertBehaviorBasedOnRewriteBatchedStatements(Boolean.TRUE, totalInsertCommands);
    } else {
      fail();
    }
  }

  @Test
  public void rewriteBatchedWithoutParam() throws SQLException {
    try (Connection connection = setConnection("&rewriteBatchedStatements=true")) {
      PreparedStatement preparedStatement = connection
          .prepareStatement("INSERT INTO MultiTestt10 VALUES (1)");
      for (int i = 0; i < 100; i++) {
        preparedStatement.addBatch();
      }
      preparedStatement.executeBatch();
      ResultSet rs = connection.createStatement().executeQuery("SELECT COUNT(*) FROM MultiTestt10");
      assertTrue(rs.next());
      assertEquals(100, rs.getInt(1));
    }
  }

  /**
   * CONJ-329 error for rewrite without parameter.
   *
   * @throws SQLException if exception occur
   */
  @Test
  public void rewriteStatementWithoutParameter() throws SQLException {
    try (Connection connection = setConnection("&rewriteBatchedStatements=true")) {
      try (PreparedStatement statement = connection.prepareStatement("SELECT 1")) {
        statement.executeQuery();
      }
    }
  }

  /**
   * CONJ-330 - correction using execute...() for rewriteBatchedStatements
   *
   * @throws SQLException if exception occur
   */
  @Test
  public void rewriteMonoQueryStatementWithParameter() throws SQLException {
    try (Connection connection = setConnection("&rewriteBatchedStatements=true")) {
      String failingQuery1 = "SELECT (1=? AND 2=2)";
      String failingQuery2 = "SELECT (1=?) AND 2=2";
      String workingQuery = "SELECT 1=? AND (2=2)";

      try (PreparedStatement statement = connection.prepareStatement(failingQuery1)) {
        checkResult(statement);
      }

      try (PreparedStatement statement = connection.prepareStatement(failingQuery2)) {
        checkResult(statement);
      }

      try (PreparedStatement statement = connection.prepareStatement(workingQuery)) {
        checkResult(statement);
      }
    }
  }

  private void checkResult(PreparedStatement statement) throws SQLException {
    statement.setInt(1, 1);
    statement.executeQuery();
    ResultSet rs = statement.executeQuery();
    assertTrue(rs.next());
    assertTrue(rs.getBoolean(1));
  }


  @Test
  public void testServerPrepareMeta() throws Throwable {
    try (Connection connection = setConnection("&rewriteBatchedStatements=true")) {
      createTable("insertSelectTable1", "tt int");
      createTable("insertSelectTable2", "tt int");
      Statement stmt = connection.createStatement();
      stmt.execute("INSERT INTO insertSelectTable2(tt) VALUES (1),(2),(1)");

      PreparedStatement ps = connection.prepareStatement(
          "INSERT INTO insertSelectTable1 "
              + "SELECT a1.tt FROM insertSelectTable2 a1 "
              + "WHERE a1.tt = ? ");
      ps.setInt(1, 1);
      ps.addBatch();
      ps.setInt(1, 2);
      ps.addBatch();
      ps.executeBatch();

      ResultSet rs = stmt.executeQuery("SELECT count(*) FROM insertSelectTable1");
      assertTrue(rs.next());
      assertEquals(3, rs.getInt(1));
    }
  }

  private void verifyInsertBehaviorBasedOnRewriteBatchedStatements(Boolean rewriteBatchedStatements,
      int totalInsertCommands) throws SQLException {
    Properties props = new Properties();
    props.setProperty("rewriteBatchedStatements", rewriteBatchedStatements.toString());
    props.setProperty("allowMultiQueries", "true");
    try (Connection tmpConnection = openNewConnection(connUri, props)) {
      verifyInsertCount(tmpConnection, 0);
      Statement statement = tmpConnection.createStatement();
      for (int i = 0; i < totalInsertCommands; i++) {
        statement.addBatch("INSERT INTO MultiTestt6 VALUES (" + i + ", 'testValue" + i + "')");
      }
      int[] updateCounts = statement.executeBatch();
      assertEquals(totalInsertCommands, updateCounts.length);
      int totalUpdates = 0;
      for (int updateCount : updateCounts) {
        assertEquals(1, updateCount);
        totalUpdates += updateCount;
      }
      assertEquals(totalInsertCommands, totalUpdates);
      verifyInsertCount(tmpConnection, totalInsertCommands);
    }
  }

  private void verifyInsertCount(Connection tmpConnection, int insertCount) throws SQLException {
    assertEquals(insertCount, retrieveSessionVariableFromServer(tmpConnection, "Com_insert"));
  }

  private int retrieveSessionVariableFromServer(Connection tmpConnection, String variable)
      throws SQLException {
    Statement statement = tmpConnection.createStatement();
    try (ResultSet resultSet = statement.executeQuery("SHOW STATUS LIKE '" + variable + "'")) {
      if (resultSet.next()) {
        return resultSet.getInt(2);
      }
    }
    throw new SQLException("Unable to retrieve, variable value from Server " + variable);
  }


  /**
   * Conj-141 : Batch Statement Rewrite: Support for ON DUPLICATE KEY.
   *
   * @throws SQLException exception
   */
  @Test
  public void rewriteBatchedStatementsWithQueryFirstAndLAst() throws SQLException {
    try (Connection connection = setConnection("&rewriteBatchedStatements=true")) {
      PreparedStatement sqlInsert = connection
          .prepareStatement("INSERT INTO MultiTestt3_dupp(col1, pkey,col2,"
              + "col3,col4) VALUES (9, ?, 5, ?, 8) ON DUPLICATE KEY UPDATE pkey=pkey+10");
      sqlInsert.setInt(1, 1);
      sqlInsert.setInt(2, 2);
      sqlInsert.addBatch();

      sqlInsert.setInt(1, 2);
      sqlInsert.setInt(2, 5);
      sqlInsert.addBatch();

      sqlInsert.setInt(1, 7);
      sqlInsert.setInt(2, 6);
      sqlInsert.addBatch();
      sqlInsert.executeBatch();
    }

  }

  /**
   * Conj-142: Using a semicolon in a string with "rewriteBatchedStatements=true" fails.
   *
   * @throws SQLException exception
   */
  @Test
  public void rewriteBatchedStatementsSemicolon() throws SQLException {
    // set the rewrite batch statements parameter
    Properties props = new Properties();
    props.setProperty("rewriteBatchedStatements", "true");
    props.setProperty("allowMultiQueries", "true");

    try (Connection tmpConnection = openNewConnection(connUri, props)) {
      final int currentInsert = retrieveSessionVariableFromServer(tmpConnection, "Com_insert");

      PreparedStatement sqlInsert = tmpConnection.prepareStatement(
          "INSERT INTO MultiTestt3 (message) VALUES (?)");
      sqlInsert.setString(1, "aa");
      sqlInsert.addBatch();
      sqlInsert.setString(1, "b;b");
      sqlInsert.addBatch();
      sqlInsert.setString(1, ";ccccccc");
      sqlInsert.addBatch();
      sqlInsert.setString(1, "ddddddddddddddd;");
      sqlInsert.addBatch();
      sqlInsert.setString(1, ";eeeeeee;;eeeeeeeeee;eeeeeeeeee;");
      sqlInsert.addBatch();
      int[] updateCounts = sqlInsert.executeBatch();

      // rewrite should be ok, so the above should be executed in 1 command updating 5 rows
      assertEquals(5, updateCounts.length);
      assertEquals(Statement.SUCCESS_NO_INFO, updateCounts[0]);
      assertEquals(Statement.SUCCESS_NO_INFO, updateCounts[1]);
      assertEquals(Statement.SUCCESS_NO_INFO, updateCounts[2]);
      assertEquals(Statement.SUCCESS_NO_INFO, updateCounts[3]);
      assertEquals(Statement.SUCCESS_NO_INFO, updateCounts[4]);
      assertEquals(1,
          retrieveSessionVariableFromServer(tmpConnection, "Com_insert") - currentInsert);

      int[] realUpdateCount = ((ClientSidePreparedStatement) sqlInsert).getServerUpdateCounts();
      assertEquals(1, realUpdateCount.length);
      assertEquals(5, realUpdateCount[0]);

      final int secondCurrentInsert = retrieveSessionVariableFromServer(tmpConnection,
          "Com_insert");

      // rewrite for multiple statements isn't possible, so use allowMutipleQueries
      sqlInsert = tmpConnection.prepareStatement("INSERT INTO MultiTestt3 (message) VALUES (?); "
          + "INSERT INTO MultiTestt3 (message) VALUES ('multiple')");
      sqlInsert.setString(1, "aa");
      sqlInsert.addBatch();
      sqlInsert.setString(1, "b;b");
      sqlInsert.addBatch();
      try {
        updateCounts = sqlInsert.executeBatch();
        assertEquals(4, updateCounts.length);
        assertEquals(1, updateCounts[0]);
        assertEquals(1, updateCounts[1]);
        assertEquals(1, updateCounts[2]);
        assertEquals(1, updateCounts[3]);

        assertEquals(4,
            retrieveSessionVariableFromServer(tmpConnection, "Com_insert") - secondCurrentInsert);
      } catch (BatchUpdateException bue) {
        if ((sharedOptions().useBulkStmts && isMariadbServer() && minVersion(10, 2))) {
          assertTrue(bue.getMessage().contains("You have an error in your SQL syntax"));
        } else {
          fail(bue.getMessage());
        }
      }

    }
  }

  private PreparedStatement prepareStatementBatch(Connection tmpConnection, int size)
      throws SQLException {
    PreparedStatement preparedStatement = tmpConnection
        .prepareStatement("INSERT INTO MultiTestt7 VALUES (?, ?)");
    for (int i = 0; i < size; i++) {
      preparedStatement.setInt(1, i);
      preparedStatement.setString(2, "testValue" + i);
      preparedStatement.addBatch();

      preparedStatement.setInt(1, i);
      preparedStatement.setString(2, "testSecn" + i);
      preparedStatement.addBatch();
    }
    return preparedStatement;
  }


  /**
   * Conj-215: Batched statements with rewriteBatchedStatements that end with a semicolon fails.
   *
   * @throws SQLException exception
   */
  @Test
  public void semicolonTest() throws SQLException {
    Properties props = new Properties();
    props.setProperty("rewriteBatchedStatements", "true");
    props.setProperty("allowMultiQueries", "true");
    try (Connection tmpConnection = openNewConnection(connUri, props)) {
      Statement sqlInsert = tmpConnection.createStatement();
      verifyInsertCount(tmpConnection, 0);

      for (int i = 0; i < 100; i++) {
        sqlInsert
            .addBatch("insert into MultiTestprepsemi (text) values ('This is a test" + i + "');");
      }
      sqlInsert.executeBatch();
      verifyInsertCount(tmpConnection, 100);
      for (int i = 0; i < 100; i++) {
        sqlInsert
            .addBatch("insert into MultiTestprepsemi (text) values ('This is a test" + i + "')");
      }
      sqlInsert.executeBatch();
      verifyInsertCount(tmpConnection, 200);
    }
  }


  /**
   * Conj-99: rewriteBatchedStatements parameter.
   *
   * @throws SQLException exception
   */
  @Test
  public void rewriteBatchedStatementsUpdateTest() throws SQLException {
    // set the rewrite batch statements parameter
    Properties props = new Properties();
    props.setProperty("rewriteBatchedStatements", "true");
    props.setProperty("allowMultiQueries", "true");
    try (Connection tmpConnection = openNewConnection(connUri, props)) {
      tmpConnection.setClientInfo(props);
      verifyUpdateCount(tmpConnection, 0);
      int cycles = 1000;
      prepareStatementBatch(tmpConnection, cycles).executeBatch();  // populate the table
      PreparedStatement preparedStatement = tmpConnection.prepareStatement(
          "UPDATE MultiTestt7 SET test = ? WHERE id = ?");
      for (int i = 0; i < cycles; i++) {
        preparedStatement.setString(1, "updated testValue" + i);
        preparedStatement.setInt(2, i);
        preparedStatement.addBatch();
      }
      int[] updateCounts = preparedStatement.executeBatch();
      assertEquals(cycles, updateCounts.length);
      for (int updateCount : updateCounts) {
        assertTrue(updateCount == 2
            || updateCount == Statement.SUCCESS_NO_INFO); //2 rows updated by update.
      }

      verifyUpdateCount(tmpConnection, cycles); //1000 update commande launched
    }
  }


  /**
   * Conj-152: rewriteBatchedStatements and multiple executeBatch check.
   *
   * @throws SQLException exception
   */
  @Test
  public void testMultipleExecuteBatch() throws SQLException {
    // set the rewrite batch statements parameter
    Properties props = new Properties();
    props.setProperty("rewriteBatchedStatements", "true");
    props.setProperty("allowMultiQueries", "true");
    try (Connection tmpConnection = openNewConnection(connUri, props)) {
      tmpConnection.setClientInfo(props);
      verifyUpdateCount(tmpConnection, 0);
      tmpConnection.createStatement().execute("insert into MultiTestt8 values(1,'a'),(2,'a')");

      PreparedStatement preparedStatement = tmpConnection.prepareStatement(
          "UPDATE MultiTestt8 SET test = ? WHERE id = ?");
      preparedStatement.setString(1, "executebatch");
      preparedStatement.setInt(2, 1);
      preparedStatement.addBatch();
      preparedStatement.setString(1, "executebatch2");
      preparedStatement.setInt(2, 3);
      preparedStatement.addBatch();

      int[] updateCounts = preparedStatement.executeBatch();
      assertEquals(2, updateCounts.length);

      preparedStatement.setString(1, "executebatch3");
      preparedStatement.setInt(2, 1);
      preparedStatement.addBatch();
      updateCounts = preparedStatement.executeBatch();
      assertEquals(1, updateCounts.length);
    }
  }

  @Test
  public void rewriteBatchedStatementsInsertWithDuplicateRecordsTest() throws SQLException {
    Properties props = new Properties();
    props.setProperty("rewriteBatchedStatements", "true");
    props.setProperty("allowMultiQueries", "true");
    try (Connection tmpConnection = openNewConnection(connUri, props)) {
      verifyInsertCount(tmpConnection, 0);
      Statement statement = tmpConnection.createStatement();
      for (int i = 0; i < 100; i++) {
        int newId = i % 20; //to create duplicate id's
        String roleTxt = "VAMPIRE" + newId;
        statement.addBatch("INSERT IGNORE  INTO MultiTestreWriteDuplicateTestTable VALUES (" + newId
            + ", '" + roleTxt + "')");
      }
      int[] updateCounts = statement.executeBatch();
      assertEquals(100, updateCounts.length);

      for (int i = 0; i < updateCounts.length; i++) {
        assertEquals((i < 20) ? 1 : 0, updateCounts[i]);
      }
      verifyInsertCount(tmpConnection, 100);
      verifyUpdateCount(tmpConnection, 0);
    }
  }

  @Test
  public void updateCountTest() throws SQLException {
    Properties props = new Properties();
    props.setProperty("rewriteBatchedStatements", "true");
    props.setProperty("allowMultiQueries", "true");
    props.setProperty("useBulkStmts", "false");
    try (Connection tmpConnection = openNewConnection(connUri, props)) {
      PreparedStatement sqlInsert = tmpConnection.prepareStatement(
          "INSERT IGNORE INTO MultiTestt4 (id,test) VALUES (?,?)");
      sqlInsert.setInt(1, 1);
      sqlInsert.setString(2, "value1");
      sqlInsert.addBatch();
      sqlInsert.setInt(1, 1);
      sqlInsert.setString(2, "valuenull");
      sqlInsert.addBatch();
      sqlInsert.setInt(1, 2);
      sqlInsert.setString(2, "value2");
      sqlInsert.addBatch();
      sqlInsert.setInt(1, 3);
      sqlInsert.setString(2, "value2");
      sqlInsert.addBatch();
      int[] insertCounts = sqlInsert.executeBatch();

      //Insert in prepare statement, cannot know the number og each one
      assertEquals(4, insertCounts.length);
      assertEquals(Statement.SUCCESS_NO_INFO, insertCounts[0]);
      assertEquals(Statement.SUCCESS_NO_INFO, insertCounts[1]);
      assertEquals(Statement.SUCCESS_NO_INFO, insertCounts[2]);
      assertEquals(Statement.SUCCESS_NO_INFO, insertCounts[3]);

      PreparedStatement sqlUpdate = tmpConnection.prepareStatement(
          "UPDATE MultiTestt4 SET test = ? WHERE test = ?");
      sqlUpdate.setString(1, "value1 - updated");
      sqlUpdate.setString(2, "value1");
      sqlUpdate.addBatch();
      sqlUpdate.setString(1, "value3 - updated");
      sqlUpdate.setString(2, "value3");
      sqlUpdate.addBatch();
      sqlUpdate.setString(1, "value2 - updated");
      sqlUpdate.setString(2, "value2");
      sqlUpdate.addBatch();

      int[] updateCounts = sqlUpdate.executeBatch();
      assertEquals(3, updateCounts.length);
      assertEquals(1, updateCounts[0]);
      assertEquals(0, updateCounts[1]);
      assertEquals(2, updateCounts[2]);
    }
  }


  private void verifyUpdateCount(Connection tmpConnection, int updateCount) throws SQLException {
    assertEquals(updateCount, retrieveSessionVariableFromServer(tmpConnection, "Com_update"));
  }

  @Test
  public void testInsertWithLeadingConstantValue() throws Exception {
    Properties props = new Properties();
    props.setProperty("rewriteBatchedStatements", "true");
    props.setProperty("allowMultiQueries", "true");
    try (Connection tmpConnection = openNewConnection(connUri, props)) {
      PreparedStatement insertStmt = tmpConnection
          .prepareStatement("INSERT INTO MultiTesttest_table (col1, col2,"
              + " col3, col4, col5) values('some value', ?, 'other value', ?, 'third value')");
      insertStmt.setString(1, "a1");
      insertStmt.setString(2, "a2");
      insertStmt.addBatch();
      insertStmt.setString(1, "b1");
      insertStmt.setString(2, "b2");
      insertStmt.addBatch();
      insertStmt.executeBatch();
    }
  }


  @Test
  public void testInsertWithoutFirstContent() throws Exception {
    Properties props = new Properties();
    props.setProperty("rewriteBatchedStatements", "true");
    props.setProperty("allowMultiQueries", "true");
    try (Connection tmpConnection = openNewConnection(connUri, props)) {
      PreparedStatement insertStmt = tmpConnection
          .prepareStatement("INSERT INTO MultiTesttest_table2 "
              + "(col2, col3, col4, col5) values(?, 'other value', ?, 'third value')");
      insertStmt.setString(1, "a1");
      insertStmt.setString(2, "a2");
      insertStmt.addBatch();
      insertStmt.setString(1, "b1");
      insertStmt.setString(2, "b2");
      insertStmt.addBatch();
      insertStmt.executeBatch();
    }
  }

  @Test
  public void testduplicate() throws Exception {
    createTable("SOME_TABLE",
        "ID INT(11) not null, FOO INT(11), PRIMARY KEY (ID), UNIQUE INDEX `FOO` (`FOO`)");
    String sql = "insert into `SOME_TABLE` (`ID`, `FOO`) values (?, ?) "
        + "on duplicate key update `SOME_TABLE`.`FOO` = ?";
    PreparedStatement st = sharedConnection.prepareStatement(sql);
    st.setInt(1, 1);
    st.setInt(2, 1);
    st.setInt(3, 1);
    st.addBatch();

    st.setInt(1, 2);
    st.setInt(2, 1);
    st.setInt(3, 2);
    st.addBatch();
    st.executeBatch();

    sql = "/*CLIENT*/" + sql;
    st = sharedConnection.prepareStatement(sql);
    st.setInt(1, 4);
    st.setInt(2, 4);
    st.setInt(3, 5);
    st.addBatch();

    st.setInt(1, 5);
    st.setInt(2, 4);
    st.setInt(3, 8);
    st.addBatch();
    st.executeBatch();
  }


  @Test
  public void valuesWithoutSpace() throws Exception {
    Properties props = new Properties();
    props.setProperty("rewriteBatchedStatements", "true");
    props.setProperty("allowMultiQueries", "true");
    try (Connection tmpConnection = openNewConnection(connUri, props)) {
      PreparedStatement insertStmt = tmpConnection
          .prepareStatement("INSERT INTO MultiTestValues (col1, col2)VALUES (?, ?)");
      insertStmt.setString(1, "a");
      insertStmt.setString(2, "b");
      insertStmt.addBatch();
      insertStmt.setString(1, "c");
      insertStmt.setString(2, "d");
      insertStmt.addBatch();
      insertStmt.executeBatch();
    }
  }

  /**
   * Conj-208 : Rewritten batch inserts can fail without a space before the VALUES clause.
   *
   * @throws Exception exception
   */
  @Test
  public void valuesWithoutSpacewithoutRewrite() throws Exception {
    Properties props = new Properties();
    props.setProperty("rewriteBatchedStatements", "true");
    try (Connection tmpConnection = openNewConnection(connUri, props)) {
      PreparedStatement insertStmt = tmpConnection
          .prepareStatement("INSERT INTO MultiTestValues (col1, col2)VALUES (?, ?)");
      insertStmt.setString(1, "a");
      insertStmt.setString(2, "b");
      insertStmt.addBatch();
      insertStmt.setString(1, "c");
      insertStmt.setString(2, "d");
      insertStmt.addBatch();
      insertStmt.executeBatch();
    }
  }


  @Test
  public void continueOnBatchError() throws SQLException {
    for (int i = 0; i < 16; i++) {
      continueOnBatchError(i % 16 < 8, i % 8 < 4, i % 4 < 2, i % 2 == 0);
    }
  }

  private void continueOnBatchError(boolean continueBatch, boolean serverPrepare,
      boolean rewrite, boolean batchMulti) throws SQLException {
    System.out.println("continueBatch:" + continueBatch
        + " serverPrepare:" + serverPrepare
        + " rewrite:" + rewrite
        + " batchMulti:" + batchMulti);
    createTable("MultiTestt9", "id int not null primary key, test varchar(10)");
    Assume.assumeTrue(!batchMulti || !sharedIsAurora());

    try (Connection connection = setBlankConnection(
        "&useServerPrepStmts=" + serverPrepare
            + "&useBatchMultiSend=" + batchMulti
            + "&continueBatchOnError=" + continueBatch
            + "&rewriteBatchedStatements=" + rewrite)) {
      PreparedStatement pstmt = connection
          .prepareStatement("INSERT INTO MultiTestt9 (id, test) VALUES (?, ?)");
      for (int i = 0; i < 10; i++) {
        pstmt.setInt(1, (i == 5) ? 0 : i);
        pstmt.setString(2, String.valueOf(i));
        pstmt.addBatch();
      }
      try {
        pstmt.executeBatch();
        fail("Must have thrown SQLException");
      } catch (BatchUpdateException e) {

        int[] updateCount = e.getUpdateCounts();
        assertEquals(10, updateCount.length);
        if (rewrite) {
          //rewrite exception is all or nothing
          assertEquals(Statement.EXECUTE_FAILED, updateCount[0]);
          assertEquals(Statement.EXECUTE_FAILED, updateCount[1]);
          assertEquals(Statement.EXECUTE_FAILED, updateCount[2]);
          assertEquals(Statement.EXECUTE_FAILED, updateCount[3]);
          assertEquals(Statement.EXECUTE_FAILED, updateCount[4]);
          assertEquals(Statement.EXECUTE_FAILED, updateCount[5]);
          assertEquals(Statement.EXECUTE_FAILED, updateCount[6]);
          assertEquals(Statement.EXECUTE_FAILED, updateCount[7]);
          assertEquals(Statement.EXECUTE_FAILED, updateCount[8]);
          assertEquals(Statement.EXECUTE_FAILED, updateCount[9]);
        } else {
          assertEquals(1, updateCount[0]);
          assertEquals(1, updateCount[1]);
          assertEquals(1, updateCount[2]);
          assertEquals(1, updateCount[3]);
          assertEquals(1, updateCount[4]);
          assertEquals(Statement.EXECUTE_FAILED, updateCount[5]);
          if (continueBatch) {
            assertEquals(1, updateCount[6]);
            assertEquals(1, updateCount[7]);
            assertEquals(1, updateCount[8]);
            assertEquals(1, updateCount[9]);
          } else {
            if (batchMulti) {
              //send in batch, so continue will be handle, but send packet is executed.
              assertEquals(1, updateCount[6]);
              assertEquals(1, updateCount[7]);
              assertEquals(1, updateCount[8]);
              assertEquals(1, updateCount[9]);
            } else {
              assertEquals(Statement.EXECUTE_FAILED, updateCount[6]);
              assertEquals(Statement.EXECUTE_FAILED, updateCount[7]);
              assertEquals(Statement.EXECUTE_FAILED, updateCount[8]);
              assertEquals(Statement.EXECUTE_FAILED, updateCount[9]);
            }
          }
        }

        ResultSet rs = connection.createStatement().executeQuery("SELECT * FROM MultiTestt9");
        //check result
        if (!rewrite) {
          checkNextData(0, rs);
          checkNextData(1, rs);
          checkNextData(2, rs);
          checkNextData(3, rs);
          checkNextData(4, rs);

          if (continueBatch || batchMulti) {
            checkNextData(6, rs);
            checkNextData(7, rs);
            checkNextData(8, rs);
            checkNextData(9, rs);
          }
        }
        assertFalse(rs.next());
      }
    }
  }

  private void checkNextData(int value, ResultSet rs) throws SQLException {
    assertTrue(rs.next());
    assertEquals(value, rs.getInt(1));
    assertEquals(String.valueOf(value), rs.getString(2));
  }

  @Test
  public void testCloseStatementWithoutQuery() throws SQLException {
    final Statement statement = sharedConnection.createStatement();
    // Make sure it is a streaming statement:
    statement.setFetchSize(Integer.MIN_VALUE);
    for (int count = 1; count <= 10; count++) {
      statement.close();
    }
  }

  @Test
  public void testClosePrepareStatementWithoutQuery() throws SQLException {
    final PreparedStatement preparedStatement = sharedConnection.prepareStatement("SELECT 1");
    // Make sure it is a streaming statement:
    preparedStatement.setFetchSize(Integer.MIN_VALUE);
    for (int count = 1; count <= 10; count++) {
      preparedStatement.close();
    }
  }

  @Test
  public void testCloseStatement() throws SQLException {
    createTable("testStatementClose", "id int");
    final Statement statement = sharedConnection.createStatement();
    // Make sure it is a streaming statement:
    statement.setFetchSize(1);

    statement.execute("INSERT INTO testStatementClose (id) VALUES (1)");
    for (int count = 1; count <= 10; count++) {
      statement.close();
    }
  }

  @Test
  public void testClosePrepareStatement() throws SQLException {
    createTable("testPrepareStatementClose", "id int");
    sharedConnection.createStatement()
        .execute("INSERT INTO testPrepareStatementClose(id) VALUES (1),(2),(3)");
    final PreparedStatement preparedStatement = sharedConnection
        .prepareStatement("SELECT * FROM testPrepareStatementClose");
    preparedStatement.execute();
    // Make sure it is a streaming statement:
    preparedStatement.setFetchSize(1);

    for (int count = 1; count <= 10; count++) {
      preparedStatement.close();
    }
  }


  @Test
  public void rewriteErrorRewriteValues() throws SQLException {
    prepareBatchUpdateException(true, true);
  }

  @Test
  public void rewriteErrorRewriteMulti() throws SQLException {
    prepareBatchUpdateException(false, true);
  }

  @Test
  public void rewriteErrorStandard() throws SQLException {
    prepareBatchUpdateException(false, false);
  }


  private void prepareBatchUpdateException(Boolean rewriteBatchedStatements,
      Boolean allowMultiQueries) throws SQLException {

    createTable("batchUpdateException", "i int,PRIMARY KEY (i)");
    Properties props = new Properties();
    props.setProperty("rewriteBatchedStatements", rewriteBatchedStatements.toString());
    props.setProperty("allowMultiQueries", allowMultiQueries.toString());
    props.setProperty("useServerPrepStmts", "false");

    try (Connection tmpConnection = openNewConnection(connUri, props)) {
      verifyInsertCount(tmpConnection, 0);

      PreparedStatement ps = tmpConnection
          .prepareStatement("insert into batchUpdateException values(?)");
      ps.setInt(1, 1);
      ps.addBatch();
      ps.setInt(1, 2);
      ps.addBatch();
      ps.setInt(1, 1); // will fail, duplicate primary key
      ps.addBatch();
      ps.setInt(1, 3);
      ps.addBatch();

      try {
        ps.executeBatch();
        fail("exception should be throw above");
      } catch (BatchUpdateException bue) {
        int[] updateCounts = bue.getUpdateCounts();
        if (rewriteBatchedStatements || (sharedOptions().useBulkStmts && isMariadbServer()
            && minVersion(10, 2))) {
          assertEquals(4, updateCounts.length);
          assertEquals(Statement.EXECUTE_FAILED, updateCounts[0]);
          assertEquals(Statement.EXECUTE_FAILED, updateCounts[1]);
          assertEquals(Statement.EXECUTE_FAILED, updateCounts[2]);
          assertEquals(Statement.EXECUTE_FAILED, updateCounts[3]);
          verifyInsertCount(tmpConnection, 1);
        } else {
          assertEquals(4, updateCounts.length);
          assertEquals(1, updateCounts[0]);
          assertEquals(1, updateCounts[1]);
          assertEquals(Statement.EXECUTE_FAILED, updateCounts[2]);
          assertEquals(1, updateCounts[3]);
          verifyInsertCount(tmpConnection, 4);
        }
        assertTrue(bue.getCause() instanceof SQLIntegrityConstraintViolationException);

      }
    }
  }

  /**
   * Test that using -1 (last prepared Statement), if next execution has parameter corresponding,
   * previous prepare will not be used.
   *
   * @throws Throwable if any error.
   */
  @Test
  public void testLastPrepareDiscarded() throws Throwable {

    PreparedStatement preparedStatement1 = sharedConnection
        .prepareStatement("INSERT INTO MultiTestA (data) VALUES (?)");
    preparedStatement1.setString(1, "A");
    preparedStatement1.execute();

    PreparedStatement preparedStatement2 = sharedConnection
        .prepareStatement("select * from (select ? `field1` from dual) as tt");
    preparedStatement2.setString(1, "B");
    try {
      preparedStatement2.execute();
      //must have thrown error if server prepare.
    } catch (Exception e) {
      //server prepare.
      ResultSet rs = sharedConnection.createStatement().executeQuery("SELECT * FROM MultiTestA");
      assertTrue(rs.next());
      assertEquals("A", rs.getString(1));
      assertFalse(rs.next()); //"B" must not have been saved in Table MultiTestA
    }

  }


  @Test
  public void testMultiGeneratedKeyRewrite() throws Throwable {
    Assume.assumeFalse(isGalera());
    Properties props = new Properties();
    props.setProperty("rewriteBatchedStatements", "true");
    props.setProperty("allowMultiQueries", "true");
    props.setProperty("useServerPrepStmts", "false");
    props.setProperty("sessionVariables", "auto_increment_increment=3");

    try (Connection tmpConnection = openNewConnection(connUri, props)) {
      checkResults(tmpConnection);
      checkResultsPrepare(tmpConnection);
      checkResultsPrepareMulti(tmpConnection);
      checkResultsPrepareBatch(tmpConnection);
    }
  }

  @Test
  public void testMultiGeneratedKey() throws Throwable {
    Assume.assumeFalse(isGalera());
    Properties props = new Properties();
    props.setProperty("rewriteBatchedStatements", "false");
    props.setProperty("allowMultiQueries", "true");
    props.setProperty("useServerPrepStmts", "true");
    props.setProperty("sessionVariables", "auto_increment_increment=3");

    try (Connection tmpConnection = openNewConnection(connUri, props)) {
      checkResults(tmpConnection);
      checkResultsPrepare(tmpConnection);
      checkResultsPrepareMulti(tmpConnection);
      checkResultsPrepareBatch(tmpConnection);
    }

  }

  private void checkResultsPrepareBatch(Connection connection) throws SQLException {
    try (Statement stmt = connection.createStatement()) {
      stmt.executeQuery("truncate table testMultiGeneratedKey");

      //test single execution
      PreparedStatement preparedStatement = connection
          .prepareStatement("INSERT INTO testMultiGeneratedKey (text) VALUES (?)",
              Statement.RETURN_GENERATED_KEYS);
      preparedStatement.setString(1, "data1");
      preparedStatement.addBatch();
      preparedStatement.setString(1, "data2");
      preparedStatement.addBatch();

      int[] updates = preparedStatement.executeBatch();
      assertEquals(2, updates.length);

      ResultSet rs = preparedStatement.getGeneratedKeys();
      assertTrue(rs.next());
      assertEquals(1, rs.getInt(1));
      assertTrue(rs.next());
      assertEquals(4, rs.getInt(1));
      assertFalse(rs.next());
      assertFalse(preparedStatement.getMoreResults());

      assertEquals(1, updates[0]);
      assertEquals(1, updates[1]);
    }
  }

  private void checkResultsPrepare(Connection connection) throws SQLException {
    try (Statement stmt = connection.createStatement()) {
      stmt.executeQuery("truncate table testMultiGeneratedKey");

      //test single execution
      PreparedStatement preparedStatement = connection
          .prepareStatement("INSERT INTO testMultiGeneratedKey (text) VALUES (?)",
              Statement.RETURN_GENERATED_KEYS);
      preparedStatement.setString(1, "data1");
      int update = preparedStatement.executeUpdate();
      assertEquals(1, update);

      ResultSet rs = preparedStatement.getGeneratedKeys();
      assertTrue(rs.next());
      assertEquals(1, rs.getInt(1));
      assertFalse(rs.next());
    }
  }

  private void checkResultsPrepareMulti(Connection connection) throws SQLException {
    try (Statement stmt = connection.createStatement()) {
      stmt.executeQuery("truncate table testMultiGeneratedKey");

      //test single execution
      PreparedStatement preparedStatement = connection
          .prepareStatement("INSERT INTO testMultiGeneratedKey (text) VALUES (?);"
                  + "INSERT INTO testMultiGeneratedKey (text) VALUES (?)",
              Statement.RETURN_GENERATED_KEYS);
      preparedStatement.setString(1, "data1");
      preparedStatement.setString(2, "data2");
      int update = preparedStatement.executeUpdate();
      assertEquals(1, update);

      ResultSet rs = preparedStatement.getGeneratedKeys();
      assertTrue(rs.next());
      assertEquals(1, rs.getInt(1));
      assertFalse(rs.next());
      assertFalse(preparedStatement.getMoreResults());

      assertEquals(1, preparedStatement.getUpdateCount());
      rs = preparedStatement.getGeneratedKeys();
      assertTrue(rs.next());
      assertEquals(4, rs.getInt(1));
      assertFalse(rs.next());
      assertFalse(preparedStatement.getMoreResults());

    }
  }

  private void checkResults(Connection connection) throws SQLException {
    try (Statement stmt = connection.createStatement()) {
      stmt.executeQuery("truncate table testMultiGeneratedKey");

      //test single execution
      int update = stmt.executeUpdate(
          "INSERT INTO testMultiGeneratedKey (text) VALUES ('data1'), ('data2'), ('data3');"
              + "INSERT INTO testMultiGeneratedKey (text) VALUES ('data4'), ('data5')",
          Statement.RETURN_GENERATED_KEYS);
      assertEquals(3, update);

      ResultSet rs = stmt.getGeneratedKeys();
      assertTrue(rs.next());
      assertEquals(1, rs.getInt(1));
      assertTrue(rs.next());
      assertEquals(4, rs.getInt(1));
      assertTrue(rs.next());
      assertEquals(7, rs.getInt(1));
      assertFalse(rs.next());

      assertFalse(stmt.getMoreResults());
      assertEquals(2, stmt.getUpdateCount());

      rs = stmt.getGeneratedKeys();
      assertTrue(rs.next());
      assertEquals(10, rs.getInt(1));
      assertTrue(rs.next());
      assertEquals(13, rs.getInt(1));
      assertFalse(rs.next());

      assertFalse(stmt.getMoreResults());
      assertEquals(-1, stmt.getUpdateCount());

      update = stmt.executeUpdate("INSERT INTO testMultiGeneratedKey (text) VALUES ('data11')",
          Statement.RETURN_GENERATED_KEYS);
      assertEquals(1, update);

      rs = stmt.getGeneratedKeys();
      assertTrue(rs.next());
      assertEquals(16, rs.getInt(1));
      assertFalse(rs.next());
      assertFalse(stmt.getMoreResults());

      update = stmt
          .executeUpdate("SELECT * FROM testMultiGeneratedKey", Statement.RETURN_GENERATED_KEYS);
      assertEquals(0, update);

      rs = stmt.getGeneratedKeys();
      assertFalse(rs.next());
      assertFalse(stmt.getMoreResults());

      //test batch
      stmt.executeQuery("truncate table testMultiGeneratedKey");
      stmt.addBatch(
          "INSERT INTO testMultiGeneratedKey (text) VALUES ('data0');INSERT INTO testMultiGeneratedKey (text) VALUES ('data1')");
      stmt.addBatch("INSERT INTO testMultiGeneratedKey (text) VALUES ('data2')");
      stmt.addBatch("INSERT INTO testMultiGeneratedKey (text) VALUES ('data3')");
      int[] updates = stmt.executeBatch();

      assertEquals(4, updates.length);

      assertEquals(1, updates[0]);
      assertEquals(1, updates[1]);
      assertEquals(1, updates[2]);
      assertEquals(1, updates[3]);

      rs = stmt.getGeneratedKeys();

      for (int i = 0; i < 4; i++) {
        assertTrue(rs.next());
        assertEquals(1 + i * 3, rs.getInt(1));
      }

      assertFalse(rs.next());
      assertFalse(stmt.getMoreResults());

      stmt.addBatch("INSERT INTO testMultiGeneratedKey (text) VALUES ('data11')");
      stmt.executeBatch();

      rs = stmt.getGeneratedKeys();
      assertTrue(rs.next());
      assertEquals(13, rs.getInt(1));
      assertFalse(rs.next());

    }

  }

  @Test
  public void testInsertSelectBulk() throws SQLException {

    try (Statement statement = sharedConnection.createStatement()) {
      statement.execute("DROP TABLE IF EXISTS testInsertSelectBulk");
      statement.execute("DROP TABLE IF EXISTS testInsertSelectBulk2");
      statement.execute("CREATE TABLE testInsertSelectBulk(col int, val int)");
      statement.execute("CREATE TABLE testInsertSelectBulk2(col int, val int)");
      statement.execute("INSERT INTO testInsertSelectBulk(col, val) VALUES (0,1), (2,3)");

      try (PreparedStatement preparedStatement = sharedConnection.prepareStatement(
          "INSERT INTO testInsertSelectBulk2(col, val) VALUES "
              + "(?, (SELECT val FROM testInsertSelectBulk where col = ?))")) {

        preparedStatement.setInt(1, 4);
        preparedStatement.setInt(2, 0);
        preparedStatement.addBatch();

        preparedStatement.setInt(1, 5);
        preparedStatement.setInt(2, 2);
        preparedStatement.addBatch();

        preparedStatement.executeBatch();
      }

      ResultSet rs = statement.executeQuery("SELECT * from testInsertSelectBulk2");
      assertTrue(rs.next());
      assertEquals(4, rs.getInt(1));
      assertEquals(1, rs.getInt(2));

      assertTrue(rs.next());
      assertEquals(5, rs.getInt(1));
      assertEquals(3, rs.getInt(2));
    }
  }

  @Test
  public void testAffectedRow() throws SQLException {
    createTable("testAffectedRow", "id int");
    testAffectedRow(false);
    testAffectedRow(true);
  }

  private void testAffectedRow(boolean useAffectedRows) throws SQLException {
    try (Connection con = setConnection(useAffectedRows ? "&useAffectedRows" : "")) {
      Statement stmt = con.createStatement();
      stmt.execute("TRUNCATE testAffectedRow");
      stmt.execute("INSERT INTO testAffectedRow values (1), (1), (2), (3)");
      int rowCount = stmt.executeUpdate("UPDATE testAffectedRow set id = 1");
      assertEquals(useAffectedRows ? 2 : 4, rowCount);
    }
  }

<<<<<<< HEAD
=======
  @Test
  public void testAffectedRowBatch() throws SQLException {
    createTable("testAffectedRowBatch", "id int PRIMARY KEY, data varchar(10)");
    testAffectedRowBatch(false);
    testAffectedRowBatch(true);

    testAffectedRowLongBatch(false);
    testAffectedRowLongBatch(true);
  }

  private void testAffectedRowBatch(boolean useAffectedRows) throws SQLException {
    try (Connection con = setConnection("&rewriteBatchedStatements" + (useAffectedRows ? "&useAffectedRows" : ""))) {
      Statement stmt = con.createStatement();
      stmt.execute("TRUNCATE testAffectedRowBatch");
      try (PreparedStatement preparedStatement = con.prepareStatement("INSERT INTO testAffectedRowBatch values (?, ?)")) {
        preparedStatement.setInt(1, 1);
        preparedStatement.setString(2, "1");
        preparedStatement.addBatch();
        preparedStatement.setInt(1, 2);
        preparedStatement.setString(2, "0");
        preparedStatement.addBatch();
        int[] res = preparedStatement.executeBatch();
        assertEquals(2, res.length);
        assertEquals(Statement.SUCCESS_NO_INFO, res[0]);
        assertEquals(Statement.SUCCESS_NO_INFO, res[1]);

        preparedStatement.setInt(1, 3);
        preparedStatement.setString(2, "0");
        preparedStatement.addBatch();
        res = preparedStatement.executeBatch();
        assertEquals(1, res.length);
        assertEquals(1, res[0]);
      }
      try (PreparedStatement preparedStatement = con.prepareStatement("INSERT INTO testAffectedRowBatch (id) values (?) ON DUPLICATE KEY UPDATE data = '0'")) {
        preparedStatement.setInt(1, 1);
        preparedStatement.addBatch();
        preparedStatement.setInt(1, 2);
        preparedStatement.addBatch();
        int[] res = preparedStatement.executeBatch();

        assertEquals(2, res.length);
        assertEquals(Statement.SUCCESS_NO_INFO, res[0]);
        assertEquals(Statement.SUCCESS_NO_INFO, res[1]);

        preparedStatement.setInt(1, 6);
        preparedStatement.addBatch();
        res = preparedStatement.executeBatch();

        assertEquals(1, res.length);
        assertEquals(1, res[0]);

        preparedStatement.setInt(1, 1);

        preparedStatement.addBatch();
        preparedStatement.setInt(1, 2);
        preparedStatement.addBatch();
        res = preparedStatement.executeBatch();
        assertEquals(2, res.length);
        if (useAffectedRows) {
          assertEquals(0, res[0]);
          assertEquals(0, res[1]);
        } else {
          assertEquals(Statement.SUCCESS_NO_INFO, res[0]);
          assertEquals(Statement.SUCCESS_NO_INFO, res[1]);
        }
      }
    }
  }

  private void testAffectedRowLongBatch(boolean useAffectedRows) throws SQLException {
    try (Connection con = setConnection("&rewriteBatchedStatements" + (useAffectedRows ? "&useAffectedRows" : ""))) {
      Statement stmt = con.createStatement();
      stmt.execute("TRUNCATE testAffectedRowBatch");
      try (PreparedStatement preparedStatement = con.prepareStatement("INSERT INTO testAffectedRowBatch values (?, ?)")) {
        preparedStatement.setInt(1, 1);
        preparedStatement.setString(2, "1");
        preparedStatement.addBatch();
        preparedStatement.setInt(1, 2);
        preparedStatement.setString(2, "0");
        preparedStatement.addBatch();
        long[] res = preparedStatement.executeLargeBatch();
        assertEquals(2, res.length);
        assertEquals(Statement.SUCCESS_NO_INFO, res[0]);
        assertEquals(Statement.SUCCESS_NO_INFO, res[1]);

        preparedStatement.setInt(1, 3);
        preparedStatement.setString(2, "0");
        preparedStatement.addBatch();
        res = preparedStatement.executeLargeBatch();
        assertEquals(1, res.length);
        assertEquals(1, res[0]);
      }
      try (PreparedStatement preparedStatement = con.prepareStatement("INSERT INTO testAffectedRowBatch (id) values (?) ON DUPLICATE KEY UPDATE data = '0'")) {
        preparedStatement.setInt(1, 1);
        preparedStatement.addBatch();
        preparedStatement.setInt(1, 2);
        preparedStatement.addBatch();
        long[] res = preparedStatement.executeLargeBatch();

        assertEquals(2, res.length);
        assertEquals(Statement.SUCCESS_NO_INFO, res[0]);
        assertEquals(Statement.SUCCESS_NO_INFO, res[1]);

        preparedStatement.setInt(1, 6);
        preparedStatement.addBatch();
        res = preparedStatement.executeLargeBatch();

        assertEquals(1, res.length);
        assertEquals(1, res[0]);

        preparedStatement.setInt(1, 1);

        preparedStatement.addBatch();
        preparedStatement.setInt(1, 2);
        preparedStatement.addBatch();
        res = preparedStatement.executeLargeBatch();
        assertEquals(2, res.length);
        if (useAffectedRows) {
          assertEquals(0, res[0]);
          assertEquals(0, res[1]);
        } else {
          assertEquals(Statement.SUCCESS_NO_INFO, res[0]);
          assertEquals(Statement.SUCCESS_NO_INFO, res[1]);
        }
      }
    }
  }
>>>>>>> cb3eae0e

  @Test
  public void shouldDuplicateKeyUpdateNotReturnExtraRows() throws Throwable {
    try (Connection con = openNewConnection(connUri, new Properties())) {
      try (Statement stmt = con.createStatement()) {
        stmt.execute("truncate table testMultiGeneratedKey");
      }
      try (PreparedStatement pstmt = con.prepareStatement(
              "INSERT INTO testMultiGeneratedKey (id, text) VALUES (?, ?) "
                      + "ON DUPLICATE KEY UPDATE text = VALUES(text)",
              Statement.RETURN_GENERATED_KEYS)) {
        // Insert a row.
        pstmt.setInt(1, 1);
        pstmt.setString(2, "initial");
        assertEquals(1, pstmt.executeUpdate());
        try (ResultSet rs = pstmt.getGeneratedKeys()) {
          assertTrue(rs.next());
          assertEquals(1, rs.getInt(1));
          assertFalse(rs.next());
        }
        // Update the row.
        pstmt.setInt(1, 1);
        pstmt.setString(2, "updated");
        assertEquals(2, pstmt.executeUpdate());
        try (ResultSet rs = pstmt.getGeneratedKeys()) {
          assertTrue(rs.next());
          assertEquals(1, rs.getInt(1));
          assertFalse(rs.next());
        }
      }
    }
  }

  @Test
  public void insertBatchMultiInsert() throws Throwable {
    Properties properties = new Properties();
    properties.setProperty("allowMultiQueries", "true");
    try (Connection con = openNewConnection(connUri, properties)) {
      try (Statement stmt = con.createStatement()) {
        stmt.execute("truncate table testMultiGeneratedKey");
      }
      try (PreparedStatement pstmt = con.prepareStatement(
              "INSERT INTO testMultiGeneratedKey (text) VALUES (?)",
              Statement.RETURN_GENERATED_KEYS)) {
        // Insert a row.
        pstmt.setString(1, "initial");
        pstmt.addBatch();
        pstmt.setString(1, "updated");
        pstmt.addBatch();
        pstmt.executeBatch();
        try (ResultSet rs = pstmt.getGeneratedKeys()) {
          assertTrue(rs.next());
          assertEquals(1, rs.getInt(1));
          assertTrue(rs.next());
          assertEquals(2, rs.getInt(1));
          assertFalse(rs.next());
        }
      }
    }
  }

<<<<<<< HEAD

=======
>>>>>>> cb3eae0e
  @Test
  public void multiInsertReturnOneGenerated() throws Throwable {
    try (Connection con = openNewConnection(connUri, new Properties())) {
      try (Statement stmt = con.createStatement()) {
        stmt.execute("truncate table testMultiGeneratedKey");
      }
      try (PreparedStatement pstmt = con.prepareStatement(
              "INSERT INTO testMultiGeneratedKey (text) VALUES (?), (?)",
              Statement.RETURN_GENERATED_KEYS)) {
        // Insert a row.
        pstmt.setString(1, "initial");
        pstmt.setString(2, "updated");
        pstmt.executeUpdate();
        try (ResultSet rs = pstmt.getGeneratedKeys()) {
          assertTrue(rs.next());
          assertEquals(1, rs.getInt(1));
          assertFalse(rs.next());
        }
      }
    }
  }
}<|MERGE_RESOLUTION|>--- conflicted
+++ resolved
@@ -1375,136 +1375,132 @@
     }
   }
 
-<<<<<<< HEAD
-=======
-  @Test
-  public void testAffectedRowBatch() throws SQLException {
-    createTable("testAffectedRowBatch", "id int PRIMARY KEY, data varchar(10)");
-    testAffectedRowBatch(false);
-    testAffectedRowBatch(true);
-
-    testAffectedRowLongBatch(false);
-    testAffectedRowLongBatch(true);
-  }
-
-  private void testAffectedRowBatch(boolean useAffectedRows) throws SQLException {
-    try (Connection con = setConnection("&rewriteBatchedStatements" + (useAffectedRows ? "&useAffectedRows" : ""))) {
-      Statement stmt = con.createStatement();
-      stmt.execute("TRUNCATE testAffectedRowBatch");
-      try (PreparedStatement preparedStatement = con.prepareStatement("INSERT INTO testAffectedRowBatch values (?, ?)")) {
-        preparedStatement.setInt(1, 1);
-        preparedStatement.setString(2, "1");
-        preparedStatement.addBatch();
-        preparedStatement.setInt(1, 2);
-        preparedStatement.setString(2, "0");
-        preparedStatement.addBatch();
-        int[] res = preparedStatement.executeBatch();
-        assertEquals(2, res.length);
-        assertEquals(Statement.SUCCESS_NO_INFO, res[0]);
-        assertEquals(Statement.SUCCESS_NO_INFO, res[1]);
-
-        preparedStatement.setInt(1, 3);
-        preparedStatement.setString(2, "0");
-        preparedStatement.addBatch();
-        res = preparedStatement.executeBatch();
-        assertEquals(1, res.length);
-        assertEquals(1, res[0]);
-      }
-      try (PreparedStatement preparedStatement = con.prepareStatement("INSERT INTO testAffectedRowBatch (id) values (?) ON DUPLICATE KEY UPDATE data = '0'")) {
-        preparedStatement.setInt(1, 1);
-        preparedStatement.addBatch();
-        preparedStatement.setInt(1, 2);
-        preparedStatement.addBatch();
-        int[] res = preparedStatement.executeBatch();
-
-        assertEquals(2, res.length);
-        assertEquals(Statement.SUCCESS_NO_INFO, res[0]);
-        assertEquals(Statement.SUCCESS_NO_INFO, res[1]);
-
-        preparedStatement.setInt(1, 6);
-        preparedStatement.addBatch();
-        res = preparedStatement.executeBatch();
-
-        assertEquals(1, res.length);
-        assertEquals(1, res[0]);
-
-        preparedStatement.setInt(1, 1);
-
-        preparedStatement.addBatch();
-        preparedStatement.setInt(1, 2);
-        preparedStatement.addBatch();
-        res = preparedStatement.executeBatch();
-        assertEquals(2, res.length);
-        if (useAffectedRows) {
-          assertEquals(0, res[0]);
-          assertEquals(0, res[1]);
-        } else {
+    @Test
+    public void testAffectedRowBatch() throws SQLException {
+        createTable("testAffectedRowBatch", "id int PRIMARY KEY, data varchar(10)");
+        testAffectedRowBatch(false);
+        testAffectedRowBatch(true);
+
+        testAffectedRowLongBatch(false);
+        testAffectedRowLongBatch(true);
+    }
+
+    private void testAffectedRowBatch(boolean useAffectedRows) throws SQLException {
+      try (Connection con = setConnection("&rewriteBatchedStatements" + (useAffectedRows ? "&useAffectedRows" : ""))) {
+        Statement stmt = con.createStatement();
+        stmt.execute("TRUNCATE testAffectedRowBatch");
+        try (PreparedStatement preparedStatement = con.prepareStatement("INSERT INTO testAffectedRowBatch values (?, ?)")) {
+          preparedStatement.setInt(1, 1);
+          preparedStatement.setString(2, "1");
+          preparedStatement.addBatch();
+          preparedStatement.setInt(1, 2);
+          preparedStatement.setString(2, "0");
+          preparedStatement.addBatch();
+          int[] res = preparedStatement.executeBatch();
+          assertEquals(2, res.length);
           assertEquals(Statement.SUCCESS_NO_INFO, res[0]);
           assertEquals(Statement.SUCCESS_NO_INFO, res[1]);
+
+          preparedStatement.setInt(1, 3);
+          preparedStatement.setString(2, "0");
+          preparedStatement.addBatch();
+          res = preparedStatement.executeBatch();
+          assertEquals(1, res.length);
+          assertEquals(1, res[0]);
         }
-      }
-    }
-  }
-
-  private void testAffectedRowLongBatch(boolean useAffectedRows) throws SQLException {
-    try (Connection con = setConnection("&rewriteBatchedStatements" + (useAffectedRows ? "&useAffectedRows" : ""))) {
-      Statement stmt = con.createStatement();
-      stmt.execute("TRUNCATE testAffectedRowBatch");
-      try (PreparedStatement preparedStatement = con.prepareStatement("INSERT INTO testAffectedRowBatch values (?, ?)")) {
-        preparedStatement.setInt(1, 1);
-        preparedStatement.setString(2, "1");
-        preparedStatement.addBatch();
-        preparedStatement.setInt(1, 2);
-        preparedStatement.setString(2, "0");
-        preparedStatement.addBatch();
-        long[] res = preparedStatement.executeLargeBatch();
-        assertEquals(2, res.length);
-        assertEquals(Statement.SUCCESS_NO_INFO, res[0]);
-        assertEquals(Statement.SUCCESS_NO_INFO, res[1]);
-
-        preparedStatement.setInt(1, 3);
-        preparedStatement.setString(2, "0");
-        preparedStatement.addBatch();
-        res = preparedStatement.executeLargeBatch();
-        assertEquals(1, res.length);
-        assertEquals(1, res[0]);
-      }
-      try (PreparedStatement preparedStatement = con.prepareStatement("INSERT INTO testAffectedRowBatch (id) values (?) ON DUPLICATE KEY UPDATE data = '0'")) {
-        preparedStatement.setInt(1, 1);
-        preparedStatement.addBatch();
-        preparedStatement.setInt(1, 2);
-        preparedStatement.addBatch();
-        long[] res = preparedStatement.executeLargeBatch();
-
-        assertEquals(2, res.length);
-        assertEquals(Statement.SUCCESS_NO_INFO, res[0]);
-        assertEquals(Statement.SUCCESS_NO_INFO, res[1]);
-
-        preparedStatement.setInt(1, 6);
-        preparedStatement.addBatch();
-        res = preparedStatement.executeLargeBatch();
-
-        assertEquals(1, res.length);
-        assertEquals(1, res[0]);
-
-        preparedStatement.setInt(1, 1);
-
-        preparedStatement.addBatch();
-        preparedStatement.setInt(1, 2);
-        preparedStatement.addBatch();
-        res = preparedStatement.executeLargeBatch();
-        assertEquals(2, res.length);
-        if (useAffectedRows) {
-          assertEquals(0, res[0]);
-          assertEquals(0, res[1]);
-        } else {
+        try (PreparedStatement preparedStatement = con.prepareStatement("INSERT INTO testAffectedRowBatch (id) values (?) ON DUPLICATE KEY UPDATE data = '0'")) {
+          preparedStatement.setInt(1, 1);
+          preparedStatement.addBatch();
+          preparedStatement.setInt(1, 2);
+          preparedStatement.addBatch();
+          int[] res = preparedStatement.executeBatch();
+
+          assertEquals(2, res.length);
           assertEquals(Statement.SUCCESS_NO_INFO, res[0]);
           assertEquals(Statement.SUCCESS_NO_INFO, res[1]);
+
+          preparedStatement.setInt(1, 6);
+          preparedStatement.addBatch();
+          res = preparedStatement.executeBatch();
+
+          assertEquals(1, res.length);
+          assertEquals(1, res[0]);
+
+          preparedStatement.setInt(1, 1);
+
+          preparedStatement.addBatch();
+          preparedStatement.setInt(1, 2);
+          preparedStatement.addBatch();
+          res = preparedStatement.executeBatch();
+          assertEquals(2, res.length);
+          if (useAffectedRows) {
+            assertEquals(0, res[0]);
+            assertEquals(0, res[1]);
+          } else {
+            assertEquals(Statement.SUCCESS_NO_INFO, res[0]);
+            assertEquals(Statement.SUCCESS_NO_INFO, res[1]);
+          }
         }
       }
     }
-  }
->>>>>>> cb3eae0e
+
+    private void testAffectedRowLongBatch(boolean useAffectedRows) throws SQLException {
+      try (Connection con = setConnection("&rewriteBatchedStatements" + (useAffectedRows ? "&useAffectedRows" : ""))) {
+        Statement stmt = con.createStatement();
+        stmt.execute("TRUNCATE testAffectedRowBatch");
+        try (PreparedStatement preparedStatement = con.prepareStatement("INSERT INTO testAffectedRowBatch values (?, ?)")) {
+          preparedStatement.setInt(1, 1);
+          preparedStatement.setString(2, "1");
+          preparedStatement.addBatch();
+          preparedStatement.setInt(1, 2);
+          preparedStatement.setString(2, "0");
+          preparedStatement.addBatch();
+          long[] res = preparedStatement.executeLargeBatch();
+          assertEquals(2, res.length);
+          assertEquals(Statement.SUCCESS_NO_INFO, res[0]);
+          assertEquals(Statement.SUCCESS_NO_INFO, res[1]);
+
+          preparedStatement.setInt(1, 3);
+          preparedStatement.setString(2, "0");
+          preparedStatement.addBatch();
+          res = preparedStatement.executeLargeBatch();
+          assertEquals(1, res.length);
+          assertEquals(1, res[0]);
+        }
+        try (PreparedStatement preparedStatement = con.prepareStatement("INSERT INTO testAffectedRowBatch (id) values (?) ON DUPLICATE KEY UPDATE data = '0'")) {
+          preparedStatement.setInt(1, 1);
+          preparedStatement.addBatch();
+          preparedStatement.setInt(1, 2);
+          preparedStatement.addBatch();
+          long[] res = preparedStatement.executeLargeBatch();
+          assertEquals(2, res.length);
+          assertEquals(Statement.SUCCESS_NO_INFO, res[0]);
+          assertEquals(Statement.SUCCESS_NO_INFO, res[1]);
+
+          preparedStatement.setInt(1, 6);
+          preparedStatement.addBatch();
+          res = preparedStatement.executeLargeBatch();
+
+          assertEquals(1, res.length);
+          assertEquals(1, res[0]);
+
+          preparedStatement.setInt(1, 1);
+
+          preparedStatement.addBatch();
+          preparedStatement.setInt(1, 2);
+          preparedStatement.addBatch();
+          res = preparedStatement.executeLargeBatch();
+          assertEquals(2, res.length);
+          if (useAffectedRows) {
+            assertEquals(0, res[0]);
+            assertEquals(0, res[1]);
+          } else {
+            assertEquals(Statement.SUCCESS_NO_INFO, res[0]);
+            assertEquals(Statement.SUCCESS_NO_INFO, res[1]);
+          }
+        }
+      }
+    }
 
   @Test
   public void shouldDuplicateKeyUpdateNotReturnExtraRows() throws Throwable {
@@ -1566,10 +1562,7 @@
     }
   }
 
-<<<<<<< HEAD
-
-=======
->>>>>>> cb3eae0e
+
   @Test
   public void multiInsertReturnOneGenerated() throws Throwable {
     try (Connection con = openNewConnection(connUri, new Properties())) {
@@ -1591,4 +1584,214 @@
       }
     }
   }
+
+  @Test
+  public void testAffectedRowBatch() throws SQLException {
+    createTable("testAffectedRowBatch", "id int PRIMARY KEY, data varchar(10)");
+    testAffectedRowBatch(false);
+    testAffectedRowBatch(true);
+
+    testAffectedRowLongBatch(false);
+    testAffectedRowLongBatch(true);
+  }
+
+  private void testAffectedRowBatch(boolean useAffectedRows) throws SQLException {
+    try (Connection con = setConnection("&rewriteBatchedStatements" + (useAffectedRows ? "&useAffectedRows" : ""))) {
+      Statement stmt = con.createStatement();
+      stmt.execute("TRUNCATE testAffectedRowBatch");
+      try (PreparedStatement preparedStatement = con.prepareStatement("INSERT INTO testAffectedRowBatch values (?, ?)")) {
+        preparedStatement.setInt(1, 1);
+        preparedStatement.setString(2, "1");
+        preparedStatement.addBatch();
+        preparedStatement.setInt(1, 2);
+        preparedStatement.setString(2, "0");
+        preparedStatement.addBatch();
+        int[] res = preparedStatement.executeBatch();
+        assertEquals(2, res.length);
+        assertEquals(Statement.SUCCESS_NO_INFO, res[0]);
+        assertEquals(Statement.SUCCESS_NO_INFO, res[1]);
+
+        preparedStatement.setInt(1, 3);
+        preparedStatement.setString(2, "0");
+        preparedStatement.addBatch();
+        res = preparedStatement.executeBatch();
+        assertEquals(1, res.length);
+        assertEquals(1, res[0]);
+      }
+      try (PreparedStatement preparedStatement = con.prepareStatement("INSERT INTO testAffectedRowBatch (id) values (?) ON DUPLICATE KEY UPDATE data = '0'")) {
+        preparedStatement.setInt(1, 1);
+        preparedStatement.addBatch();
+        preparedStatement.setInt(1, 2);
+        preparedStatement.addBatch();
+        int[] res = preparedStatement.executeBatch();
+
+        assertEquals(2, res.length);
+        assertEquals(Statement.SUCCESS_NO_INFO, res[0]);
+        assertEquals(Statement.SUCCESS_NO_INFO, res[1]);
+
+        preparedStatement.setInt(1, 6);
+        preparedStatement.addBatch();
+        res = preparedStatement.executeBatch();
+
+        assertEquals(1, res.length);
+        assertEquals(1, res[0]);
+
+        preparedStatement.setInt(1, 1);
+
+        preparedStatement.addBatch();
+        preparedStatement.setInt(1, 2);
+        preparedStatement.addBatch();
+        res = preparedStatement.executeBatch();
+        assertEquals(2, res.length);
+        if (useAffectedRows) {
+          assertEquals(0, res[0]);
+          assertEquals(0, res[1]);
+        } else {
+          assertEquals(Statement.SUCCESS_NO_INFO, res[0]);
+          assertEquals(Statement.SUCCESS_NO_INFO, res[1]);
+        }
+      }
+    }
+  }
+
+  private void testAffectedRowLongBatch(boolean useAffectedRows) throws SQLException {
+    try (Connection con = setConnection("&rewriteBatchedStatements" + (useAffectedRows ? "&useAffectedRows" : ""))) {
+      Statement stmt = con.createStatement();
+      stmt.execute("TRUNCATE testAffectedRowBatch");
+      try (PreparedStatement preparedStatement = con.prepareStatement("INSERT INTO testAffectedRowBatch values (?, ?)")) {
+        preparedStatement.setInt(1, 1);
+        preparedStatement.setString(2, "1");
+        preparedStatement.addBatch();
+        preparedStatement.setInt(1, 2);
+        preparedStatement.setString(2, "0");
+        preparedStatement.addBatch();
+        long[] res = preparedStatement.executeLargeBatch();
+        assertEquals(2, res.length);
+        assertEquals(Statement.SUCCESS_NO_INFO, res[0]);
+        assertEquals(Statement.SUCCESS_NO_INFO, res[1]);
+
+        preparedStatement.setInt(1, 3);
+        preparedStatement.setString(2, "0");
+        preparedStatement.addBatch();
+        res = preparedStatement.executeLargeBatch();
+        assertEquals(1, res.length);
+        assertEquals(1, res[0]);
+      }
+      try (PreparedStatement preparedStatement = con.prepareStatement("INSERT INTO testAffectedRowBatch (id) values (?) ON DUPLICATE KEY UPDATE data = '0'")) {
+        preparedStatement.setInt(1, 1);
+        preparedStatement.addBatch();
+        preparedStatement.setInt(1, 2);
+        preparedStatement.addBatch();
+        long[] res = preparedStatement.executeLargeBatch();
+
+        assertEquals(2, res.length);
+        assertEquals(Statement.SUCCESS_NO_INFO, res[0]);
+        assertEquals(Statement.SUCCESS_NO_INFO, res[1]);
+
+        preparedStatement.setInt(1, 6);
+        preparedStatement.addBatch();
+        res = preparedStatement.executeLargeBatch();
+
+        assertEquals(1, res.length);
+        assertEquals(1, res[0]);
+
+        preparedStatement.setInt(1, 1);
+
+        preparedStatement.addBatch();
+        preparedStatement.setInt(1, 2);
+        preparedStatement.addBatch();
+        res = preparedStatement.executeLargeBatch();
+        assertEquals(2, res.length);
+        if (useAffectedRows) {
+          assertEquals(0, res[0]);
+          assertEquals(0, res[1]);
+        } else {
+          assertEquals(Statement.SUCCESS_NO_INFO, res[0]);
+          assertEquals(Statement.SUCCESS_NO_INFO, res[1]);
+        }
+      }
+    }
+  }
+
+  @Test
+  public void shouldDuplicateKeyUpdateNotReturnExtraRows() throws Throwable {
+    try (Connection con = openNewConnection(connUri, new Properties())) {
+      try (Statement stmt = con.createStatement()) {
+        stmt.execute("truncate table testMultiGeneratedKey");
+      }
+      try (PreparedStatement pstmt = con.prepareStatement(
+              "INSERT INTO testMultiGeneratedKey (id, text) VALUES (?, ?) "
+                      + "ON DUPLICATE KEY UPDATE text = VALUES(text)",
+              Statement.RETURN_GENERATED_KEYS)) {
+        // Insert a row.
+        pstmt.setInt(1, 1);
+        pstmt.setString(2, "initial");
+        assertEquals(1, pstmt.executeUpdate());
+        try (ResultSet rs = pstmt.getGeneratedKeys()) {
+          assertTrue(rs.next());
+          assertEquals(1, rs.getInt(1));
+          assertFalse(rs.next());
+        }
+        // Update the row.
+        pstmt.setInt(1, 1);
+        pstmt.setString(2, "updated");
+        assertEquals(2, pstmt.executeUpdate());
+        try (ResultSet rs = pstmt.getGeneratedKeys()) {
+          assertTrue(rs.next());
+          assertEquals(1, rs.getInt(1));
+          assertFalse(rs.next());
+        }
+      }
+    }
+  }
+
+  @Test
+  public void insertBatchMultiInsert() throws Throwable {
+    Properties properties = new Properties();
+    properties.setProperty("allowMultiQueries", "true");
+    try (Connection con = openNewConnection(connUri, properties)) {
+      try (Statement stmt = con.createStatement()) {
+        stmt.execute("truncate table testMultiGeneratedKey");
+      }
+      try (PreparedStatement pstmt = con.prepareStatement(
+              "INSERT INTO testMultiGeneratedKey (text) VALUES (?)",
+              Statement.RETURN_GENERATED_KEYS)) {
+        // Insert a row.
+        pstmt.setString(1, "initial");
+        pstmt.addBatch();
+        pstmt.setString(1, "updated");
+        pstmt.addBatch();
+        pstmt.executeBatch();
+        try (ResultSet rs = pstmt.getGeneratedKeys()) {
+          assertTrue(rs.next());
+          assertEquals(1, rs.getInt(1));
+          assertTrue(rs.next());
+          assertEquals(2, rs.getInt(1));
+          assertFalse(rs.next());
+        }
+      }
+    }
+  }
+
+  @Test
+  public void multiInsertReturnOneGenerated() throws Throwable {
+    try (Connection con = openNewConnection(connUri, new Properties())) {
+      try (Statement stmt = con.createStatement()) {
+        stmt.execute("truncate table testMultiGeneratedKey");
+      }
+      try (PreparedStatement pstmt = con.prepareStatement(
+              "INSERT INTO testMultiGeneratedKey (text) VALUES (?), (?)",
+              Statement.RETURN_GENERATED_KEYS)) {
+        // Insert a row.
+        pstmt.setString(1, "initial");
+        pstmt.setString(2, "updated");
+        pstmt.executeUpdate();
+        try (ResultSet rs = pstmt.getGeneratedKeys()) {
+          assertTrue(rs.next());
+          assertEquals(1, rs.getInt(1));
+          assertFalse(rs.next());
+        }
+      }
+    }
+  }
 }