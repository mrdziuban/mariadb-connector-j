/*
 *
 * MariaDB Client for Java
 *
 * Copyright (c) 2012-2014 Monty Program Ab.
 * Copyright (c) 2015-2017 MariaDB Ab.
 *
 * This library is free software; you can redistribute it and/or modify it under
 * the terms of the GNU Lesser General Public License as published by the Free
 * Software Foundation; either version 2.1 of the License, or (at your option)
 * any later version.
 *
 * This library is distributed in the hope that it will be useful, but
 * WITHOUT ANY WARRANTY; without even the implied warranty of MERCHANTABILITY or
 * FITNESS FOR A PARTICULAR PURPOSE.  See the GNU Lesser General Public License
 * for more details.
 *
 * You should have received a copy of the GNU Lesser General Public License along
 * with this library; if not, write to Monty Program Ab info@montyprogram.com.
 *
 * This particular MariaDB Client for Java file is work
 * derived from a Drizzle-JDBC. Drizzle-JDBC file which is covered by subject to
 * the following copyright and notice provisions:
 *
 * Copyright (c) 2009-2011, Marcus Eriksson
 *
 * Redistribution and use in source and binary forms, with or without modification,
 * are permitted provided that the following conditions are met:
 * Redistributions of source code must retain the above copyright notice, this list
 * of conditions and the following disclaimer.
 *
 * Redistributions in binary form must reproduce the above copyright notice, this
 * list of conditions and the following disclaimer in the documentation and/or
 * other materials provided with the distribution.
 *
 * Neither the name of the driver nor the names of its contributors may not be
 * used to endorse or promote products derived from this software without specific
 * prior written permission.
 *
 * THIS SOFTWARE IS PROVIDED BY THE COPYRIGHT HOLDERS  AND CONTRIBUTORS "AS IS"
 * AND ANY EXPRESS OR IMPLIED WARRANTIES, INCLUDING, BUT NOT LIMITED TO, THE IMPLIED
 * WARRANTIES OF MERCHANTABILITY AND FITNESS FOR A PARTICULAR PURPOSE ARE DISCLAIMED.
 * IN NO EVENT SHALL THE COPYRIGHT HOLDER OR CONTRIBUTORS BE LIABLE FOR ANY DIRECT,
 * INDIRECT, INCIDENTAL, SPECIAL, EXEMPLARY, OR CONSEQUENTIAL DAMAGES (INCLUDING, BUT
 * NOT LIMITED TO, PROCUREMENT OF SUBSTITUTE GOODS OR SERVICES; LOSS OF USE, DATA, OR
 * PROFITS; OR BUSINESS INTERRUPTION) HOWEVER CAUSED AND ON ANY THEORY OF LIABILITY,
 * WHETHER IN CONTRACT, STRICT LIABILITY, OR TORT (INCLUDING NEGLIGENCE OR OTHERWISE)
 * ARISING IN ANY WAY OUT OF THE USE OF THIS SOFTWARE, EVEN IF ADVISED OF THE POSSIBILITY
 * OF SUCH DAMAGE.
 *
 */

package org.mariadb.jdbc;

import com.sun.jna.Platform;
import org.junit.Assert;
import org.junit.Assume;
import org.junit.BeforeClass;
import org.junit.Test;
import org.mariadb.jdbc.internal.util.DefaultOptions;
import org.mariadb.jdbc.internal.util.constant.HaMode;

import java.math.BigDecimal;
import java.sql.*;
import java.sql.Date;
import java.util.*;
import java.util.concurrent.ExecutorService;
import java.util.concurrent.Executors;
import java.util.concurrent.TimeUnit;

import static org.junit.Assert.*;


public class DriverTest extends BaseTest {

    /**
     * Tables initialisation.
     *
     * @throws SQLException exception
     */
    @BeforeClass()
    public static void initClass() throws SQLException {
        createTable("tt1", "id int , name varchar(20)");
        createTable("tt2", "id int , name varchar(20)");
        createTable("Drivert2", "id int not null primary key auto_increment, test varchar(10)");
        createTable("utente", "id int not null primary key auto_increment, test varchar(10)");

        createTable("Drivert3", "id int not null primary key auto_increment, test varchar(10)");
        createTable("Drivert30", "id int not null primary key auto_increment, test varchar(20)", "engine=innodb");
        createTable("Drivert4", "id int not null primary key auto_increment, test varchar(20)", "engine=innodb");
        createTable("test_float", "id int not null primary key auto_increment, a float");
        createTable("test_big_autoinc2", "id int not null primary key auto_increment, test varchar(10)");
        createTable("test_big_update", "id int primary key not null, updateme int");
        createTable("sharedConnection", "id int");
        createTable("extest", "id int not null primary key");
        createTable("commentPreparedStatements", "id int not null primary key auto_increment, a varchar(10)");
        createTable("quotesPreparedStatements", "id int not null primary key auto_increment, a varchar(10) , "
                + "b varchar(10)");
        createTable("ressetpos", "i int not null primary key", "engine=innodb");
        createTable("streamingressetpos", "i int not null primary key", "engine=innodb");
        createTable("streamingtest", "val varchar(20)");
        createTable("testBlob2", "a blob");
        createTable("testString2", "a varchar(10)");
        createTable("testBlob2", "a blob");
        createTable("unsignedtest", "a int unsigned");
        createTable("conj25", "a VARCHAR(1024)");
        createTable("DriverTestt1", "id int not null primary key auto_increment, test varchar(20)");
        createTable("DriverTestt2", "id int not null primary key auto_increment, test varchar(20)");
        createTable("DriverTestt3", "id int not null primary key auto_increment, test varchar(20)");
        createTable("DriverTestt4", "id int not null primary key auto_increment, test varchar(20)");
        createTable("DriverTestt5", "id int not null primary key auto_increment, test varchar(20)");
        createProcedure("foo", "() BEGIN SELECT 1; END");
        createTable("conj275", "a VARCHAR(10)");
    }

    @Test
    public void doQuery() throws SQLException {
        Statement stmt = sharedConnection.createStatement();
        stmt.execute("insert into DriverTestt1 (test) values ('hej1')");
        stmt.execute("insert into DriverTestt1 (test) values ('hej2')");
        stmt.execute("insert into DriverTestt1 (test) values ('hej3')");
        stmt.execute("insert into DriverTestt1 (test) values (null)");
        ResultSet rs = stmt.executeQuery("select * from DriverTestt1");

        int[] autoInc = setAutoInc();
        for (int i = 1; i < 4; i++) {
            assertTrue(rs.next());
            assertEquals(String.valueOf(autoInc[1] + autoInc[0] * i), rs.getString(1));
            assertEquals("hej" + i, rs.getString("test"));
        }
        assertTrue(rs.next());
        assertEquals(null, rs.getString("test"));
    }

    @Test(expected = SQLException.class)
    public void askForBadColumnTest() throws SQLException {
        Statement stmt = sharedConnection.createStatement();
        stmt.execute("insert into DriverTestt2 (test) values ('hej1')");
        stmt.execute("insert into DriverTestt2 (test) values ('hej2')");
        stmt.execute("insert into DriverTestt2 (test) values ('hej3')");
        stmt.execute("insert into DriverTestt2 (test) values (null)");
        ResultSet rs = stmt.executeQuery("select * from DriverTestt2");
        if (rs.next()) {
            rs.getInt("non_existing_column");
        } else {
            fail();
        }
    }

    @Test(expected = SQLException.class)
    public void askForBadColumnIndexTest() throws SQLException {
        Statement stmt = sharedConnection.createStatement();
        stmt.execute("insert into DriverTestt3 (test) values ('hej1')");
        stmt.execute("insert into DriverTestt3 (test) values ('hej2')");
        stmt.execute("insert into DriverTestt3 (test) values ('hej3')");
        stmt.execute("insert into DriverTestt3 (test) values (null)");
        ResultSet rs = stmt.executeQuery("select * from DriverTestt3");
        assertTrue(rs.next());
        rs.getInt(102);
    }

    @Test
    /* Accessing result set using  table.column */
    public void tableDotColumnInResultSet() throws SQLException {
        Statement stmt = sharedConnection.createStatement();
        stmt.execute("insert into tt1 values(1, 'one')");
        stmt.execute("insert into tt2 values(1, 'two')");
        ResultSet rs = stmt.executeQuery("select tt1.*, tt2.* from tt1, tt2 where tt1.id = tt2.id");
        assertTrue(rs.next());
        assertEquals(1, rs.getInt("tt1.id"));
        assertEquals(1, rs.getInt("tt2.id"));
        assertEquals("one", rs.getString("tt1.name"));
        assertEquals("two", rs.getString("tt2.name"));
    }

    @Test(expected = SQLException.class)
    public void badQuery() throws SQLException {
        Statement stmt = sharedConnection.createStatement();
        stmt.executeQuery("whraoaooa");
    }

    @Test
    public void preparedTest() throws SQLException {
        Statement stmt = sharedConnection.createStatement();
        stmt.execute("insert into DriverTestt4 (test) values ('hej1')");
        int[] autoInc = setAutoInc();
        String query = "SELECT * FROM DriverTestt4 WHERE test = ? and id = ?";
        PreparedStatement prepStmt = sharedConnection.prepareStatement(query);
        prepStmt.setString(1, "hej1");
        prepStmt.setInt(2, autoInc[0] + autoInc[1]);
        ResultSet results = prepStmt.executeQuery();
        String res = "";
        while (results.next()) {
            res = results.getString("test");
        }
        assertEquals("hej1", res);
        assertEquals(2, prepStmt.getParameterMetaData().getParameterCount());
    }

    @Test
    public void parameterMetaDataNotPreparable() throws SQLException {
        Assume.assumeFalse(sharedUsePrepare());
        Statement stmt = sharedConnection.createStatement();
        Map<String, Integer> initValues = loadVariables(stmt);

        //statement that cannot be prepared
        PreparedStatement pstmt = null;
        try {
            pstmt = sharedConnection.prepareStatement("select  TMP.field1 from (select ? from dual) TMP");
            try {
<<<<<<< HEAD
                ParameterMetaData parameterMetaData = pstmt.getParameterMetaData();
                parameterMetaData.getParameterCount();
=======
                pstmt.getParameterMetaData();
>>>>>>> 8edfd270
                fail();
            } catch (SQLException sqle) {
                assertEquals("42S22", sqle.getSQLState());
                assertTrue(sqle.getMessage().contains("Unknown column"));
            }
        } finally {
            if (pstmt != null) pstmt.close();
        }
        Map<String, Integer> endingValues = loadVariables(stmt);
        assertEquals(initValues.get("Prepared_stmt_count"), endingValues.get("Prepared_stmt_count"));
        assertEquals((Integer) (initValues.get("Com_stmt_prepare") + 1), endingValues.get("Com_stmt_prepare"));
        assertEquals(initValues.get("Com_stmt_close"), endingValues.get("Com_stmt_close"));
    }

    @Test
    public void parameterMetaDataReturnException() throws SQLException {
        //statement that cannot be prepared
        PreparedStatement preparedStatement = null;
        try {
            preparedStatement = sharedConnection.prepareStatement("selec1t 2 from dual");
            try {
                preparedStatement.getParameterMetaData();
                fail();
            } catch (SQLException sqle) {
                assertEquals("42000", sqle.getSQLState());
                assertTrue(sqle.getMessage().contains(" You have an error in your SQL syntax"));
            }
        } finally {
            if (preparedStatement != null) preparedStatement.close();
        }
    }

    private Map<String, Integer> loadVariables(Statement stmt) throws SQLException {
        Map<String, Integer> variables = new HashMap<String, Integer>();
        ResultSet rs = stmt.executeQuery("SHOW SESSION STATUS WHERE Variable_name in ('Prepared_stmt_count','Com_stmt_prepare', 'Com_stmt_close')");
        assertTrue(rs.next());
        variables.put(rs.getString(1), rs.getInt(2));
        assertTrue(rs.next());
        variables.put(rs.getString(1), rs.getInt(2));
        assertTrue(rs.next());
        variables.put(rs.getString(1), rs.getInt(2));
        return variables;
    }

    @Test
    public void parameterMetaDataPreparable() throws SQLException {
        Assume.assumeFalse(sharedUsePrepare());
        Statement stmt = sharedConnection.createStatement();
        Map<String, Integer> initValues = loadVariables(stmt);

        //statement that cannot be prepared
        PreparedStatement pstmt = null;
        try {
            pstmt = sharedConnection.prepareStatement("select  ?");
            ParameterMetaData parameterMetaData = pstmt.getParameterMetaData();
            parameterMetaData.getParameterCount();
        } finally {
            if (pstmt == null) pstmt.close();
        }

        Map<String, Integer> endingValues = loadVariables(stmt);
        assertEquals(initValues.get("Prepared_stmt_count"), endingValues.get("Prepared_stmt_count"));
        assertEquals((Integer) (initValues.get("Com_stmt_prepare") + 1), endingValues.get("Com_stmt_prepare"));
        assertEquals((Integer) (initValues.get("Com_stmt_close") + 1), endingValues.get("Com_stmt_close"));

    }

    @Test
    public void streamingResultSet() throws Exception {
        Statement stmt = sharedConnection.createStatement();
        stmt.setFetchSize(Integer.MIN_VALUE);
        ResultSet rs = stmt.executeQuery("SELECT 1");
        assertTrue(rs.isBeforeFirst());
        try {
            rs.first();
            fail("should not get there");
        } catch (SQLException sqle) {
            assertTrue(sqle.getMessage().toLowerCase().contains("invalid operation"));
        }
    }

    @Test
    public void updateTest() throws SQLException {
        Statement stmt = sharedConnection.createStatement();

        stmt.execute("insert into DriverTestt5 (test) values ('hej1')");
        stmt.execute("insert into DriverTestt5 (test) values ('hej2')");
        stmt.execute("insert into DriverTestt5 (test) values ('hej3')");
        stmt.execute("insert into DriverTestt5 (test) values (null)");

        int[] autoInc = setAutoInc();

        String query = "UPDATE DriverTestt5 SET test = ? where id = ?";
        PreparedStatement prepStmt = sharedConnection.prepareStatement(query);
        prepStmt.setString(1, "updated");
        prepStmt.setInt(2, autoInc[1] + 3 * autoInc[0]);
        int updateCount = prepStmt.executeUpdate();
        assertEquals(1, updateCount);
        String query2 = "SELECT * FROM DriverTestt5 WHERE id=?";
        prepStmt = sharedConnection.prepareStatement(query2);
        prepStmt.setInt(1, autoInc[1] + 3 * autoInc[0]);
        ResultSet results = prepStmt.executeQuery();
        String result = "";
        while (results.next()) {
            result = results.getString("test");
        }
        assertEquals("updated", result);
    }

    @Test
    public void ralfTest() throws SQLException {
        Statement stmt = sharedConnection.createStatement();
        for (int i = 0; i < 10; i++) {
            stmt.execute("INSERT INTO Drivert2 (test) VALUES ('aßa" + i + "')");
        }
        PreparedStatement ps = sharedConnection.prepareStatement("SELECT * FROM Drivert2 where test like'%ß%' limit ?");
        ps.setInt(1, 5);
        ps.addBatch();
        ResultSet rs = ps.executeQuery();
        int result = 0;
        while (rs.next()) {
            result++;
        }
        assertEquals(result, 5);
    }

    @Test
    public void autoIncTest() throws SQLException {
        Assume.assumeFalse(isGalera());
        Statement stmt = sharedConnection.createStatement();
        stmt.execute("INSERT INTO Drivert3 (test) VALUES ('aa')", Statement.RETURN_GENERATED_KEYS);
        ResultSet rs = stmt.getGeneratedKeys();
        assertTrue(rs.next());

        assertEquals(1, rs.getInt(1));
        assertEquals(1, rs.getInt("insert_id"));

        stmt.execute("INSERT INTO Drivert3 (test) VALUES ('aa')", Statement.RETURN_GENERATED_KEYS);
        rs = stmt.getGeneratedKeys();
        assertTrue(rs.next());

        assertEquals(2, rs.getInt(1));
        assertEquals(2, rs.getInt("insert_id"));
        
        
        /* multi-row inserts */
        stmt.execute("INSERT INTO Drivert3 (test) VALUES ('bb'),('cc'),('dd')", Statement.RETURN_GENERATED_KEYS);
        rs = stmt.getGeneratedKeys();
        assertTrue(rs.next());
        assertEquals(3, rs.getInt(1));

        requireMinimumVersion(5, 0);
        /* non-standard autoIncrementIncrement */

        Connection connection = null;
        try {
            connection = setConnection("&sessionVariables=auto_increment_increment=2&allowMultiQueries=true");
            stmt = connection.createStatement();
            stmt.execute("INSERT INTO Drivert3 (test) values ('bb'),('cc');INSERT INTO Drivert3 (test) values ('dd'),('ee')",
                    Statement.RETURN_GENERATED_KEYS);

            rs = stmt.getGeneratedKeys();

            assertTrue(rs.next());
            assertEquals(7, rs.getInt(1));
            assertTrue(rs.next());
            assertEquals(9, rs.getInt(1));
            assertFalse(rs.next());

            stmt.getMoreResults();

            rs = stmt.getGeneratedKeys();

            assertTrue(rs.next());
            assertEquals(11, rs.getInt(1));
            assertTrue(rs.next());
            assertEquals(13, rs.getInt(1));
            assertFalse(rs.next());
        } finally {
            if (connection != null) connection.close();
        }
    }

    @Test
    public void autoInc2Test() throws SQLException {
        Statement stmt = sharedConnection.createStatement();
        stmt.execute("ALTER TABLE `utente` AUTO_INCREMENT=1", Statement.RETURN_GENERATED_KEYS);
    }


    @Test
    public void transactionTest() throws SQLException {
        Statement stmt = sharedConnection.createStatement();
        sharedConnection.setAutoCommit(false);
        stmt.executeUpdate("INSERT INTO Drivert30 (test) VALUES ('heja')");
        stmt.executeUpdate("INSERT INTO Drivert30 (test) VALUES ('japp')");
        sharedConnection.commit();
        ResultSet rs = stmt.executeQuery("SELECT * FROM Drivert30");
        assertEquals(true, rs.next());
        assertEquals("heja", rs.getString("test"));
        assertEquals(true, rs.next());
        assertEquals("japp", rs.getString("test"));
        assertEquals(false, rs.next());
        stmt.executeUpdate("INSERT INTO Drivert30 (test) VALUES ('rollmeback')", Statement.RETURN_GENERATED_KEYS);
        ResultSet rsGen = stmt.getGeneratedKeys();
        rsGen.next();
        int[] autoInc = setAutoInc();
        assertEquals(autoInc[1] + autoInc[0] * 3, rsGen.getInt(1));
        sharedConnection.rollback();
        rs = stmt.executeQuery("SELECT * FROM Drivert30 WHERE id=3");
        assertEquals(false, rs.next());
        sharedConnection.setAutoCommit(true);
    }

    @Test
    public void savepointTest() throws SQLException {
        Statement stmt = sharedConnection.createStatement();
        sharedConnection.setAutoCommit(false);
        stmt.executeUpdate("INSERT INTO Drivert4 (test) values('hej1')");
        stmt.executeUpdate("INSERT INTO Drivert4 (test) values('hej2')");
        Savepoint savepoint = sharedConnection.setSavepoint("yep");
        stmt.executeUpdate("INSERT INTO Drivert4 (test)  values('hej3')");
        stmt.executeUpdate("INSERT INTO Drivert4 (test) values('hej4')");
        sharedConnection.rollback(savepoint);
        stmt.executeUpdate("INSERT INTO Drivert4 (test) values('hej5')");
        stmt.executeUpdate("INSERT INTO Drivert4 (test) values('hej6')");
        sharedConnection.commit();
        ResultSet rs = stmt.executeQuery("SELECT * FROM Drivert4");
        assertEquals(true, rs.next());
        assertEquals("hej1", rs.getString(2));
        assertEquals(true, rs.next());
        assertEquals("hej2", rs.getString(2));
        assertEquals(true, rs.next());
        assertEquals("hej5", rs.getString(2));
        assertEquals(true, rs.next());
        assertEquals("hej6", rs.getString(2));
        assertEquals(false, rs.next());
        sharedConnection.setAutoCommit(true);
    }

    @Test
    public void isolationLevel() throws SQLException {
        Connection connection = null;
        try {
            connection = setConnection();
            int[] levels = new int[]{
                    Connection.TRANSACTION_READ_UNCOMMITTED,
                    Connection.TRANSACTION_READ_COMMITTED,
                    Connection.TRANSACTION_SERIALIZABLE,
                    Connection.TRANSACTION_REPEATABLE_READ
            };
            for (int level : levels) {
                connection.setTransactionIsolation(level);
                assertEquals(level, connection.getTransactionIsolation());
            }
        } finally {
            if (connection != null) connection.close();
        }
    }

    @Test
    public void isValidTest() throws SQLException {
        assertEquals(true, sharedConnection.isValid(0));
    }

    @Test
    public void testConnectorJurl() throws SQLException {
        UrlParser url = UrlParser.parse("jdbc:mariadb://localhost/test");
        assertEquals("localhost", url.getHostAddresses().get(0).host);
        assertEquals("test", url.getDatabase());
        assertEquals("jdbc:mariadb://localhost/test", url.getInitialUrl());
        assertEquals(3306, url.getHostAddresses().get(0).port);

        url = UrlParser.parse("jdbc:mariadb://localhost:3307/test");
        assertEquals("localhost", url.getHostAddresses().get(0).host);
        assertEquals("test", url.getDatabase());
        assertEquals("jdbc:mariadb://localhost:3307/test", url.getInitialUrl());
        assertEquals(3307, url.getHostAddresses().get(0).port);

        url = UrlParser.parse("jdbc:mariadb://localhost:3307/test", new Properties());
        assertEquals("localhost", url.getHostAddresses().get(0).host);
        assertEquals("test", url.getDatabase());
        assertEquals("jdbc:mariadb://localhost:3307/test", url.getInitialUrl());
        assertEquals(3307, url.getHostAddresses().get(0).port);

        Properties props = new Properties();
        props.setProperty("useServerPrepStmts", "true");
        url = UrlParser.parse("jdbc:mariadb://localhost:3307/test", props);
        assertEquals("localhost", url.getHostAddresses().get(0).host);
        assertEquals("test", url.getDatabase());
        assertEquals("jdbc:mariadb://localhost:3307/test", url.getInitialUrl());
        assertEquals(3307, url.getHostAddresses().get(0).port);

    }

    @SuppressWarnings("deprecation")
    @Test
    public void metadataUrl() throws SQLException {
        String testUrl = System.getProperty("dbUrl", mDefUrl) + "&pool=true&maxPoolSize=2&minPoolSize=1";
        //ensure that metadata URL correspond to initial URL
        assertEquals(sharedConnection.getMetaData().getURL(), testUrl);

        MariaDbDataSource datasource = new MariaDbDataSource();
        datasource.setUrl(testUrl);
        try (Connection conn = datasource.getConnection()) {
            assertEquals(conn.getMetaData().getURL(), testUrl);
        }

        //specific case for Datasource, using deprecated historical setProperties() method, URL can be changed, URL is then reconstructed
        MariaDbDataSource datasource2 = new MariaDbDataSource(hostname, port, database);
        datasource2.setProperties("user=" + username + ((password != null) ? "&password=" + password : "") + "&useServerPrepStmts=true");
        try (Connection conn = datasource2.getConnection()) {
            assertEquals("jdbc:mariadb://address=(host=" + hostname + ")(port=" + port + ")(type=master)/"
                            + database + "?user=" + username
                            + ((password != null) ? "&password=" + password : "")
                            + "&useServerPrepStmts=true",
                    conn.getMetaData().getURL());
        }
        assertNotEquals(datasource.getUrlParser().getInitialUrl(), datasource2.getUrlParser().getInitialUrl());
    }

    @Test
    public void testAliasReplication() throws SQLException {
        UrlParser url = UrlParser.parse("jdbc:mysql:replication://localhost/test");
        UrlParser url2 = UrlParser.parse("jdbc:mariadb:replication://localhost/test");
        assertEquals(url.getDatabase(), url2.getDatabase());
        assertEquals(url.getOptions(), url2.getOptions());
        assertEquals(url.getHostAddresses(), url2.getHostAddresses());
        assertEquals(url.getHaMode(), url2.getHaMode());

    }

    @Test
    public void testAliasDataSource() throws SQLException {
        ArrayList<HostAddress> hostAddresses = new ArrayList<HostAddress>();
        hostAddresses.add(new HostAddress(hostname, port));
        UrlParser urlParser = new UrlParser(database, hostAddresses, DefaultOptions.defaultValues(HaMode.NONE), HaMode.NONE);
        UrlParser urlParser2 = new UrlParser(database, hostAddresses, DefaultOptions.defaultValues(HaMode.NONE), HaMode.NONE);

        urlParser.parseUrl("jdbc:mysql:replication://localhost/test");
        urlParser2.parseUrl("jdbc:mariadb:replication://localhost/test");
        assertEquals(urlParser.getDatabase(), urlParser2.getDatabase());
        assertEquals(urlParser.getOptions(), urlParser2.getOptions());
        assertEquals(urlParser.getHostAddresses(), urlParser2.getHostAddresses());
        assertEquals(urlParser.getHaMode(), urlParser2.getHaMode());
    }


    @Test
    public void testEscapes() throws SQLException {
        String query = "select ?";
        PreparedStatement stmt = sharedConnection.prepareStatement(query);
        stmt.setString(1, "hej\"");
        ResultSet rs = stmt.executeQuery();
        assertEquals(true, rs.next());
        assertEquals(rs.getString(1), "hej\"");
    }

    @Test
    public void escapeTest() throws SQLException {
        createTable("escapeTest", "t varchar(10)");
        String param = "a'\"";
        param += String.valueOf(10);
        param += String.valueOf(13);
        param += String.valueOf(26);
        try (PreparedStatement preparedStatement = sharedConnection.prepareStatement("INSERT INTO escapeTest VALUES (?)")) {
            preparedStatement.setString(1, param);
            preparedStatement.execute();
        }
        Statement stmt = sharedConnection.createStatement();
        ResultSet rs = stmt.executeQuery("SELECT * FROM escapeTest");
        Assert.assertTrue(rs.next());
        Assert.assertEquals(param, rs.getString(1));
    }

    @Test
    public void testPreparedWithNull() throws SQLException {
        String query = "select ? as test";
        PreparedStatement pstmt = sharedConnection.prepareStatement(query);
        pstmt.setNull(1, 1);
        ResultSet rs = pstmt.executeQuery();
        assertEquals(true, rs.next());
        assertEquals(null, rs.getString("test"));
        assertEquals(true, rs.wasNull());
    }


    @Test
    public void connectFailover() throws SQLException {
        Assume.assumeTrue(hostname != null);
        String hosts = hostname + ":" + port + "," + hostname + ":" + (port + 1);
        String url = "jdbc:mariadb://" + hosts + "/" + database + "?user=" + username;
        url += (password != null && !"".equals(password) ? "&password=" + password : "");

        Connection connection = null;
        try {
            connection = openNewConnection(url);
            MariaDbConnection my = (MariaDbConnection) connection;
            assertTrue(my.getPort() == port);
            ResultSet rs = connection.createStatement().executeQuery("select 1");
            if (rs.next()) {
                assertEquals(rs.getInt(1), 1);
            } else {
                fail();
            }
        } finally {
            if (connection != null) connection.close();
        }
    }

    @Test
    public void floatingNumbersTest() throws SQLException {

        PreparedStatement ps = sharedConnection.prepareStatement("insert into test_float (a) values (?)");
        ps.setDouble(1, 3.99);
        ps.executeUpdate();
        ResultSet rs = sharedConnection.createStatement().executeQuery("select a from test_float");
        assertEquals(true, rs.next());
        assertEquals((float) 3.99, rs.getFloat(1), 0.00001);
        assertEquals((float) 3.99, rs.getFloat("a"), 0.00001);
        assertEquals(false, rs.next());
    }


    @Test
    public void manyColumnsTest() throws SQLException {
        Statement stmt = sharedConnection.createStatement();
        stmt.execute("drop table if exists test_many_columns");
        StringBuilder query = new StringBuilder("create table test_many_columns (a0 int primary key not null");
        for (int i = 1; i < 1000; i++) {
            query.append(",a").append(i).append(" int");
        }
        query.append(")");
        stmt.execute(query.toString());
        query = new StringBuilder("insert into test_many_columns values (0");
        for (int i = 1; i < 1000; i++) {
            query.append(",").append(i);
        }
        query.append(")");
        stmt.execute(query.toString());
        ResultSet rs = stmt.executeQuery("select * from test_many_columns");

        assertEquals(true, rs.next());

        for (int i = 0; i < 1000; i++) {
            assertEquals(rs.getInt("a" + i), i);
        }

    }

    @Test
    public void bigAutoIncTest() throws SQLException {
        Assume.assumeFalse(isGalera());
        Statement stmt = sharedConnection.createStatement();
        stmt.execute("alter table test_big_autoinc2 auto_increment = 1000");
        stmt.execute("insert into test_big_autoinc2 values (null, 'hej')", Statement.RETURN_GENERATED_KEYS);

        ResultSet rsGen = stmt.getGeneratedKeys();
        assertEquals(true, rsGen.next());
        assertEquals(1000, rsGen.getInt(1));
        stmt.execute("alter table test_big_autoinc2 auto_increment = " + Short.MAX_VALUE);
        stmt.execute("insert into test_big_autoinc2 values (null, 'hej')", Statement.RETURN_GENERATED_KEYS);
        rsGen = stmt.getGeneratedKeys();
        assertEquals(true, rsGen.next());
        assertEquals(Short.MAX_VALUE, rsGen.getInt(1));
        stmt.execute("alter table test_big_autoinc2 auto_increment = " + Integer.MAX_VALUE);
        stmt.execute("insert into test_big_autoinc2 values (null, 'hej')", Statement.RETURN_GENERATED_KEYS);
        rsGen = stmt.getGeneratedKeys();
        assertEquals(true, rsGen.next());
        assertEquals(Integer.MAX_VALUE, rsGen.getInt(1));
    }

    @Test
    public void bigUpdateCountTest() throws SQLException {
        Statement stmt = sharedConnection.createStatement();
        for (int i = 0; i < 4; i++) {
            stmt.execute("insert into test_big_update values (" + i + "," + i + ")");
        }
        ResultSet rs = stmt.executeQuery("select count(*) from test_big_update");
        assertEquals(true, rs.next());
        assertEquals(4, rs.getInt(1));
        int updateCount = stmt.executeUpdate("update test_big_update set updateme=updateme+1");
        assertEquals(4, updateCount);
    }


    @Test(expected = SQLIntegrityConstraintViolationException.class)
    public void testException1() throws SQLException {
        sharedConnection.createStatement().execute("insert into extest values (1)");
        sharedConnection.createStatement().execute("insert into extest values (1)");
    }

    @Test
    public void testExceptionDivByZero() throws SQLException {
        ResultSet rs = sharedConnection.createStatement().executeQuery("select 1/0");
        assertEquals(rs.next(), true);
        assertEquals(null, rs.getString(1));
    }

    @Test(expected = SQLSyntaxErrorException.class)
    public void testSyntaxError() throws SQLException {
        sharedConnection.createStatement().executeQuery("create asdf b");
    }


    @Test
    public void testPreparedStatementsWithComments() throws SQLException {
        String query = "INSERT INTO commentPreparedStatements (a) VALUES (?) # ?";
        PreparedStatement pstmt = sharedConnection.prepareStatement(query);
        pstmt.setString(1, "yeah");
        pstmt.execute();
    }

    @Test
    public void testPreparedStatementsWithQuotes() throws SQLException {
        String query = "INSERT INTO quotesPreparedStatements (a,b) VALUES ('hellooo?', ?) # ?";
        PreparedStatement pstmt = sharedConnection.prepareStatement(query);
        pstmt.setString(1, "ff");
        pstmt.execute();
    }


    @SuppressWarnings("StatementWithEmptyBody")
    @Test
    public void testResultSetPositions() throws SQLException {
        sharedConnection.createStatement().execute("insert into ressetpos values (1),(2),(3),(4)");
        Statement stmt = sharedConnection.createStatement(ResultSet.TYPE_SCROLL_INSENSITIVE, ResultSet.CONCUR_READ_ONLY);
        ResultSet rs = stmt.executeQuery("select * from ressetpos");
        assertTrue(rs.isBeforeFirst());
        assertTrue(rs.next());
        assertFalse(rs.isBeforeFirst());
        assertTrue(rs.isFirst());
        rs.beforeFirst();
        assertTrue(rs.isBeforeFirst());
        while (rs.next()) {
            //just load datas.
        }
        assertTrue(rs.isAfterLast());
        rs.absolute(4);
        assertFalse(rs.isAfterLast());
        rs.absolute(2);
        assertEquals(2, rs.getInt(1));
        rs.relative(2);
        assertEquals(4, rs.getInt(1));
        assertFalse(rs.next());
        rs.previous();
        assertEquals(4, rs.getInt(1));
        rs.relative(-3);
        assertEquals(1, rs.getInt(1));
        assertEquals(false, rs.relative(-1));
        rs.next();
        assertEquals(1, rs.getInt(1));
        rs.last();
        assertEquals(4, rs.getInt(1));
        assertEquals(4, rs.getRow());
        assertTrue(rs.isLast());
        rs.first();
        assertEquals(1, rs.getInt(1));
        assertEquals(1, rs.getRow());
        rs.absolute(-1);
        assertEquals(4, rs.getRow());
        assertEquals(4, rs.getInt(1));
    }

    @Test
    public void streamingResultSetPositions() throws SQLException {
        sharedConnection.createStatement().execute("INSERT INTO streamingressetpos VALUES (1), (2), (3), (4)");
        Statement stmt = sharedConnection.createStatement(ResultSet.TYPE_SCROLL_INSENSITIVE, ResultSet.CONCUR_READ_ONLY);
        stmt.setFetchSize(Integer.MIN_VALUE);
        ResultSet rs = stmt.executeQuery("SELECT * FROM streamingressetpos");
        assertTrue(rs.absolute(2));
        assertEquals(2, rs.getRow());
        assertTrue(rs.relative(-1));
        assertEquals(1, rs.getRow());
        rs.afterLast();
        assertEquals(5, rs.getRow());
        rs.beforeFirst();
        assertEquals(0, rs.getRow());
        assertTrue(rs.next());
        assertEquals(1, rs.getRow());
        assertTrue(rs.next());
        assertEquals(2, rs.getRow());
    }

    @Test(expected = SQLException.class)
    public void findColumnTest() throws SQLException {
        ResultSet rs = sharedConnection.createStatement().executeQuery("select 1 as 'hej'");
        assertEquals(1, rs.findColumn("hej"));

        rs.findColumn("nope");

    }

    @Test
    public void getStatementTest() throws SQLException {
        Statement stmt1 = sharedConnection.createStatement();
        ResultSet rs = stmt1.executeQuery("select 1 as 'hej'");
        assertEquals(stmt1, rs.getStatement());
    }

    @Test
    public void testAutocommit() throws SQLException {
        assertTrue(sharedConnection.getAutoCommit());
        sharedConnection.setAutoCommit(false);
        assertFalse(sharedConnection.getAutoCommit());
        
        /* Check that autocommit value "false" , that driver derives from server status flags
         * remains the same when EOF, ERROR or OK stream were received.
         */
        sharedConnection.createStatement().executeQuery("select 1");
        assertFalse(sharedConnection.getAutoCommit());
        sharedConnection.createStatement().execute("set @a=1");
        assertFalse(sharedConnection.getAutoCommit());
        try {
            sharedConnection.createStatement().execute("insert into nosuchtable values(1)");
        } catch (Exception e) {
            //eat exception
        }
        assertFalse(sharedConnection.getAutoCommit());
        ResultSet rs = sharedConnection.createStatement().executeQuery("select @@autocommit");
        assertTrue(rs.next());
        assertEquals(0, rs.getInt(1));


        sharedConnection.setAutoCommit(true);
        
        /* Check that autocommit value "true" , that driver derives from server status flags
         * remains the same when EOF, ERROR or OK stream were received.
         */
        assertTrue(sharedConnection.getAutoCommit());
        sharedConnection.createStatement().execute("set @a=1");
        assertTrue(sharedConnection.getAutoCommit());
        try {
            sharedConnection.createStatement().execute("insert into nosuchtable values(1)");
        } catch (Exception e) {
            //eat exception
        }
        assertTrue(sharedConnection.getAutoCommit());
        rs = sharedConnection.createStatement().executeQuery("select @@autocommit");
        assertTrue(rs.next());
        assertEquals(1, rs.getInt(1));
        
        /* Set autocommit value using Statement.execute */
        sharedConnection.createStatement().execute("set @@autocommit=0");
        assertFalse(sharedConnection.getAutoCommit());

        sharedConnection.createStatement().execute("set @@autocommit=1");
        assertTrue(sharedConnection.getAutoCommit());
        
        /* Use session variable to set autocommit to 0 */
        Connection connection = null;
        try {
            connection = setConnection("&sessionVariables=autocommit=0");
            assertFalse(connection.getAutoCommit());
            sharedConnection.setAutoCommit(true);
        } finally {
            if (connection != null) connection.close();
        }
    }

    @Test
    public void testUpdateCountSingle() throws SQLException {
        Statement stmt = sharedConnection.createStatement();
        stmt.execute("select 1");
        assertTrue(-1 == stmt.getUpdateCount());
    }

    @Test
    public void testUpdateCountMulti() throws SQLException {
        Connection connection = null;
        try {
            connection = setConnection("&allowMultiQueries=true");
            Statement stmt = connection.createStatement();
            stmt.execute("select 1;select 1");
            assertTrue(-1 == stmt.getUpdateCount());
            stmt.getMoreResults();
            assertTrue(-1 == stmt.getUpdateCount());
        } finally {
            if (connection != null) connection.close();
        }
    }

    /**
     * CONJ-385 - stored procedure update count regression.
     *
     * @throws SQLException if connection error occur.
     */
    @Test
    public void testUpdateCountProcedure() throws SQLException {
        createProcedure("multiUpdateCount", "() BEGIN  SELECT 1; SELECT 2; END");
        CallableStatement callableStatement = sharedConnection.prepareCall("{call multiUpdateCount()}");
        callableStatement.execute();
        assertTrue(-1 == callableStatement.getUpdateCount());
        callableStatement.getMoreResults();
        assertTrue(-1 == callableStatement.getUpdateCount());
    }


    @Test
    public void testConnectWithDb() throws SQLException {
        Assume.assumeTrue(System.getenv("MAXSCALE_VERSION") == null);

        requireMinimumVersion(5, 0);
        try {
            sharedConnection.createStatement().executeUpdate("drop database test_testdrop");
        } catch (Exception e) {
            //eat exception
        }
        Connection connection = null;
        try {
            connection = setConnection("&createDatabaseIfNotExist=true&profileSql=true", "test_testdrop");
            DatabaseMetaData dbmd = connection.getMetaData();
            ResultSet rs = dbmd.getCatalogs();
            boolean foundDb = false;
            while (rs.next()) {
                if (rs.getString("table_cat").equals("test_testdrop")) {
                    foundDb = true;
                }
            }
            assertTrue(foundDb);
            sharedConnection.createStatement().executeUpdate("drop database test_testdrop");
        } finally {
            if (connection != null) connection.close();
        }
    }


    @Test
    public void streamingResult() throws SQLException {
        Statement st = sharedConnection.createStatement();

        for (int i = 0; i < 100; i++) {
            st.execute("insert into streamingtest values('aaaaaaaaaaaaaaaaaa')");
        }
        st.setFetchSize(Integer.MIN_VALUE);
        ResultSet rs = null;
        try {
            rs = st.executeQuery("select * from streamingtest");
            assertTrue(rs.next());
            Statement st2 = sharedConnection.createStatement();
            ResultSet rs2 = null;
            try {
                rs2 = st2.executeQuery("select * from streamingtest");
                assertTrue(rs2.next());
            } finally {
                rs2.close();
            }
        } finally {
            rs.close();
        }
    }

    // Test if driver works with sql_mode= NO_BACKSLASH_ESCAPES
    @Test
    public void noBackslashEscapes() throws SQLException {
        requireMinimumVersion(5, 0);

        // super privilege is needed for this test
        Assume.assumeTrue(hasSuperPrivilege("NoBackslashEscapes"));

        Statement st = sharedConnection.createStatement();
        ResultSet rs = st.executeQuery("select @@global.sql_mode");
        assertTrue(rs.next());
        String originalSqlMode = rs.getString(1);
        st.execute("set @@global.sql_mode = '" + originalSqlMode + ",NO_BACKSLASH_ESCAPES'");

        try {
            Connection connection = null;
            try {
                connection = setConnection("&profileSql=true");
                PreparedStatement preparedStatement =
                        connection.prepareStatement("insert into testBlob2(a) values(?)");
                byte[] bytes = new byte[255];
                for (byte i = -128; i < 127; i++) {
                    bytes[i + 128] = i;
                }
                MariaDbBlob blob = new MariaDbBlob(bytes);
                preparedStatement.setBlob(1, blob);
                int affectedRows = preparedStatement.executeUpdate();
                assertEquals(affectedRows, 1);
            } finally {
                if (connection != null) connection.close();
            }
        } finally {
            st.execute("set @@global.sql_mode='" + originalSqlMode + "'");
        }
    }

    // Test if driver works with sql_mode= NO_BACKSLASH_ESCAPES
    @Test
    public void noBackslashEscapes2() throws SQLException {
        requireMinimumVersion(5, 0);

        // super privilege is needed for this test
        Assume.assumeTrue(hasSuperPrivilege("NoBackslashEscapes2"));

        Statement st = sharedConnection.createStatement();
        ResultSet rs = st.executeQuery("select @@global.sql_mode");
        assertTrue(rs.next());
        String originalSqlMode = rs.getString(1);
        st.execute("set @@global.sql_mode = '" + originalSqlMode + ",NO_BACKSLASH_ESCAPES'");

        try {
            Connection connection = null;
            try {
                connection = setConnection("&profileSql=true");
                PreparedStatement preparedStatement =
                             connection.prepareStatement("insert into testString2(a) values(?)");
                preparedStatement.setString(1, "'\\");
                int affectedRows = preparedStatement.executeUpdate();
                assertEquals(affectedRows, 1);

                preparedStatement = connection.prepareStatement("select * from testString2");
                rs = preparedStatement.executeQuery();
                assertTrue(rs.next());
                String out = rs.getString(1);
                assertEquals(out, "'\\");

                Statement st2 = connection.createStatement();
                rs = st2.executeQuery("select 'a\\b\\c'");
                assertTrue(rs.next());
                assertEquals("a\\b\\c", rs.getString(1));
            } finally {
                if (connection != null) connection.close();
            }
        } finally {
            st.execute("set @@global.sql_mode='" + originalSqlMode + "'");
        }
    }

    // Test if driver works with sql_mode= ANSI_QUOTES
    @Test
    public void ansiQuotes() throws SQLException {

        // super privilege is needed for this test
        Assume.assumeTrue(hasSuperPrivilege("AnsiQuotes"));

        Statement st = sharedConnection.createStatement();
        ResultSet rs = st.executeQuery("select @@global.sql_mode");
        assertTrue(rs.next());
        String originalSqlMode = rs.getString(1);
        st.execute("set @@global.sql_mode = '" + originalSqlMode + ",ANSI_QUOTES'");

        try {
            Connection connection = null;
            try {
                connection = setConnection("&profileSql=true");
                PreparedStatement preparedStatement =
                        connection.prepareStatement("insert into testBlob2(a) values(?)");
                byte[] bytes = new byte[255];
                for (byte i = -128; i < 127; i++) {
                    bytes[i + 128] = i;
                }
                MariaDbBlob blob = new MariaDbBlob(bytes);
                preparedStatement.setBlob(1, blob);
                int affectedRows = preparedStatement.executeUpdate();
                assertEquals(affectedRows, 1);
            } finally {
                if (connection != null) connection.close();
            }
        } finally {
            st.execute("set @@global.sql_mode='" + originalSqlMode + "'");
        }
    }

    @Test
    public void unsignedTest() throws Exception {
        Statement st = sharedConnection.createStatement();
        st.execute("insert into unsignedtest values(4294967295)");
        ResultSet rs = st.executeQuery("select * from unsignedtest");
        assertTrue(rs.next());
        assertEquals(4294967295L, rs.getLong("unsignedtest.a"));
    }


    @Test
    // Bug in URL parser
    public void mdev3916() throws Exception {
        try {
            setConnection("&password=");
        } catch (SQLException ex) {
            //SQLException is ok because we might get for example an access denied exception
            if (!(ex.getMessage().contains("Could not connect: Access denied"))) {
                throw ex;
            }
        }
    }

    @Test
    public void conj1() throws Exception {
        Assume.assumeTrue(System.getenv("MAXSCALE_VERSION") == null);

        requireMinimumVersion(5, 0);
        Connection connection = null;
        try {
            connection = setConnection("&profileSql=true");
            Statement st = connection.createStatement();
            st.setQueryTimeout(1);
            st.execute("select sleep(0.5)");
            try {
                st.execute("select * from information_schema.columns as c1,  information_schema.tables, information_schema.tables as t2");
                fail("must be exception here");
            } catch (Exception e) {
                //normal exception
            }

            Statement st2 = connection.createStatement();
            assertEquals(st2.getQueryTimeout(), 0);
            // no exception
            ResultSet rs = st2.executeQuery("select sleep(1.5)");
            assertTrue(rs.next());
            assertEquals(0, rs.getInt(1));
            Statement st3 = connection.createStatement();

            st3.setQueryTimeout(1);
            rs = st3.executeQuery("select sleep(0.1)");
            assertTrue(rs.next());
            assertEquals(0, rs.getInt(1));
            assertEquals(st3.getQueryTimeout(), 1);
        } finally {
            if (connection != null) connection.close();
        }
    }

    /* Check that exception contains SQL statement, for queries with syntax errors */
    @Test
    public void dumpQueryOnSyntaxException() {
        String syntacticallyWrongQuery = "banana";
        try {
            Statement st = sharedConnection.createStatement();
            st.execute(syntacticallyWrongQuery);
        } catch (SQLException sqle) {
            assertTrue(sqle.getCause().getMessage().contains("Query is: " + syntacticallyWrongQuery));
        }
    }

    /* Check that query contains SQL statement, if dumpQueryOnException is true */
    @Test
    public void dumpQueryOnException() throws Exception {
        Connection connection = null;
        try {
            connection = setConnection("&profileSql=true&dumpQueriesOnException=true");
            String selectFromNonExistingTable = "select * from banana";
            try {
                Statement st = connection.createStatement();
                st.execute(selectFromNonExistingTable);
            } catch (SQLException sqle) {
                assertTrue(sqle.getCause().getMessage().contains("Query is: " + selectFromNonExistingTable));
            }
        } finally {
            if (connection != null) connection.close();
        }
    }

    /* CONJ-14 
     * getUpdateCount(), getResultSet() should indicate "no more results" with
     * (getUpdateCount() == -1 && getResultSet() == null)  
     */
    @Test
    public void conj14() throws Exception {
        Statement st = sharedConnection.createStatement();
        
        /* 1. Test update statement */
        st.execute("use " + database);
        assertEquals(0, st.getUpdateCount());

        /* No more results */
        assertFalse(st.getMoreResults());
        assertEquals(-1, st.getUpdateCount());
        assertEquals(null, st.getResultSet());
        
        /* 2. Test select statement */
        st.execute("select 1");
        assertEquals(-1, st.getUpdateCount());
        assertTrue(st.getResultSet() != null);
        
        /* No More results */
        assertFalse(st.getMoreResults());
        assertEquals(-1, st.getUpdateCount());
        assertEquals(null, st.getResultSet());
        
        /* Test batch  */
        Connection connection = null;
        try {
            connection = setConnection("&profileSql=true&allowMultiQueries=true");
            st = connection.createStatement();
            
            /* 3. Batch with two SELECTs */

            st.execute("select 1;select 2");
            /* First result (select)*/
            assertEquals(-1, st.getUpdateCount());
            assertTrue(st.getResultSet() != null);
            
            /* has more results */
            assertTrue(st.getMoreResults()); 
            
            /* Second result (select) */
            assertEquals(-1, st.getUpdateCount());
            assertTrue(st.getResultSet() != null);
            
            /* no more results */
            assertFalse(st.getMoreResults());
            assertEquals(-1, st.getUpdateCount());
            assertEquals(null, st.getResultSet());
            
            /* 4. Batch with a SELECT and non-SELECT */

            st.execute("select 1; use " + database);
            /* First result (select)*/
            assertEquals(-1, st.getUpdateCount());
            assertTrue(st.getResultSet() != null);
            
            /* Next result is no ResultSet */
            assertFalse(st.getMoreResults());
            assertNull(st.getResultSet());
            assertEquals(0, st.getUpdateCount());

            /* no more results */
            assertFalse(st.getMoreResults());
            assertEquals(-1, st.getUpdateCount());
            assertEquals(null, st.getResultSet());
        } finally {
            if (connection != null) connection.close();
        }
    }

    @Test
    public void conj25() throws Exception {
        Statement stmt = null;
        try {
            stmt = sharedConnection.createStatement();
            StringBuilder st = new StringBuilder("INSERT INTO conj25 VALUES (REPEAT('a',1024))");
            for (int i = 1; i <= 100; i++) {
                st.append(",(REPEAT('a',1024))");
            }
            stmt.setFetchSize(Integer.MIN_VALUE);
            stmt.execute(st.toString());
            stmt.executeQuery("SELECT * FROM conj25 a, conj25 b");
        } finally {
            stmt.close();
        }

    }

    @Test
    public void namedPipe() throws Exception {
        ResultSet rs = null;
        try {
            rs = sharedConnection.createStatement().executeQuery("select @@named_pipe,@@socket");
            assertTrue(rs.next());
            if (rs.getBoolean(1)) {
                String namedPipeName = rs.getString(2);
                //skip test if no namedPipeName was obtained because then we do not use a socket connection
                Assume.assumeTrue(namedPipeName != null);
                Connection connection = null;
                try {
                    connection = setConnection("&pipe=" + namedPipeName);
                    Statement stmt = connection.createStatement();
                    ResultSet rs2 = stmt.executeQuery("SELECT 1");
                    assertTrue(rs2.next());
                } finally {
                    if (connection != null) connection.close();
                }
            }
        } catch (SQLException e) {
            //not on windows
        }
    }

    /**
     * CONJ-435 : "All pipe instances are busy" exception on multiple connections to the same named pipe.
     *
     * @throws Exception if any error occur.
     */
    @Test
    public void namedPipeBusyTest() throws Exception {
        try {
            ResultSet rs = sharedConnection.createStatement().executeQuery("select @@named_pipe,@@socket");
            assertTrue(rs.next());
            if (rs.getBoolean(1)) {
                String namedPipeName = rs.getString(2);
                //skip test if no namedPipeName was obtained because then we do not use a socket connection
                Assume.assumeTrue(namedPipeName != null);
                ExecutorService exec = Executors.newFixedThreadPool(100);
                //check blacklist shared
                for (int i = 0; i < 100; i++) {
                    exec.execute(new ConnectWithPipeThread("jdbc:mariadb:///testj?user="
                            + username + "&pipe=" + namedPipeName + "&connectTimeout=500"));
                }

                //wait for thread endings
                exec.shutdown();

                exec.awaitTermination(30, TimeUnit.SECONDS);
            }
        } catch (SQLException e) {
            assertTrue(e.getMessage(), e.getMessage().contains("Unknown system variable 'named_pipe'"));
        }
    }

    /**
     * CONJ-293 : permit connection to named pipe when no host is defined.
     */
    @Test
    public void namedPipeWithoutHost() {
        ResultSet rs = null;
        try {
            rs = sharedConnection.createStatement().executeQuery("select @@named_pipe,@@socket");
            assertTrue(rs.next());
            if (rs.getBoolean(1)) {
                String namedPipeName = rs.getString(2);
                //skip test if no namedPipeName was obtained because then we do not use a socket connection
                Assume.assumeTrue(namedPipeName != null);
                Connection connection = null;
                try {
                    connection = DriverManager.getConnection("jdbc:mariadb:///testj?user="
                            + username + "&pipe=" + namedPipeName);
                    Statement stmt = connection.createStatement();
                    ResultSet rs2 = stmt.executeQuery("SELECT 1");
                    assertTrue(rs2.next());
                } finally {
                    if (connection != null) connection.close();
                }
            }
        } catch (SQLException e) {
            //not on windows
        }
    }

    @Test
    public void localSocket() throws Exception {
        requireMinimumVersion(5, 1);
        Assume.assumeTrue(System.getenv("TRAVIS") == null);
        Assume.assumeTrue(isLocalConnection("localSocket"));

        Statement st = sharedConnection.createStatement();
        ResultSet rs = st.executeQuery("select @@version_compile_os,@@socket");
        if (!rs.next()) {
            return;
        }
        System.out.println("os:" + rs.getString(1) + " path:" + rs.getString(2));
        String os = rs.getString(1);
        if (os.toLowerCase().startsWith("win") || Platform.isWindows()) {
            return;
        }

        String path = rs.getString(2);
        Connection connection = null;
        try {
            connection = setConnection("&localSocket=" + path + "&profileSql=true");
            rs = connection.createStatement().executeQuery("select 1");
            assertTrue(rs.next());
        } finally {
            if (connection != null) connection.close();
        }
    }

    @Test
    public void sharedMemory() throws Exception {
        requireMinimumVersion(5, 1);
        Statement st = sharedConnection.createStatement();
        ResultSet rs = st.executeQuery("select @@version_compile_os");
        if (!rs.next()) {
            return;
        }

        String os = rs.getString(1);
        if (!os.toLowerCase().startsWith("win")) {
            return;  // skip test on non-Windows
        }

        rs = st.executeQuery("select @@shared_memory,@@shared_memory_base_name");
        if (!rs.next()) {
            return;
        }

        if (!rs.getString(1).equals("1")) {
            return;
        }

        String shmBaseName = rs.getString(2);
        Connection connection = null;
        try {
            connection = setConnection("&sharedMemory=" + shmBaseName + "&profileSql=true");
            rs = connection.createStatement().executeQuery("select repeat('a',100000)");
            assertTrue(rs.next());
            assertEquals(100000, rs.getString(1).length());
            char[] arr = new char[100000];
            Arrays.fill(arr, 'a');
            rs = connection.createStatement().executeQuery("select '" + new String(arr) + "'");
            assertTrue(rs.next());
            assertEquals(100000, rs.getString(1).length());
        } finally {
            if (connection != null) connection.close();
        }
    }

    @Test
    public void preparedStatementToString() throws Exception {
        PreparedStatement ps = null;
        try {
            ps = sharedConnection.prepareStatement("SELECT ?,?,?,?,?,?");
            ps.setInt(1, 1);
            ps.setBigDecimal(2, new BigDecimal("1"));
            ps.setString(3, "one");
            ps.setBoolean(4, true);
            Calendar calendar = new GregorianCalendar(1972, 3, 22);
            ps.setDate(5, new Date(calendar.getTime().getTime()));
            ps.setDouble(6, 1.5);
            assertEquals("sql : 'SELECT ?,?,?,?,?,?', parameters : [1,1,'one',1,'1972-04-22',1.5]", ps.toString());
        } finally {
            ps.close();
        }
    }

    /* Test that CLOSE_CURSORS_ON_COMMIT is silently ignored, and HOLD_CURSORS_OVER_COMMIT is actually used*/
    @Test
    public void resultSetHoldability() throws Exception {
        Statement st = sharedConnection.createStatement(ResultSet.TYPE_FORWARD_ONLY, ResultSet.CONCUR_READ_ONLY,
                ResultSet.CLOSE_CURSORS_AT_COMMIT);
        assertEquals(ResultSet.HOLD_CURSORS_OVER_COMMIT, st.getResultSetHoldability());
        PreparedStatement ps = sharedConnection.prepareStatement("SELECT 1", ResultSet.TYPE_FORWARD_ONLY,
                ResultSet.CONCUR_READ_ONLY, ResultSet.CLOSE_CURSORS_AT_COMMIT);
        assertEquals(ResultSet.HOLD_CURSORS_OVER_COMMIT, ps.getResultSetHoldability());
        ResultSet rs = ps.executeQuery();
        assertEquals(rs.getHoldability(), ResultSet.HOLD_CURSORS_OVER_COMMIT);
        CallableStatement cs = sharedConnection.prepareCall("{CALL foo}", ResultSet.TYPE_FORWARD_ONLY,
                ResultSet.CONCUR_READ_ONLY, ResultSet.CLOSE_CURSORS_AT_COMMIT);
        assertEquals(cs.getResultSetHoldability(), ResultSet.HOLD_CURSORS_OVER_COMMIT);
    }

    @Test
    public void emptyBatch() throws Exception {
        Statement st = sharedConnection.createStatement();
        st.executeBatch();
    }

    @Test
    public void createDbWithSpacesTest() throws SQLException {
        Connection connection = null;
        try {
            connection = setConnection("&createDatabaseIfNotExist=true&profileSql=true", "test with spaces");
            DatabaseMetaData dbmd = connection.getMetaData();
            ResultSet rs = dbmd.getCatalogs();
            boolean foundDb = false;
            while (rs.next()) {
                if (rs.getString("table_cat").equals("test with spaces")) {
                    foundDb = true;
                }
            }
            assertTrue("database \"test with spaces\" not created !?", foundDb);
            connection.createStatement().execute("drop database `test with spaces`");
        } finally {
            if (connection != null) connection.close();
        }
    }

    /**
     * CONJ-275 : Streaming resultSet with no result must not have a next() value to true.
     *
     * @throws Exception exception
     */
    @Test
    public void checkStreamingWithoutResult() throws Exception {
        PreparedStatement pstmt = sharedConnection.prepareStatement("SELECT * FROM conj275 where a = ?");
        pstmt.setFetchSize(10);
        pstmt.setString(1, "no result");
        ResultSet rs = pstmt.executeQuery();
        while (rs.next()) {
            fail("must not have result value");
        }
    }

    private static class ConnectWithPipeThread implements Runnable {
        private final String url;

        public ConnectWithPipeThread(String url) {
            this.url = url;
        }

        @Override
        public void run() {
            try {
                Connection connection = null;
                try {
                    connection = DriverManager.getConnection(url);
                    Thread.sleep(1000);
                } finally {
                    if (connection != null) connection.close();
                }

            } catch (Exception e) {
                e.printStackTrace();
            }
        }
    }

    /**
     * CONJ-497 - Long escapable string.
     *
     * @throws SQLException exception
     */
    @Test
    public void testLongEscapes() throws SQLException {
        //40m, because escaping will double the send byte numbers
        Assume.assumeTrue(checkMaxAllowedPacketMore40m("testLongEscapes"));
        createTable("testLongEscapes", "t1 longtext");
        PreparedStatement preparedStatement = null;
        try {
            preparedStatement = sharedConnection.prepareStatement("INSERT into testLongEscapes values (?)");
            byte[] arr = new byte[20000000];
            Arrays.fill(arr, (byte) '\'');
            preparedStatement.setBytes(1, arr);
            preparedStatement.execute();

            Arrays.fill(arr, (byte) '\"');
            preparedStatement.setBytes(1, arr);
            preparedStatement.execute();
        } finally {
            if (preparedStatement != null) preparedStatement.close();
        }

        Statement stmt = sharedConnection.createStatement();
        ResultSet rs = stmt.executeQuery("select length(t1) from testLongEscapes");
        assertTrue(rs.next());
        assertEquals(20000000, rs.getInt(1));
        assertTrue(rs.next());
        assertEquals(20000000, rs.getInt(1));
        assertFalse(rs.next());
    }

    @Test
    public void testRollbackOnClose() throws SQLException {
        createTable("testRollbackOnClose", "id int not null primary key auto_increment, test varchar(20)");
        Connection connection = null;
        try {
            connection = setConnection();
            Statement stmt = connection.createStatement();
            stmt.executeUpdate("INSERT INTO testRollbackOnClose (test) VALUES ('heja')");
            connection.setAutoCommit(false);
            stmt.executeUpdate("INSERT INTO testRollbackOnClose (test) VALUES ('japp')");
        } finally {
            if (connection != null) connection.close();
        }

        connection = null;
        try {
            connection = setConnection();
            Statement stmt = connection.createStatement();
            ResultSet rs = stmt.executeQuery("SELECT count(*) FROM testRollbackOnClose");
            assertTrue(rs.next());
            assertEquals(1, rs.getInt(1));
        } finally {
            if (connection != null) connection.close();
        }
    }

    @Test
    public void testAutoCommit() throws SQLException {
        createTable("testAutoCommit", "id int not null primary key auto_increment, test varchar(20)");

        Connection connection = null;
        try {
            connection = setConnection();
            assertTrue(connection.getAutoCommit());
            Statement stmt = connection.createStatement();
            stmt.executeUpdate("INSERT INTO testAutoCommit (test) VALUES ('heja')");
        } finally {
            if (connection != null) connection.close();
        }

        connection = null;
        try {
            connection = setConnection("&autocommit=false");
            assertFalse(connection.getAutoCommit());

            Statement stmt = connection.createStatement();
            stmt.executeUpdate("INSERT INTO testAutoCommit (test) VALUES ('japp')");

            ResultSet rs = stmt.executeQuery("SELECT count(*) FROM testAutoCommit");
            assertTrue(rs.next());
            assertEquals(2, rs.getInt(1));
        } finally {
            if (connection != null) connection.close();
        }

        connection = null;
        try {
            connection = setConnection();

            Statement stmt = connection.createStatement();
            ResultSet rs = stmt.executeQuery("SELECT count(*) FROM testAutoCommit");
            assertTrue(rs.next());
            assertEquals(1, rs.getInt(1));
        } finally {
            if (connection != null) connection.close();
        }

    }


}<|MERGE_RESOLUTION|>--- conflicted
+++ resolved
@@ -208,12 +208,8 @@
         try {
             pstmt = sharedConnection.prepareStatement("select  TMP.field1 from (select ? from dual) TMP");
             try {
-<<<<<<< HEAD
                 ParameterMetaData parameterMetaData = pstmt.getParameterMetaData();
                 parameterMetaData.getParameterCount();
-=======
-                pstmt.getParameterMetaData();
->>>>>>> 8edfd270
                 fail();
             } catch (SQLException sqle) {
                 assertEquals("42S22", sqle.getSQLState());
@@ -518,19 +514,26 @@
 
         MariaDbDataSource datasource = new MariaDbDataSource();
         datasource.setUrl(testUrl);
-        try (Connection conn = datasource.getConnection()) {
+        Connection conn = null;
+        try {
+            conn = datasource.getConnection();
             assertEquals(conn.getMetaData().getURL(), testUrl);
+        } finally {
+            if (conn != null) conn.close();
         }
 
         //specific case for Datasource, using deprecated historical setProperties() method, URL can be changed, URL is then reconstructed
         MariaDbDataSource datasource2 = new MariaDbDataSource(hostname, port, database);
         datasource2.setProperties("user=" + username + ((password != null) ? "&password=" + password : "") + "&useServerPrepStmts=true");
-        try (Connection conn = datasource2.getConnection()) {
+        try {
+            conn = datasource2.getConnection();
             assertEquals("jdbc:mariadb://address=(host=" + hostname + ")(port=" + port + ")(type=master)/"
                             + database + "?user=" + username
                             + ((password != null) ? "&password=" + password : "")
                             + "&useServerPrepStmts=true",
                     conn.getMetaData().getURL());
+        } finally {
+            if (conn != null) conn.close();
         }
         assertNotEquals(datasource.getUrlParser().getInitialUrl(), datasource2.getUrlParser().getInitialUrl());
     }
@@ -579,9 +582,13 @@
         param += String.valueOf(10);
         param += String.valueOf(13);
         param += String.valueOf(26);
-        try (PreparedStatement preparedStatement = sharedConnection.prepareStatement("INSERT INTO escapeTest VALUES (?)")) {
+        PreparedStatement preparedStatement = null;
+        try {
+            preparedStatement = sharedConnection.prepareStatement("INSERT INTO escapeTest VALUES (?)");
             preparedStatement.setString(1, param);
             preparedStatement.execute();
+        } finally {
+            preparedStatement.close();
         }
         Statement stmt = sharedConnection.createStatement();
         ResultSet rs = stmt.executeQuery("SELECT * FROM escapeTest");
