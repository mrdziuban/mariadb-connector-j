/*
 *
 * MariaDB Client for Java
 *
 * Copyright (c) 2012-2014 Monty Program Ab.
 * Copyright (c) 2015-2017 MariaDB Ab.
 *
 * This library is free software; you can redistribute it and/or modify it under
 * the terms of the GNU Lesser General Public License as published by the Free
 * Software Foundation; either version 2.1 of the License, or (at your option)
 * any later version.
 *
 * This library is distributed in the hope that it will be useful, but
 * WITHOUT ANY WARRANTY; without even the implied warranty of MERCHANTABILITY or
 * FITNESS FOR A PARTICULAR PURPOSE.  See the GNU Lesser General Public License
 * for more details.
 *
 * You should have received a copy of the GNU Lesser General Public License along
 * with this library; if not, write to Monty Program Ab info@montyprogram.com.
 *
 * This particular MariaDB Client for Java file is work
 * derived from a Drizzle-JDBC. Drizzle-JDBC file which is covered by subject to
 * the following copyright and notice provisions:
 *
 * Copyright (c) 2009-2011, Marcus Eriksson
 *
 * Redistribution and use in source and binary forms, with or without modification,
 * are permitted provided that the following conditions are met:
 * Redistributions of source code must retain the above copyright notice, this list
 * of conditions and the following disclaimer.
 *
 * Redistributions in binary form must reproduce the above copyright notice, this
 * list of conditions and the following disclaimer in the documentation and/or
 * other materials provided with the distribution.
 *
 * Neither the name of the driver nor the names of its contributors may not be
 * used to endorse or promote products derived from this software without specific
 * prior written permission.
 *
 * THIS SOFTWARE IS PROVIDED BY THE COPYRIGHT HOLDERS  AND CONTRIBUTORS "AS IS"
 * AND ANY EXPRESS OR IMPLIED WARRANTIES, INCLUDING, BUT NOT LIMITED TO, THE IMPLIED
 * WARRANTIES OF MERCHANTABILITY AND FITNESS FOR A PARTICULAR PURPOSE ARE DISCLAIMED.
 * IN NO EVENT SHALL THE COPYRIGHT HOLDER OR CONTRIBUTORS BE LIABLE FOR ANY DIRECT,
 * INDIRECT, INCIDENTAL, SPECIAL, EXEMPLARY, OR CONSEQUENTIAL DAMAGES (INCLUDING, BUT
 * NOT LIMITED TO, PROCUREMENT OF SUBSTITUTE GOODS OR SERVICES; LOSS OF USE, DATA, OR
 * PROFITS; OR BUSINESS INTERRUPTION) HOWEVER CAUSED AND ON ANY THEORY OF LIABILITY,
 * WHETHER IN CONTRACT, STRICT LIABILITY, OR TORT (INCLUDING NEGLIGENCE OR OTHERWISE)
 * ARISING IN ANY WAY OUT OF THE USE OF THIS SOFTWARE, EVEN IF ADVISED OF THE POSSIBILITY
 * OF SUCH DAMAGE.
 *
 */

package org.mariadb.jdbc;

<<<<<<< HEAD
import org.junit.Assume;
import org.junit.Test;
import org.mariadb.jdbc.internal.protocol.Protocol;
=======
import static org.junit.Assert.fail;

import org.junit.*;
import org.mariadb.jdbc.internal.protocol.*;
>>>>>>> fa8a5204

import java.lang.reflect.Field;
import java.sql.Connection;
import java.sql.ResultSet;
import java.sql.Statement;

public class AttributeTest extends BaseTest {

	@Test
    public void testServerHost() throws Exception {
        // test for _server_host attribute
        // session_connect_attrs does not exist in MySQL 5.5, or before MariaDB 10.0.5, and need  performance_schema is ON

		//check whether session_connect_attrs table exists
		Statement checkStatement = sharedConnection.createStatement();
		ResultSet checkResult = checkStatement.executeQuery(
				"select count(*) as count from information_schema.tables where table_schema='performance_schema' and table_name='session_connect_attrs';");
		checkResult.next();
		Assume.assumeFalse(checkResult.getInt("count")==0);

		//check if performance_schema is ON
		checkResult = checkStatement.executeQuery("show variables like 'performance_schema';");
		checkResult.next();
		Assume.assumeFalse(checkResult.getString("Value").equals("OFF"));

        try (Connection connection = setConnection("")) {
            Field protocolField = MariaDbConnection.class.getDeclaredField("protocol");
            protocolField.setAccessible(true);
            Protocol protocolVal = (Protocol) protocolField.get(connection);

            Statement attributeStatement = connection.createStatement();
            ResultSet result = attributeStatement.executeQuery(
                    "select * from performance_schema.session_connect_attrs where ATTR_NAME='_server_host' and processlist_id = connection_id()");
            while (result.next()) {
                String str = result.getString("ATTR_NAME");
                String strVal = result.getString("ATTR_VALUE");
                Assume.assumeTrue(protocolVal.getHost().matches(strVal));
            }
        }
    }

}<|MERGE_RESOLUTION|>--- conflicted
+++ resolved
@@ -52,16 +52,9 @@
 
 package org.mariadb.jdbc;
 
-<<<<<<< HEAD
 import org.junit.Assume;
 import org.junit.Test;
 import org.mariadb.jdbc.internal.protocol.Protocol;
-=======
-import static org.junit.Assert.fail;
-
-import org.junit.*;
-import org.mariadb.jdbc.internal.protocol.*;
->>>>>>> fa8a5204
 
 import java.lang.reflect.Field;
 import java.sql.Connection;
@@ -70,37 +63,37 @@
 
 public class AttributeTest extends BaseTest {
 
-	@Test
-    public void testServerHost() throws Exception {
-        // test for _server_host attribute
-        // session_connect_attrs does not exist in MySQL 5.5, or before MariaDB 10.0.5, and need  performance_schema is ON
+  @Test
+  public void testServerHost() throws Exception {
+    // test for _server_host attribute
+    // session_connect_attrs does not exist in MySQL 5.5, or before MariaDB 10.0.5, and need  performance_schema is ON
 
-		//check whether session_connect_attrs table exists
-		Statement checkStatement = sharedConnection.createStatement();
-		ResultSet checkResult = checkStatement.executeQuery(
-				"select count(*) as count from information_schema.tables where table_schema='performance_schema' and table_name='session_connect_attrs';");
-		checkResult.next();
-		Assume.assumeFalse(checkResult.getInt("count")==0);
+    //check whether session_connect_attrs table exists
+	Statement checkStatement = sharedConnection.createStatement();
+    ResultSet checkResult = checkStatement.executeQuery(
+            "select count(*) as count from information_schema.tables where table_schema='performance_schema' and table_name='session_connect_attrs';");
+    checkResult.next();
+    Assume.assumeFalse(checkResult.getInt("count")==0);
 
-		//check if performance_schema is ON
-		checkResult = checkStatement.executeQuery("show variables like 'performance_schema';");
-		checkResult.next();
-		Assume.assumeFalse(checkResult.getString("Value").equals("OFF"));
+    //check if performance_schema is ON
+    checkResult = checkStatement.executeQuery("show variables like 'performance_schema';");
+    checkResult.next();
+    Assume.assumeFalse(checkResult.getString("Value").equals("OFF"));
 
-        try (Connection connection = setConnection("")) {
-            Field protocolField = MariaDbConnection.class.getDeclaredField("protocol");
-            protocolField.setAccessible(true);
-            Protocol protocolVal = (Protocol) protocolField.get(connection);
+    try (Connection connection = setConnection("")) {
+      Field protocolField = MariaDbConnection.class.getDeclaredField("protocol");
+      protocolField.setAccessible(true);
+      Protocol protocolVal = (Protocol) protocolField.get(connection);
 
-            Statement attributeStatement = connection.createStatement();
-            ResultSet result = attributeStatement.executeQuery(
-                    "select * from performance_schema.session_connect_attrs where ATTR_NAME='_server_host' and processlist_id = connection_id()");
-            while (result.next()) {
-                String str = result.getString("ATTR_NAME");
-                String strVal = result.getString("ATTR_VALUE");
-                Assume.assumeTrue(protocolVal.getHost().matches(strVal));
-            }
-        }
+      Statement attributeStatement = connection.createStatement();
+      ResultSet result =
+          attributeStatement.executeQuery(
+              "select * from performance_schema.session_connect_attrs where ATTR_NAME='_server_host' and processlist_id = connection_id()");
+      while (result.next()) {
+        String str = result.getString("ATTR_NAME");
+        String strVal = result.getString("ATTR_VALUE");
+        Assume.assumeTrue(protocolVal.getHost().matches(strVal));
+      }
     }
-
+  }
 }