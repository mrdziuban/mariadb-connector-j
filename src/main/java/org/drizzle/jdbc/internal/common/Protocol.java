/*
 * Drizzle JDBC
 *
 * Copyright (C) 2009 Marcus Eriksson (krummas@gmail.com)
 * All rights reserved.
 *
 * Use and distribution licensed under the BSD license.
 */

package org.drizzle.jdbc.internal.common;

import org.drizzle.jdbc.internal.common.packet.RawPacket;
import org.drizzle.jdbc.internal.common.query.Query;
import org.drizzle.jdbc.internal.common.queryresults.QueryResult;

import java.io.FileInputStream;
import java.util.List;

/**
 * User: marcuse Date: Jan 14, 2009 Time: 4:05:47 PM
 */
public interface Protocol {
    /**
     * closes the connection to the server
     *
     * @throws QueryException if there is a communication problem with the server
     */
    void close() throws QueryException;

    /**
     * returns true if the connection has been closed
     *
     * @return true if the connection is closed
     */
    boolean isClosed();

    /**
     * selects what database to use
     *
     * @param database the database
     * @throws QueryException if there is a problem selecting the database
     */
    void selectDB(String database) throws QueryException;

    /**
     * returns the server version string
     *
     * @return
     */
    String getServerVersion();

    /**
     * sets whether this connection should be read only
     * <p/>
     * TODO: actually enforce this
     *
     * @param readOnly if the connection should be read only
     */
    void setReadonly(boolean readOnly);

    /**
     * check if it is possble to execute writing operations on this connection
     *
     * @return true if we can update etc
     */
    boolean getReadonly();

    /**
     * commits the current transaction
     *
     * @throws QueryException if there is a problem committing the txn
     */
    void commit() throws QueryException;

    /**
     * rolls back the current transaction
     *
     * @throws QueryException if there is a problem rolling back
     */
    void rollback() throws QueryException;

    /**
     * rolls back to the given save point
     *
     * @param savepoint the save point to roll back to
     * @throws QueryException if there is a problem rolling back
     */
    void rollback(String savepoint) throws QueryException;

    /**
     * sets a save point
     *
     * @param savepoint the save point name
     * @throws QueryException if there is a problem setting the save point
     */
    void setSavepoint(String savepoint) throws QueryException;

    /**
     * releases the savepoint
     *
     * @param savepoint the name of the savepoint to release
     * @throws QueryException if there is a problem releasing the save point
     */
    void releaseSavepoint(String savepoint) throws QueryException;

    /**
     * returns the host
     *
     * @return the host we are connected to
     */
    public String getHost();

    /**
     * returns the port we are connected to
     *
     * @return the port
     */
    public int getPort();

    /**
     * returns the current used database
     *
     * @return
     */
    public String getDatabase();

    /**
     * returns the current connected username
     *
     * @return the username
     */
    public String getUsername();

    /**
     * the current password
     *
     * @return the password
     */
    public String getPassword();

    /**
     * checks whether the connectiion is still valid
     *
     * @return true if it is valid
     * @throws QueryException if there is a problem communicating
     */
    boolean ping() throws QueryException;

    /**
     * executes a query
     *
     * @param dQuery the query to execute
     * @return a query result.
     * @throws QueryException if there is a problem with the query
     */
    QueryResult executeQuery(Query dQuery) throws QueryException;

    /**
     * adds a query to the batch
     *
     * @param dQuery the query to add
     */
    void addToBatch(Query dQuery);

    /**
     * executes the batch of queries
     *
     * @return a list of query results
     * @throws QueryException if there is a problem
     */
    public List<QueryResult> executeBatch() throws QueryException;

    /**
     * clears the current batch
     */
    void clearBatch();

    List<RawPacket> startBinlogDump(int startPos, String filename) throws BinlogDumpException;

    SupportedDatabases getDatabaseType();

    boolean supportsPBMS();

    String getServerVariable(String s) throws QueryException;

<<<<<<< HEAD
    QueryResult executeQuery(Query createQuery, FileInputStream fileInputStream) throws QueryException;
=======
    /**
     * should a database be created if it does not exist ?
     */
    boolean createDB();
>>>>>>> 7f5ce937
}<|MERGE_RESOLUTION|>--- conflicted
+++ resolved
@@ -183,12 +183,9 @@
 
     String getServerVariable(String s) throws QueryException;
 
-<<<<<<< HEAD
-    QueryResult executeQuery(Query createQuery, FileInputStream fileInputStream) throws QueryException;
-=======
     /**
      * should a database be created if it does not exist ?
      */
     boolean createDB();
->>>>>>> 7f5ce937
+    QueryResult executeQuery(Query createQuery, FileInputStream fileInputStream) throws QueryException;
 }