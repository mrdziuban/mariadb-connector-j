--- conflicted
+++ resolved
@@ -90,17 +90,10 @@
      * @param port     server port
      * @param database database name
      */
-<<<<<<< HEAD
-    public MariaDbDataSource(String hostname, int port, String database) throws SQLException {
-        ArrayList<HostAddress> hostAddresses = new ArrayList<HostAddress>();
-        hostAddresses.add(new HostAddress(hostname, port));
-        urlParser = new UrlParser(database, hostAddresses, DefaultOptions.defaultValues(HaMode.NONE), HaMode.NONE);
-=======
     public MariaDbDataSource(String hostname, int port, String database) {
         this.hostname = hostname;
         this.port = port;
         this.database = database;
->>>>>>> fde60c15
     }
 
     public MariaDbDataSource(String url) {
@@ -111,13 +104,7 @@
      * Default constructor. hostname will be localhost, port 3306.
      */
     public MariaDbDataSource() {
-<<<<<<< HEAD
-        ArrayList<HostAddress> hostAddresses = new ArrayList<HostAddress>();
-        hostAddresses.add(new HostAddress("localhost", 3306));
-        urlParser = new UrlParser("", hostAddresses, DefaultOptions.defaultValues(HaMode.NONE), HaMode.NONE);
-=======
-
->>>>>>> fde60c15
+
     }
 
     /**
