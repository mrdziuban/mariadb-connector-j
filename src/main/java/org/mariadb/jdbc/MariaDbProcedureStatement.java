/*
 *
 * MariaDB Client for Java
 *
 * Copyright (c) 2012-2014 Monty Program Ab.
 * Copyright (c) 2015-2017 MariaDB Ab.
 *
 * This library is free software; you can redistribute it and/or modify it under
 * the terms of the GNU Lesser General Public License as published by the Free
 * Software Foundation; either version 2.1 of the License, or (at your option)
 * any later version.
 *
 * This library is distributed in the hope that it will be useful, but
 * WITHOUT ANY WARRANTY; without even the implied warranty of MERCHANTABILITY or
 * FITNESS FOR A PARTICULAR PURPOSE.  See the GNU Lesser General Public License
 * for more details.
 *
 * You should have received a copy of the GNU Lesser General Public License along
 * with this library; if not, write to Monty Program Ab info@montyprogram.com.
 *
 * This particular MariaDB Client for Java file is work
 * derived from a Drizzle-JDBC. Drizzle-JDBC file which is covered by subject to
 * the following copyright and notice provisions:
 *
 * Copyright (c) 2009-2011, Marcus Eriksson
 *
 * Redistribution and use in source and binary forms, with or without modification,
 * are permitted provided that the following conditions are met:
 * Redistributions of source code must retain the above copyright notice, this list
 * of conditions and the following disclaimer.
 *
 * Redistributions in binary form must reproduce the above copyright notice, this
 * list of conditions and the following disclaimer in the documentation and/or
 * other materials provided with the distribution.
 *
 * Neither the name of the driver nor the names of its contributors may not be
 * used to endorse or promote products derived from this software without specific
 * prior written permission.
 *
 * THIS SOFTWARE IS PROVIDED BY THE COPYRIGHT HOLDERS  AND CONTRIBUTORS "AS IS"
 * AND ANY EXPRESS OR IMPLIED WARRANTIES, INCLUDING, BUT NOT LIMITED TO, THE IMPLIED
 * WARRANTIES OF MERCHANTABILITY AND FITNESS FOR A PARTICULAR PURPOSE ARE DISCLAIMED.
 * IN NO EVENT SHALL THE COPYRIGHT HOLDER OR CONTRIBUTORS BE LIABLE FOR ANY DIRECT,
 * INDIRECT, INCIDENTAL, SPECIAL, EXEMPLARY, OR CONSEQUENTIAL DAMAGES (INCLUDING, BUT
 * NOT LIMITED TO, PROCUREMENT OF SUBSTITUTE GOODS OR SERVICES; LOSS OF USE, DATA, OR
 * PROFITS; OR BUSINESS INTERRUPTION) HOWEVER CAUSED AND ON ANY THEORY OF LIABILITY,
 * WHETHER IN CONTRACT, STRICT LIABILITY, OR TORT (INCLUDING NEGLIGENCE OR OTHERWISE)
 * ARISING IN ANY WAY OUT OF THE USE OF THIS SOFTWARE, EVEN IF ADVISED OF THE POSSIBILITY
 * OF SUCH DAMAGE.
 *
 */

package org.mariadb.jdbc;

import org.mariadb.jdbc.internal.com.read.resultset.SelectResultSet;
import org.mariadb.jdbc.internal.com.send.parameters.NullParameter;
import org.mariadb.jdbc.internal.com.send.parameters.ParameterHolder;
import org.mariadb.jdbc.internal.util.dao.CloneableCallableStatement;

import java.sql.SQLException;
import java.util.ArrayList;

public class MariaDbProcedureStatement extends CallableProcedureStatement implements CloneableCallableStatement {

    private SelectResultSet outputResultSet = null;

    /**
     * Specific implementation of CallableStatement to handle function call, represent by call like
     * {?= call procedure-name[(arg1,arg2, ...)]}.
     *
     * @param query                 query
     * @param connection            current connection
     * @param procedureName         procedure name
     * @param database              database
     * @param resultSetType         a result set type; one of <code>ResultSet.TYPE_FORWARD_ONLY</code>,
     *                              <code>ResultSet.TYPE_SCROLL_INSENSITIVE</code>, or
     *                              <code>ResultSet.TYPE_SCROLL_SENSITIVE</code>
     * @param resultSetConcurrency  a concurrency type; one of <code>ResultSet.CONCUR_READ_ONLY</code> or
     *                              <code>ResultSet.CONCUR_UPDATABLE</code>
     *@throws SQLException exception
     */
    public MariaDbProcedureStatement(String query, MariaDbConnection connection,
                                     String procedureName, String database, int resultSetType, int resultSetConcurrency) throws SQLException {
        super(connection, query, resultSetType, resultSetConcurrency);
        this.parameterMetadata = new CallableParameterMetaData(connection, database, procedureName, false);
        setParamsAccordingToSetArguments();
        setParametersVariables();
    }

<<<<<<< HEAD
    private void setParamsAccordingToSetArguments() throws SQLException {
        params = new ArrayList<CallParameter>(this.parameterCount);
        for (int index = 0; index < this.parameterCount; index++) {
=======
    private void setParamsAccordingToSetArguments() {
        params = new ArrayList<>(parameterCount);
        for (int index = 0; index < parameterCount; index++) {
>>>>>>> fde60c15
            params.add(new CallParameter());
        }
    }

    private void setInputOutputParameterMap() {
        if (outputParameterMapper == null) {
            outputParameterMapper = new int[params.size()];
            int currentOutputMapper = 1;

            for (int index = 0; index < params.size(); index++) {
                outputParameterMapper[index] = params.get(index).isOutput() ? currentOutputMapper++ : -1;
            }
        }
    }

    protected SelectResultSet getOutputResult() throws SQLException {
        if (outputResultSet == null) {
            if (fetchSize != 0) {
                results.loadFully(false, protocol);
                outputResultSet = results.getCallableResultSet();
                if (outputResultSet != null) {
                    outputResultSet.next();
                    return outputResultSet;
                }
            }
            throw new SQLException("No output result.");
        }
        return outputResultSet;
    }

    /**
     * Clone statement.
     *
     * @param connection connection
     * @return Clone statement.
     * @throws CloneNotSupportedException if any error occur.
     */
    public MariaDbProcedureStatement clone(MariaDbConnection connection) throws CloneNotSupportedException {
        MariaDbProcedureStatement clone = (MariaDbProcedureStatement) super.clone(connection);
        clone.outputResultSet = null;
        return clone;
    }

    private void retrieveOutputResult() throws SQLException {
        //resultSet will be just before last packet
        outputResultSet = results.getCallableResultSet();
        if (outputResultSet != null) {
            outputResultSet.next();
        }
    }

    public void setParameter(final int parameterIndex, final ParameterHolder holder) throws SQLException {
        params.get(parameterIndex - 1).setInput(true);
        super.setParameter(parameterIndex, holder);
    }

    @Override
    public boolean execute() throws SQLException {
        connection.lock.lock();
        try {
            validAllParameters();
            super.executeInternal(fetchSize);
            retrieveOutputResult();
            return results != null && results.getResultSet() != null;
        } finally {
            connection.lock.unlock();
        }
    }


    /**
     * Valid that all parameters are set.
     *
     * @throws SQLException if set parameters is not right
     */
    private void validAllParameters() throws SQLException {

        setInputOutputParameterMap();
        //Set value for OUT parameters
        for (int index = 0; index < params.size(); index++) {
            if (!params.get(index).isInput()) {
                super.setParameter(index + 1, new NullParameter());
            }
        }
        validParameters();
    }

    @Override
    public int[] executeBatch() throws SQLException {
        if (!hasInOutParameters) {
            return super.executeBatch();
        } else {
            throw new SQLException("executeBatch not permit for procedure with output parameter");
        }
    }

}<|MERGE_RESOLUTION|>--- conflicted
+++ resolved
@@ -87,15 +87,9 @@
         setParametersVariables();
     }
 
-<<<<<<< HEAD
-    private void setParamsAccordingToSetArguments() throws SQLException {
-        params = new ArrayList<CallParameter>(this.parameterCount);
-        for (int index = 0; index < this.parameterCount; index++) {
-=======
     private void setParamsAccordingToSetArguments() {
-        params = new ArrayList<>(parameterCount);
+        params = new ArrayList<CallParameter>(parameterCount);
         for (int index = 0; index < parameterCount; index++) {
->>>>>>> fde60c15
             params.add(new CallParameter());
         }
     }
