/*
MariaDB Client for Java

Copyright (c) 2012-2014 Monty Program Ab.
Copyright (c) 2015-2016 MariaDB Ab.

This library is free software; you can redistribute it and/or modify it under
the terms of the GNU Lesser General Public License as published by the Free
Software Foundation; either version 2.1 of the License, or (at your option)
any later version.

This library is distributed in the hope that it will be useful, but
WITHOUT ANY WARRANTY; without even the implied warranty of MERCHANTABILITY or
FITNESS FOR A PARTICULAR PURPOSE.  See the GNU Lesser General Public License
for more details.

You should have received a copy of the GNU Lesser General Public License along
with this library; if not, write to Monty Program Ab info@montyprogram.com.

This particular MariaDB Client for Java file is work
derived from a Drizzle-JDBC. Drizzle-JDBC file which is covered by subject to
the following copyright and notice provisions:

Copyright (c) 2009-2011, Marcus Eriksson

Redistribution and use in source and binary forms, with or without modification,
are permitted provided that the following conditions are met:
Redistributions of source code must retain the above copyright notice, this list
of conditions and the following disclaimer.

Redistributions in binary form must reproduce the above copyright notice, this
list of conditions and the following disclaimer in the documentation and/or
other materials provided with the distribution.

Neither the name of the driver nor the names of its contributors may not be
used to endorse or promote products derived from this software without specific
prior written permission.

THIS SOFTWARE IS PROVIDED BY THE COPYRIGHT HOLDERS  AND CONTRIBUTORS "AS IS"
AND ANY EXPRESS OR IMPLIED WARRANTIES, INCLUDING, BUT NOT LIMITED TO, THE IMPLIED
WARRANTIES OF MERCHANTABILITY AND FITNESS FOR A PARTICULAR PURPOSE ARE DISCLAIMED.
IN NO EVENT SHALL THE COPYRIGHT HOLDER OR CONTRIBUTORS BE LIABLE FOR ANY DIRECT,
INDIRECT, INCIDENTAL, SPECIAL, EXEMPLARY, OR CONSEQUENTIAL DAMAGES (INCLUDING, BUT
NOT LIMITED TO, PROCUREMENT OF SUBSTITUTE GOODS OR SERVICES; LOSS OF USE, DATA, OR
PROFITS; OR BUSINESS INTERRUPTION) HOWEVER CAUSED AND ON ANY THEORY OF LIABILITY,
WHETHER IN CONTRACT, STRICT LIABILITY, OR TORT (INCLUDING NEGLIGENCE OR OTHERWISE)
ARISING IN ANY WAY OUT OF THE USE OF THIS SOFTWARE, EVEN IF ADVISED OF THE POSSIBILITY
OF SUCH DAMAGE.
*/


package org.mariadb.jdbc.internal.queryresults.resultset;

import org.mariadb.jdbc.*;
import org.mariadb.jdbc.internal.MariaDbType;
import org.mariadb.jdbc.internal.logging.Logger;
import org.mariadb.jdbc.internal.logging.LoggerFactory;
import org.mariadb.jdbc.internal.packet.Packet;
import org.mariadb.jdbc.internal.packet.dao.ColumnInformation;
import org.mariadb.jdbc.internal.packet.read.ReadPacketFetcher;
import org.mariadb.jdbc.internal.packet.result.*;
import org.mariadb.jdbc.internal.protocol.Protocol;
import org.mariadb.jdbc.internal.queryresults.ColumnNameMap;
import org.mariadb.jdbc.internal.queryresults.Results;
import org.mariadb.jdbc.internal.stream.MariaDbInputStream;
import org.mariadb.jdbc.internal.util.ExceptionCode;
import org.mariadb.jdbc.internal.util.ExceptionMapper;
import org.mariadb.jdbc.internal.util.Options;
import org.mariadb.jdbc.internal.util.buffer.Buffer;
import org.mariadb.jdbc.internal.util.constant.ServerStatus;
import org.mariadb.jdbc.internal.util.dao.QueryException;

import java.io.*;
import java.math.BigDecimal;
import java.math.BigInteger;
import java.net.MalformedURLException;
import java.net.URL;
import java.nio.charset.StandardCharsets;
import java.sql.*;
import java.text.ParseException;
import java.text.SimpleDateFormat;
import java.util.ArrayList;
import java.util.Calendar;
import java.util.List;
import java.util.Map;
import java.util.concurrent.locks.ReentrantLock;
import java.util.regex.Pattern;

import static org.mariadb.jdbc.internal.util.SqlStates.CONNECTION_EXCEPTION;

@SuppressWarnings("deprecation")
public class MariaSelectResultSet implements ResultSet {
    public static final MariaSelectResultSet EMPTY = createEmptyResultSet();
    public static final int TINYINT1_IS_BIT = 1;
    public static final int YEAR_IS_DATE_TYPE = 2;
    private static final String zeroTimestamp = "0000-00-00 00:00:00";
    private static final String zeroDate = "0000-00-00";
    private static final Pattern isIntegerRegex = Pattern.compile("^-?\\d+\\.0+$");
    private static Logger logger = LoggerFactory.getLogger(MariaSelectResultSet.class);
    private boolean callableResult;
    private Protocol protocol;
    private ReadPacketFetcher packetFetcher;
    private MariaDbInputStream inputStream;
    private MariaDbStatement statement;
    private RowPacket rowPacket;
    private ColumnInformation[] columnsInformation;
    private byte[] lastReusableArray = null;
    private boolean isEof;
    private boolean isBinaryEncoded;
    private int dataFetchTime;
    private boolean streaming;
    private int columnInformationLength;
    private List<byte[][]> resultSet;
    private int resultSetSize;
    private int fetchSize;
    private int resultSetScrollType;
    private int rowPointer;
    private ColumnNameMap columnNameMap;
    private Calendar cal;
    private boolean lastGetWasNull;
    private int dataTypeMappingFlags;
    private Options options;
    private boolean returnTableAlias;
    private boolean isClosed;

    /**
     * Create Streaming resultSet.
     *
     * @param columnInformation   column information
     * @param results             results
     * @param protocol            current protocol
     * @param fetcher             stream fetcher
     * @param callableResult      is it from a callableStatement ?
     * @throws IOException if any connection error occur
     * @throws QueryException if any connection error occur
     */
    public MariaSelectResultSet(ColumnInformation[] columnInformation, Results results, Protocol protocol,
                                ReadPacketFetcher fetcher, boolean callableResult)
            throws IOException, QueryException {

        this.statement = results.getStatement();
        this.isClosed = false;
        this.protocol = protocol;
        if (protocol != null) {
            this.options = protocol.getOptions();
            this.cal = protocol.getCalendar();
            this.dataTypeMappingFlags = protocol.getDataTypeMappingFlags();
            this.returnTableAlias = this.options.useOldAliasMetadataBehavior;
        } else {
            this.options = null;
            this.cal = null;
            this.dataTypeMappingFlags = 3;
            this.returnTableAlias = false;
        }
        this.columnsInformation = columnInformation;
        this.columnNameMap = new ColumnNameMap(columnsInformation);

        this.columnInformationLength = columnInformation.length;
        this.packetFetcher = fetcher;
        this.inputStream = packetFetcher.getInputStream();
        this.isEof = false;
        this.isBinaryEncoded = results.isBinaryFormat();
        if (isBinaryEncoded) {
            rowPacket = new BinaryRowPacket(columnsInformation, columnInformationLength);
        } else {
            rowPacket = new TextRowPacket(columnInformationLength);
        }
        this.fetchSize = results.getFetchSize();
        this.resultSetScrollType = results.getResultSetScrollType();
        this.resultSet = new ArrayList<>();
        this.resultSetSize = 0;
        this.dataFetchTime = 0;
        this.rowPointer = -1;
        this.callableResult = callableResult;

        if (fetchSize == 0 || resultSetScrollType != TYPE_FORWARD_ONLY || callableResult) {
            fetchAllResults();
            streaming = false;
        } else {
            protocol.setActiveStreamingResult(results);
            resultSet = new ArrayList<>(fetchSize);
            nextStreamingValue();
            streaming = true;
        }

    }


    /**
     * Create filled resultset.
     *
     * @param columnInformation   column information
     * @param resultSet           resultset
     * @param protocol            current protocol
     * @param resultSetScrollType one of the following <code>ResultSet</code> constants: <code>ResultSet.TYPE_FORWARD_ONLY</code>,
     *                            <code>ResultSet.TYPE_SCROLL_INSENSITIVE</code>, or <code>ResultSet.TYPE_SCROLL_SENSITIVE</code>
     */
    public MariaSelectResultSet(ColumnInformation[] columnInformation, List<byte[][]> resultSet, Protocol protocol,
                                int resultSetScrollType) {
        this.statement = null;
        this.isClosed = false;
        this.protocol = protocol;
        if (protocol != null) {
            this.options = protocol.getOptions();
            this.cal = protocol.getCalendar();
            this.dataTypeMappingFlags = protocol.getDataTypeMappingFlags();
            this.returnTableAlias = this.options.useOldAliasMetadataBehavior;
        } else {
            this.options = null;
            this.cal = null;
            this.dataTypeMappingFlags = 3;
            this.returnTableAlias = false;
        }
        this.columnsInformation = columnInformation;
        this.columnNameMap = new ColumnNameMap(columnsInformation);
        this.columnInformationLength = columnInformation.length;
        this.isEof = false;
        this.isBinaryEncoded = false;
        this.fetchSize = 1;
        this.resultSetScrollType = resultSetScrollType;
        this.resultSet = resultSet;
        this.resultSetSize = this.resultSet.size();
        this.dataFetchTime = 0;
        this.rowPointer = -1;
        this.callableResult = false;
    }

    /**
     * Create a result set from given data. Useful for creating "fake" resultsets for DatabaseMetaData, (one example is
     * MariaDbDatabaseMetaData.getTypeInfo())
     *
     * @param data                 - each element of this array represents a complete row in the ResultSet. Each value is given in its
     *                             string representation, as in MySQL text protocol, except boolean (BIT(1)) values that are represented
     *                             as "1" or "0" strings
     * @param protocol             protocol
     * @param findColumnReturnsOne - special parameter, used only in generated key result sets
     * @return resultset
     */
    public static ResultSet createGeneratedData(long[] data, Protocol protocol, boolean findColumnReturnsOne) {
        ColumnInformation[] columns = new ColumnInformation[1];
        columns[0] = ColumnInformation.create("insert_id", MariaDbType.BIGINT);

        List<byte[][]> rows = new ArrayList<>();
        for (long rowData : data) {
            if (rowData != 0) {
                byte[][] row = new byte[1][];
                row[0] = String.valueOf(rowData).getBytes();
                rows.add(row);
            }
        }
        if (findColumnReturnsOne) {
            return new MariaSelectResultSet(columns, rows, protocol, TYPE_SCROLL_SENSITIVE) {
                @Override
                public int findColumn(String name) {
                    return 1;
                }
            };
        }
        return new MariaSelectResultSet(columns, rows, protocol, TYPE_SCROLL_SENSITIVE);
    }


    /**
     * Create a result set from given data. Useful for creating "fake" resultSets for DatabaseMetaData, (one example is
     * MariaDbDatabaseMetaData.getTypeInfo())
     *
     * @param columnNames - string array of column names
     * @param columnTypes - column types
     * @param data        - each element of this array represents a complete row in the ResultSet. Each value is given in its string representation,
     *                    as in MySQL text protocol, except boolean (BIT(1)) values that are represented as "1" or "0" strings
     * @param protocol    protocol
     * @return resultset
     */
    public static ResultSet createResultSet(String[] columnNames, MariaDbType[] columnTypes, String[][] data,
                                            Protocol protocol) {
        int columnNameLength = columnNames.length;
        ColumnInformation[] columns = new ColumnInformation[columnNameLength];

        for (int i = 0; i < columnNameLength; i++) {
            columns[i] = ColumnInformation.create(columnNames[i], columnTypes[i]);
        }

        final byte[] boolTrue = {1};
        final byte[] boolFalse = {0};
        List<byte[][]> rows = new ArrayList<>();
        for (String[] rowData : data) {
            byte[][] row = new byte[columnNameLength][];

            if (rowData.length != columnNameLength) {
                throw new RuntimeException("Number of elements in the row != number of columns :" + rowData.length + " vs " + columnNameLength);
            }
            for (int i = 0; i < columnNameLength; i++) {
                byte[] bytes;
                if (rowData[i] == null) {
                    bytes = null;
                } else if (columnTypes[i] == MariaDbType.BIT) {
                    bytes = rowData[i].equals("0") ? boolFalse : boolTrue;
                } else {
                    try {
                        bytes = rowData[i].getBytes("UTF-8");
                    } catch (UnsupportedEncodingException e) {
                        //never append, UTF-8 is known
                        bytes = new byte[0];
                    }
                }
                row[i] = bytes;
            }
            rows.add(row);
        }
        return new MariaSelectResultSet(columns, rows, protocol, TYPE_SCROLL_SENSITIVE);
    }

    private static MariaSelectResultSet createEmptyResultSet() {
        ColumnInformation[] columns = new ColumnInformation[1];
        columns[0] = ColumnInformation.create("insert_id", MariaDbType.BIGINT);

        return new MariaSelectResultSet(columns, new ArrayList<byte[][]>(), null,
                TYPE_SCROLL_SENSITIVE);
    }

    private void fetchAllResults() throws IOException, QueryException {

        final List<byte[][]> valueObjects = new ArrayList<>();
        while (readNextValue(valueObjects)) {
            //fetch all results
        }
        dataFetchTime++;
        resultSet = valueObjects;
        this.resultSetSize = resultSet.size();
    }

    /**
     * When protocol has a current Streaming result (this) fetch all to permit another query is executing.
     *
     * @throws SQLException if any error occur
     */
    public void fetchRemaining() throws SQLException {
        try {
            try {
                if (!isEof) {
                    ReentrantLock lock = protocol.getLock();
                    lock.lock();
                    try {
                        while (readNextValue(resultSet)) {
                            //fetch all results
                        }
                        resultSetSize = resultSet.size();
                    } finally {
                        lock.unlock();
                    }
                }

            } catch (IOException ioexception) {
                throw new QueryException("Could not close resultset : " + ioexception.getMessage(), -1, CONNECTION_EXCEPTION, ioexception);
            }
        } catch (QueryException queryException) {
            ExceptionMapper.throwException(queryException, null, this.statement);
        }

        dataFetchTime++;
        streaming = false;
    }

    private void nextStreamingValue() throws IOException, QueryException {

        resultSet.clear();
        //fetch maximum fetchSize results
        int fetchSizeTmp = fetchSize;
        while (fetchSizeTmp > 0 && readNextValue(resultSet)) {
            fetchSizeTmp--;
        }
        dataFetchTime++;
        this.resultSetSize = resultSet.size();
    }

    /**
     * Read next value.
     *
     * @param values values
     * @return true if have a new value
     * @throws IOException    exception
     * @throws QueryException exception
     */
    public boolean readNextValue(List<byte[][]> values) throws IOException, QueryException {
        int length = inputStream.readHeader();
        if (length < 0x00ffffff) {
            //There is only one packet.
            // we don't have to check for every read that packet size is enough to read another packet.
            //read directly from stream to avoid creating byte array and copy data afterward.

            int read = inputStream.read() & 0xff;
            if (logger.isTraceEnabled()) {
                logger.trace("read packet data(part):0x" + Integer.valueOf(String.valueOf(read), 16));
            }
            int remaining = length - 1;

            if (read == 255) { //ERROR packet
                protocol.removeActiveStreamingResult();
                protocol.setMoreResults(false);
                Buffer buffer = packetFetcher.getReusableBuffer(remaining, lastReusableArray);
                ErrorPacket errorPacket = new ErrorPacket(buffer, false);
                lastReusableArray = null;
                protocol = null;
                packetFetcher = null;
                inputStream = null;
                if (statement != null) {
                    throw new QueryException("(conn:" + statement.getServerThreadId() + ") " + errorPacket.getMessage(),
                            errorPacket.getErrorNumber(), errorPacket.getSqlState());
                } else {
                    throw new QueryException(errorPacket.getMessage(), errorPacket.getErrorNumber(), errorPacket.getSqlState());
                }
            }

            if (read == 254 && remaining < 9) { //EOF packet
                Buffer buffer = packetFetcher.getReusableBuffer(remaining, lastReusableArray);
                protocol.setHasWarnings(((buffer.buf[0] & 0xff) + ((buffer.buf[1] & 0xff) << 8)) > 0);

                //force the more packet value when this is a callable output result.
                //There is always a OK packet after a callable output result, but mysql 5.6-7
                //is sending a bad "more result" flag (without setting more packet to true)
                //so force the value, since this will corrupt connection.
                //corrected in MariaDB since MDEV-4604 (10.0.4, 5.5.32)
                protocol.setMoreResults(callableResult
                        || (((buffer.buf[2] & 0xff) + ((buffer.buf[3] & 0xff) << 8)) & ServerStatus.MORE_RESULTS_EXISTS) != 0);
                isEof = true;
                if (!protocol.hasMoreResults()) protocol.removeActiveStreamingResult();
                protocol = null;
                packetFetcher = null;
                inputStream = null;
                lastReusableArray = null;
                return false;
            }

            values.add(rowPacket.getRow(packetFetcher, inputStream, remaining, read));
            return true;
        }

        //if not possible read with standard packet
        Buffer buffer = packetFetcher.getReusableBuffer(length, lastReusableArray);
        lastReusableArray = buffer.buf;

        //is error Packet
        if (buffer.getByteAt(0) == Packet.ERROR) {
            protocol.removeActiveStreamingResult();
            protocol.setMoreResults(false);
            ErrorPacket errorPacket = new ErrorPacket(buffer);
            lastReusableArray = null;
            protocol = null;
            packetFetcher = null;
            inputStream = null;
            if (statement != null) {
                throw new QueryException("(conn:" + statement.getServerThreadId() + ") " + errorPacket.getMessage(),
                        errorPacket.getErrorNumber(), errorPacket.getSqlState());
            } else {
                throw new QueryException(errorPacket.getMessage(), errorPacket.getErrorNumber(), errorPacket.getSqlState());
            }
        }

        //is EOF stream
        if ((buffer.getByteAt(0) == Packet.EOF && buffer.limit < 9)) {
            isEof = true;
            protocol.setHasWarnings(((buffer.buf[1] & 0xff) + ((buffer.buf[2] & 0xff) << 8)) > 0);
            protocol.setMoreResults(callableResult
                    || (((buffer.buf[3] & 0xff) + ((buffer.buf[4] & 0xff) << 8)) & ServerStatus.MORE_RESULTS_EXISTS) != 0);
            if (!protocol.hasMoreResults()) protocol.removeActiveStreamingResult();
            protocol = null;
            packetFetcher = null;
            inputStream = null;
            lastReusableArray = null;
            return false;
        }
        values.add(rowPacket.getRow(packetFetcher, buffer));
        return true;
    }

    /**
     * Close resultSet.
     */
    public void close() throws SQLException {
        isClosed = true;
        if (protocol != null) {
            ReentrantLock lock = protocol.getLock();
            lock.lock();
            try {
                while (!isEof) {
                    //fetch all results
                    Buffer buffer = packetFetcher.getReusableBuffer();

                    //is error Packet
                    if (buffer.getByteAt(0) == Packet.ERROR) {
                        protocol.removeActiveStreamingResult();
                        protocol.setMoreResults(false);
                        ErrorPacket errorPacket = new ErrorPacket(buffer);
                        throw new QueryException(errorPacket.getMessage(), errorPacket.getErrorNumber(), errorPacket.getSqlState());
                    }

                    //is EOF stream
                    if ((buffer.getByteAt(0) == Packet.EOF && buffer.limit < 9)) {
                        final EndOfFilePacket endOfFilePacket = new EndOfFilePacket(buffer);

                        protocol.setHasWarnings(endOfFilePacket.getWarningCount() > 0);
                        protocol.setMoreResults(callableResult || (endOfFilePacket.getStatusFlags() & ServerStatus.MORE_RESULTS_EXISTS) != 0);
                        if (!protocol.hasMoreResults()) protocol.removeActiveStreamingResult();

                        lastReusableArray = null;
                        isEof = true;
                    }
                }

            } catch (IOException ioexception) {
<<<<<<< HEAD
                ExceptionMapper.throwException(new QueryException(
                        "Could not close resultSet : " + ioexception.getMessage(), -1, CONNECTION_EXCEPTION, ioexception), null, this.statement);
=======
                ExceptionMapper.throwException(new QueryException("Could not close resultSet : "
                        + ioexception.getMessage(), -1, CONNECTION_EXCEPTION, ioexception), null, this.statement);
>>>>>>> c2a256d0
            } catch (QueryException queryException) {
                ExceptionMapper.throwException(queryException, null, this.statement);
            } finally {
                protocol = null;
                packetFetcher = null;
                inputStream = null;
                lock.unlock();
            }
        }

        //clean releasing memory
        for (byte[][] bytes : resultSet) {
            for (int i = 0; i < bytes.length; i++) {
                bytes[i] = null;
            }
        }
        resultSet.clear();

        if (statement != null) {
            ((MariaDbStatement) statement).checkCloseOnCompletion(this);
            statement = null;
        }
    }

    @Override
    public boolean next() throws SQLException {
        if (isClosed) throw new SQLException("Operation not permit on a closed resultSet", "HY000");
        if (rowPointer < resultSetSize - 1) {
            rowPointer++;
            return true;
        } else {
            if (streaming) {
                if (isEof) {
                    return false;
                } else {
                    ReentrantLock lock = protocol.getLock();
                    lock.lock();
                    try {
                        nextStreamingValue();
                    } catch (IOException ioe) {
                        throw new SQLException("Server has closed the connection. If result set contain huge amount of data, Server expects client to"
                                + " read off the result set relatively fast. "
                                + "In this case, please consider increasing net_wait_timeout session variable."
                                + " / processing your result set faster (check Streaming result sets documentation for more information)", ioe);
                    } catch (QueryException queryException) {
                        throw new SQLException(queryException);
                    } finally {
                        lock.unlock();
                    }
                    rowPointer = 0;
                    return resultSetSize > 0;
                }
            } else {
                rowPointer = resultSetSize;
                return false;
            }
        }
    }

    protected byte[] checkObjectRange(int position) throws SQLException {
        if (this.rowPointer < 0) {
            throwError("Current position is before the first row", ExceptionCode.INVALID_PARAMETER_VALUE);
        }
        if (this.rowPointer >= resultSetSize) {
            throwError("Current position is after the last row", ExceptionCode.INVALID_PARAMETER_VALUE);
        }
        byte[][] row = resultSet.get(this.rowPointer);
        if (position <= 0 || position > row.length) {
            throwError("No such column: " + position, ExceptionCode.INVALID_PARAMETER_VALUE);
        }
        byte[] vo = row[position - 1];

        this.lastGetWasNull = isNull(vo, columnsInformation[position - 1].getType());
        return vo;
    }

    private void throwError(String message, ExceptionCode exceptionCode) throws SQLException {
        if (statement != null) {
            ExceptionMapper.throwException(new QueryException(message, ExceptionCode.INVALID_PARAMETER_VALUE),
                    (MariaDbConnection) this.statement.getConnection(), this.statement);
        } else {
            throw new SQLException(message, exceptionCode.sqlState);
        }
    }

    @Override
    public SQLWarning getWarnings() throws SQLException {
        if (this.statement == null) {
            return null;
        }
        return this.statement.getWarnings();
    }

    @Override
    public void clearWarnings() throws SQLException {
        if (this.statement != null) {
            this.statement.clearWarnings();
        }
    }

    @Override
    public boolean isBeforeFirst() throws SQLException {
        checkClose();
        return (dataFetchTime > 0) ? rowPointer == -1 && resultSetSize > 0 : rowPointer == -1;
    }

    @Override
    public boolean isAfterLast() throws SQLException {
        checkClose();
        return dataFetchTime > 0 && rowPointer >= resultSetSize && resultSetSize > 0;
    }

    @Override
    public boolean isFirst() throws SQLException {
        checkClose();
        return dataFetchTime == 1 && rowPointer == 0 && resultSetSize > 0;
    }

    @Override
    public boolean isLast() throws SQLException {
        checkClose();
        if (dataFetchTime > 0 && isEof) {
            return rowPointer == resultSetSize - 1 && resultSetSize > 0;
        } else if (streaming) {
            ReentrantLock lock = protocol.getLock();
            lock.lock();
            try {
                nextStreamingValue();
            } catch (IOException ioe) {
                throw new SQLException(ioe);
            } catch (QueryException queryException) {
                throw new SQLException(queryException);
            } finally {
                lock.unlock();
            }
            return rowPointer == resultSetSize - 1 && resultSetSize > 0;
        }
        return false;
    }

    @Override
    public void beforeFirst() throws SQLException {
        checkClose();
        if (streaming && resultSetScrollType == TYPE_FORWARD_ONLY) {
            throw new SQLException("Invalid operation for result set type TYPE_FORWARD_ONLY");
        } else {
            rowPointer = -1;
        }
    }

    @Override
    public void afterLast() throws SQLException {
        checkClose();
        if (streaming && resultSetScrollType == TYPE_FORWARD_ONLY) {
            throw new SQLException("Invalid operation for result set type TYPE_FORWARD_ONLY");
        } else {
            rowPointer = resultSetSize;
        }
    }

    @Override
    public boolean first() throws SQLException {
        checkClose();
        if (streaming && resultSetScrollType == TYPE_FORWARD_ONLY) {
            throw new SQLException("Invalid operation for result set type TYPE_FORWARD_ONLY");
        } else {
            rowPointer = 0;
            return resultSetSize > 0;
        }
    }

    @Override
    public boolean last() throws SQLException {
        checkClose();
        if (streaming && resultSetScrollType == TYPE_FORWARD_ONLY) {
            throw new SQLException("Invalid operation for result set type TYPE_FORWARD_ONLY");
        } else {
            rowPointer = resultSetSize - 1;
            return rowPointer > 0;
        }
    }

    @Override
    public int getRow() throws SQLException {
        checkClose();
        if (streaming) {
            return 0;
        }
        return rowPointer + 1;
    }

    @Override
    public boolean absolute(int row) throws SQLException {
        checkClose();
        if (streaming && resultSetScrollType == TYPE_FORWARD_ONLY) {
            throw new SQLException("Invalid operation for result set type TYPE_FORWARD_ONLY");
        } else {
            if (row >= 0 && row <= resultSetSize) {
                rowPointer = row - 1;
                return true;
            } else if (row < 0) {
                rowPointer = resultSetSize + row;
            }
            return true;
        }
    }

    @Override
    public boolean relative(int rows) throws SQLException {
        checkClose();
        if (streaming && resultSetScrollType == TYPE_FORWARD_ONLY) {
            throw new SQLException("Invalid operation for result set type TYPE_FORWARD_ONLY");
        } else {
            int newPos = rowPointer + rows;
            if (newPos > -1 && newPos <= resultSetSize) {
                rowPointer = newPos;
                return true;
            }
            return false;
        }
    }

    @Override
    public boolean previous() throws SQLException {
        checkClose();
        if (streaming && resultSetScrollType == TYPE_FORWARD_ONLY) {
            throw new SQLException("Invalid operation for result set type TYPE_FORWARD_ONLY");
        } else {
            if (rowPointer > -1) {
                rowPointer--;
                return rowPointer != -1;
            }
            return false;
        }
    }

    @Override
    public int getFetchDirection() throws SQLException {
        return FETCH_UNKNOWN;
    }

    @Override
    public void setFetchDirection(int direction) throws SQLException {
        if (direction == FETCH_REVERSE) {
            throw new SQLException("Invalid operation. Allowed direction are ResultSet.FETCH_FORWARD and ResultSet.FETCH_UNKNOWN");
        }
    }

    @Override
    public int getFetchSize() throws SQLException {
        return this.fetchSize;
    }

    @Override
    public void setFetchSize(int fetchSize) throws SQLException {
        if (streaming && this.fetchSize == 0) {
            try {
                while (readNextValue(resultSet)) {
                    //fetch all results
                }
            } catch (IOException ioException) {
                throw new SQLException(ioException);
            } catch (QueryException queryException) {
                throw new SQLException(queryException);
            }

            dataFetchTime++;
            streaming = false;

        }
        this.fetchSize = fetchSize;
    }

    @Override
    public int getType() throws SQLException {
        return resultSetScrollType;
    }

    @Override
    public int getConcurrency() throws SQLException {
        return CONCUR_READ_ONLY;
    }

    private void checkClose() throws SQLException {
        if (isClosed) {
            throw new SQLException("Operation not permit on a closed resultset", "HY000");
        }
    }

    public boolean isCallableResult() {
        return callableResult;
    }

    public boolean isClosed() {
        return isClosed;
    }

    public MariaDbStatement getStatement() {
        return statement;
    }

    public void setStatement(MariaDbStatement statement) {
        this.statement = statement;
    }

    /**
     * {inheritDoc}.
     */
    public boolean wasNull() throws SQLException {
        return lastGetWasNull;
    }

    /**
     * {inheritDoc}.
     */
    public InputStream getAsciiStream(String columnLabel) throws SQLException {
        return getAsciiStream(findColumn(columnLabel));

    }

    /**
     * {inheritDoc}.
     */
    public InputStream getAsciiStream(int columnIndex) throws SQLException {
        return getInputStream(checkObjectRange(columnIndex));
    }

    /**
     * {inheritDoc}.
     */
    public String getString(int columnIndex) throws SQLException {
        byte[] rawByte = checkObjectRange(columnIndex);
        return getString(rawByte, columnsInformation[columnIndex - 1], cal);
    }

    /**
     * {inheritDoc}.
     */
    public String getString(String columnLabel) throws SQLException {
        return getString(findColumn(columnLabel));
    }

    private String getString(byte[] rawBytes, ColumnInformation columnInfo) throws SQLException {
        return getString(rawBytes, columnInfo, null);
    }

    private String getString(byte[] rawBytes, ColumnInformation columnInfo, Calendar cal) throws SQLException {
        if (rawBytes == null) {
            return null;
        }

        switch (columnInfo.getType()) {
            case BIT:
                if (options.tinyInt1isBit && columnInfo.getLength() == 1) {
                    return (rawBytes[0] == 0) ? "0" : "1";
                }
                break;
            case TINYINT:
                if (this.isBinaryEncoded) {
                    return String.valueOf(getTinyInt(rawBytes, columnInfo));
                }
                break;
            case SMALLINT:
                if (this.isBinaryEncoded) {
                    return String.valueOf(getSmallInt(rawBytes, columnInfo));
                }
                break;
            case INTEGER:
            case MEDIUMINT:
                if (this.isBinaryEncoded) {
                    return String.valueOf(getMediumInt(rawBytes, columnInfo));
                }
                break;
            case BIGINT:
                if (this.isBinaryEncoded) {
                    if (!columnInfo.isSigned()) {
                        return String.valueOf(getBigInteger(rawBytes, columnInfo));
                    }
                    return String.valueOf(getLong(rawBytes, columnInfo));
                }
                break;
            case DOUBLE:
                return String.valueOf(getDouble(rawBytes, columnInfo));
            case FLOAT:
                return String.valueOf(getFloat(rawBytes, columnInfo));
            case TIME:
                return getTimeString(rawBytes, columnInfo);
            case DATE:
                if (isBinaryEncoded) {
                    try {
                        Date date = getDate(rawBytes, columnInfo, cal);
                        return (date == null) ? null : date.toString();
                    } catch (ParseException e) {
                    }
                }
                break;
            case YEAR:
                if (options.yearIsDateType) {
                    try {
                        Date date = getDate(rawBytes, columnInfo, cal);
                        return (date == null) ? null : date.toString();
                    } catch (ParseException e) {
                        //eat exception
                    }
                }
                if (this.isBinaryEncoded) {
                    return String.valueOf(getSmallInt(rawBytes, columnInfo));
                }
                break;
            case TIMESTAMP:
            case DATETIME:
                try {
                    Timestamp timestamp = getTimestamp(rawBytes, columnInfo, cal);
                    if (timestamp == null) {
                        if (rawBytes != null && !this.isBinaryEncoded) {
                            return new String(rawBytes, StandardCharsets.UTF_8);
                        }
                        return null;
                    }
                    return timestamp.toString();
                } catch (ParseException e) {
                }
                break;
            case DECIMAL:
            case OLDDECIMAL:
                BigDecimal bigDecimal = getBigDecimal(rawBytes, columnInfo);
                return (bigDecimal == null) ? null : bigDecimal.toString();
            case GEOMETRY:
                return new String(rawBytes);
            case NULL:
                return null;
            default:
                return new String(rawBytes, StandardCharsets.UTF_8);
        }
        return new String(rawBytes, StandardCharsets.UTF_8);
    }

    /**
     * {inheritDoc}.
     */
    public InputStream getBinaryStream(int columnIndex) throws SQLException {
        byte[] rawBytes = checkObjectRange(columnIndex);
        if (rawBytes == null) {
            return null;
        }
        return new ByteArrayInputStream(rawBytes);
    }

    /**
     * {inheritDoc}.
     */
    public InputStream getBinaryStream(String columnLabel) throws SQLException {
        return getBinaryStream(findColumn(columnLabel));
    }

    /**
     * {inheritDoc}.
     */
    public int getInt(int columnIndex) throws SQLException {
        return getInt(checkObjectRange(columnIndex), columnsInformation[columnIndex - 1]);
    }

    /**
     * {inheritDoc}.
     */
    public int getInt(String columnLabel) throws SQLException {
        return getInt(findColumn(columnLabel));
    }

    /**
     * Get int from raw data.
     *
     * @param rawBytes   bytes
     * @param columnInfo current column information
     * @return int
     */
    private int getInt(byte[] rawBytes, ColumnInformation columnInfo) throws SQLException {
        if (rawBytes == null) {
            return 0;
        }
        if (!this.isBinaryEncoded) {
            return parseInt(rawBytes, columnInfo);
        } else {
            long value;
            switch (columnInfo.getType()) {
                case BIT:
                    return rawBytes[0];
                case TINYINT:
                    value = getTinyInt(rawBytes, columnInfo);
                    break;
                case SMALLINT:
                case YEAR:
                    value = getSmallInt(rawBytes, columnInfo);
                    break;
                case INTEGER:
                case MEDIUMINT:
                    value = ((rawBytes[0] & 0xff)
                            + ((rawBytes[1] & 0xff) << 8)
                            + ((rawBytes[2] & 0xff) << 16)
                            + ((rawBytes[3] & 0xff) << 24));
                    if (columnInfo.isSigned()) {
                        return (int) value;
                    } else if (value < 0) {
                        value = value & 0xffffffffL;
                    }
                    break;
                case BIGINT:
                    value = getLong(rawBytes, columnInfo);
                    break;
                case FLOAT:
                    value = (long) getFloat(rawBytes, columnInfo);
                    break;
                case DOUBLE:
                    value = (long) getDouble(rawBytes, columnInfo);
                    break;
                default:
                    return parseInt(rawBytes, columnInfo);
            }
            rangeCheck(Integer.class, Integer.MIN_VALUE, Integer.MAX_VALUE, value, columnInfo);
            return (int) value;
        }
    }

    /**
     * {inheritDoc}.
     */
    public long getLong(String columnLabel) throws SQLException {
        return getLong(findColumn(columnLabel));
    }

    /**
     * {inheritDoc}.
     */
    public long getLong(int columnIndex) throws SQLException {
        return getLong(checkObjectRange(columnIndex), columnsInformation[columnIndex - 1]);
    }

    /**
     * Get long from raw data.
     *
     * @param rawBytes   bytes
     * @param columnInfo current column information
     * @return long
     * @throws SQLException if any error occur
     */
    private long getLong(byte[] rawBytes, ColumnInformation columnInfo) throws SQLException {
        if (rawBytes == null) {
            return 0;
        }
        if (!this.isBinaryEncoded) {
            return parseLong(rawBytes, columnInfo);
        } else {
            long value;
            switch (columnInfo.getType()) {
                case BIT:
                    return rawBytes[0];
                case TINYINT:
                    value = getTinyInt(rawBytes, columnInfo);
                    break;
                case SMALLINT:
                case YEAR:
                    value = getSmallInt(rawBytes, columnInfo);
                    break;
                case INTEGER:
                case MEDIUMINT:
                    value = getMediumInt(rawBytes, columnInfo);
                    break;
                case BIGINT:
                    value = ((rawBytes[0] & 0xff)
                            + ((long) (rawBytes[1] & 0xff) << 8)
                            + ((long) (rawBytes[2] & 0xff) << 16)
                            + ((long) (rawBytes[3] & 0xff) << 24)
                            + ((long) (rawBytes[4] & 0xff) << 32)
                            + ((long) (rawBytes[5] & 0xff) << 40)
                            + ((long) (rawBytes[6] & 0xff) << 48)
                            + ((long) (rawBytes[7] & 0xff) << 56));
                    if (columnInfo.isSigned()) {
                        return value;
                    }
                    BigInteger unsignedValue = new BigInteger(1, new byte[]{(byte) (value >> 56),
                            (byte) (value >> 48), (byte) (value >> 40), (byte) (value >> 32),
                            (byte) (value >> 24), (byte) (value >> 16), (byte) (value >> 8),
                            (byte) (value >> 0)});
                    if (unsignedValue.compareTo(new BigInteger(String.valueOf(Long.MAX_VALUE))) > 0) {
                        throw new SQLException("Out of range value for column '" + columnInfo.getName() + "' : value "
                                + unsignedValue + " is not in Long range", "22003", 1264);
                    }
                    return unsignedValue.longValue();
                case FLOAT:
                    Float floatValue = getFloat(rawBytes, columnInfo);
                    if (floatValue.compareTo((float) Long.MAX_VALUE) >= 1) {
                        throw new SQLException("Out of range value for column '" + columnInfo.getName() + "' : value " + floatValue
                                + " is not in Long range", "22003", 1264);
                    }
                    return floatValue.longValue();
                case DOUBLE:
                    Double doubleValue = getDouble(rawBytes, columnInfo);
                    if (doubleValue.compareTo((double) Long.MAX_VALUE) >= 1) {
                        throw new SQLException("Out of range value for column '" + columnInfo.getName() + "' : value " + doubleValue
                                + " is not in Long range", "22003", 1264);
                    }
                    return doubleValue.longValue();
                default:
                    return parseLong(rawBytes, columnInfo);
            }
            rangeCheck(Long.class, Long.MIN_VALUE, Long.MAX_VALUE, value, columnInfo);
            return value;

        }
    }

    /**
     * {inheritDoc}.
     */
    public float getFloat(String columnLabel) throws SQLException {
        return getFloat(findColumn(columnLabel));
    }

    /**
     * {inheritDoc}.
     */
    public float getFloat(int columnIndex) throws SQLException {
        return getFloat(checkObjectRange(columnIndex), columnsInformation[columnIndex - 1]);
    }

    /**
     * Get float from raw data.
     *
     * @param rawBytes   bytes
     * @param columnInfo current column information
     * @return float
     * @throws SQLException id any error occur
     */
    private float getFloat(byte[] rawBytes, ColumnInformation columnInfo) throws SQLException {
        if (rawBytes == null) {
            return 0;
        }
        if (!this.isBinaryEncoded) {
            return Float.valueOf(new String(rawBytes, StandardCharsets.UTF_8));
        } else {
            long value;
            switch (columnInfo.getType()) {
                case BIT:
                    return rawBytes[0];
                case TINYINT:
                    value = getTinyInt(rawBytes, columnInfo);
                    break;
                case SMALLINT:
                case YEAR:
                    value = getSmallInt(rawBytes, columnInfo);
                    break;
                case INTEGER:
                case MEDIUMINT:
                    value = getMediumInt(rawBytes, columnInfo);
                    break;
                case BIGINT:
                    value = ((rawBytes[0] & 0xff)
                            + ((long) (rawBytes[1] & 0xff) << 8)
                            + ((long) (rawBytes[2] & 0xff) << 16)
                            + ((long) (rawBytes[3] & 0xff) << 24)
                            + ((long) (rawBytes[4] & 0xff) << 32)
                            + ((long) (rawBytes[5] & 0xff) << 40)
                            + ((long) (rawBytes[6] & 0xff) << 48)
                            + ((long) (rawBytes[7] & 0xff) << 56));
                    if (columnInfo.isSigned()) {
                        return value;
                    }
                    BigInteger unsignedValue = new BigInteger(1, new byte[]{(byte) (value >> 56),
                            (byte) (value >> 48), (byte) (value >> 40), (byte) (value >> 32),
                            (byte) (value >> 24), (byte) (value >> 16), (byte) (value >> 8),
                            (byte) (value >> 0)});
                    return unsignedValue.floatValue();
                case FLOAT:
                    int valueFloat = ((rawBytes[0] & 0xff)
                            + ((rawBytes[1] & 0xff) << 8)
                            + ((rawBytes[2] & 0xff) << 16)
                            + ((rawBytes[3] & 0xff) << 24));
                    return Float.intBitsToFloat(valueFloat);
                case DOUBLE:
                    return (float) getDouble(rawBytes, columnInfo);
                default:
                    return Float.valueOf(new String(rawBytes, StandardCharsets.UTF_8));
            }
            return Float.valueOf(String.valueOf(value));
        }
    }

    /**
     * {inheritDoc}.
     */
    public double getDouble(String columnLabel) throws SQLException {
        return getDouble(findColumn(columnLabel));
    }

    /**
     * {inheritDoc}.
     */
    public double getDouble(int columnIndex) throws SQLException {
        return getDouble(checkObjectRange(columnIndex), columnsInformation[columnIndex - 1]);
    }

    /**
     * Get double value from raw data.
     *
     * @param rawBytes   bytes
     * @param columnInfo current column information
     * @return double
     * @throws SQLException id any error occur
     */
    private double getDouble(byte[] rawBytes, ColumnInformation columnInfo) throws SQLException {
        if (rawBytes == null) {
            return 0;
        }
        if (!this.isBinaryEncoded) {
            return Double.valueOf(new String(rawBytes, StandardCharsets.UTF_8));
        } else {
            switch (columnInfo.getType()) {
                case BIT:
                    return rawBytes[0];
                case TINYINT:
                    return getTinyInt(rawBytes, columnInfo);
                case SMALLINT:
                case YEAR:
                    return getSmallInt(rawBytes, columnInfo);
                case INTEGER:
                case MEDIUMINT:
                    return getMediumInt(rawBytes, columnInfo);
                case BIGINT:
                    long valueLong = ((rawBytes[0] & 0xff)
                            + ((long) (rawBytes[1] & 0xff) << 8)
                            + ((long) (rawBytes[2] & 0xff) << 16)
                            + ((long) (rawBytes[3] & 0xff) << 24)
                            + ((long) (rawBytes[4] & 0xff) << 32)
                            + ((long) (rawBytes[5] & 0xff) << 40)
                            + ((long) (rawBytes[6] & 0xff) << 48)
                            + ((long) (rawBytes[7] & 0xff) << 56)
                    );
                    if (columnInfo.isSigned()) {
                        return valueLong;
                    } else {
                        return new BigInteger(1, new byte[]{(byte) (valueLong >> 56),
                                (byte) (valueLong >> 48), (byte) (valueLong >> 40), (byte) (valueLong >> 32),
                                (byte) (valueLong >> 24), (byte) (valueLong >> 16), (byte) (valueLong >> 8),
                                (byte) (valueLong >> 0)}).doubleValue();
                    }
                case FLOAT:
                    return getFloat(rawBytes, columnInfo);
                case DOUBLE:
                    long valueDouble = ((rawBytes[0] & 0xff)
                            + ((long) (rawBytes[1] & 0xff) << 8)
                            + ((long) (rawBytes[2] & 0xff) << 16)
                            + ((long) (rawBytes[3] & 0xff) << 24)
                            + ((long) (rawBytes[4] & 0xff) << 32)
                            + ((long) (rawBytes[5] & 0xff) << 40)
                            + ((long) (rawBytes[6] & 0xff) << 48)
                            + ((long) (rawBytes[7] & 0xff) << 56));
                    return Double.longBitsToDouble(valueDouble);
                default:
                    return Double.valueOf(new String(rawBytes, StandardCharsets.UTF_8));
            }
        }
    }

    /**
     * {inheritDoc}.
     */
    public BigDecimal getBigDecimal(String columnLabel, int scale) throws SQLException {
        return getBigDecimal(findColumn(columnLabel), scale);
    }

    /**
     * {inheritDoc}.
     */
    public BigDecimal getBigDecimal(int columnIndex, int scale) throws SQLException {
        return getBigDecimal(checkObjectRange(columnIndex), columnsInformation[columnIndex - 1]);
    }

    /**
     * {inheritDoc}.
     */
    public BigDecimal getBigDecimal(int columnIndex) throws SQLException {
        return getBigDecimal(checkObjectRange(columnIndex), columnsInformation[columnIndex - 1]);
    }

    /**
     * {inheritDoc}.
     */
    public BigDecimal getBigDecimal(String columnLabel) throws SQLException {
        return getBigDecimal(findColumn(columnLabel));
    }

    /**
     * Get BigDecimal from rax data.
     *
     * @param rawBytes   bytes
     * @param columnInfo current column information
     * @return Bigdecimal value
     * @throws SQLException id any error occur
     */
    private BigDecimal getBigDecimal(byte[] rawBytes, ColumnInformation columnInfo) throws SQLException {
        if (rawBytes == null) {
            return null;
        }
        if (!this.isBinaryEncoded) {
            return new BigDecimal(new String(rawBytes, StandardCharsets.UTF_8));
        } else {
            switch (columnInfo.getType()) {
                case BIT:
                    return BigDecimal.valueOf((long) rawBytes[0]);
                case TINYINT:
                    return BigDecimal.valueOf((long) getTinyInt(rawBytes, columnInfo));
                case SMALLINT:
                case YEAR:
                    return BigDecimal.valueOf((long) getSmallInt(rawBytes, columnInfo));
                case INTEGER:
                case MEDIUMINT:
                    return BigDecimal.valueOf(getMediumInt(rawBytes, columnInfo));
                case BIGINT:
                    long value = ((rawBytes[0] & 0xff)
                            + ((long) (rawBytes[1] & 0xff) << 8)
                            + ((long) (rawBytes[2] & 0xff) << 16)
                            + ((long) (rawBytes[3] & 0xff) << 24)
                            + ((long) (rawBytes[4] & 0xff) << 32)
                            + ((long) (rawBytes[5] & 0xff) << 40)
                            + ((long) (rawBytes[6] & 0xff) << 48)
                            + ((long) (rawBytes[7] & 0xff) << 56)
                    );
                    if (columnInfo.isSigned()) {
                        return new BigDecimal(String.valueOf(BigInteger.valueOf(value))).setScale(columnInfo.getDecimals());
                    } else {
                        return new BigDecimal(String.valueOf(new BigInteger(1, new byte[]{(byte) (value >> 56),
                                (byte) (value >> 48), (byte) (value >> 40), (byte) (value >> 32),
                                (byte) (value >> 24), (byte) (value >> 16), (byte) (value >> 8),
                                (byte) (value >> 0)}))).setScale(columnInfo.getDecimals());
                    }
                case FLOAT:
                    return BigDecimal.valueOf(getFloat(rawBytes, columnInfo));
                case DOUBLE:
                    return BigDecimal.valueOf(getDouble(rawBytes, columnInfo));
                default:
                    return new BigDecimal(new String(rawBytes, StandardCharsets.UTF_8));
            }
        }

    }

    /**
     * {inheritDoc}.
     */
    public byte[] getBytes(String columnLabel) throws SQLException {
        return getBytes(findColumn(columnLabel));
    }

    /**
     * {inheritDoc}.
     */
    public byte[] getBytes(int columnIndex) throws SQLException {
        return checkObjectRange(columnIndex);
    }

    /**
     * {inheritDoc}.
     */
    public Date getDate(int columnIndex) throws SQLException {
        try {
            return getDate(checkObjectRange(columnIndex), columnsInformation[columnIndex - 1], cal);
        } catch (ParseException e) {
            throw ExceptionMapper.getSqlException("Could not parse column as date, was: \""
                    + getString(checkObjectRange(columnIndex), columnsInformation[columnIndex - 1])
                    + "\"", e);
        }
    }

    /**
     * {inheritDoc}.
     */
    public Date getDate(String columnLabel) throws SQLException {
        return getDate(findColumn(columnLabel));
    }

    /**
     * {inheritDoc}.
     */
    public Date getDate(int columnIndex, Calendar cal) throws SQLException {
        try {
            return getDate(checkObjectRange(columnIndex), columnsInformation[columnIndex - 1], cal);
        } catch (ParseException e) {
            throw ExceptionMapper.getSqlException("Could not parse as date");
        }
    }

    /**
     * {inheritDoc}.
     */
    public Date getDate(String columnLabel, Calendar cal) throws SQLException {
        return getDate(findColumn(columnLabel), cal);
    }

    /**
     * Get date from raw data.
     *
     * @param rawBytes   bytes
     * @param columnInfo current column information
     * @param cal        session calendar
     * @return date
     * @throws ParseException if raw data cannot be parse
     */
    private Date getDate(byte[] rawBytes, ColumnInformation columnInfo, Calendar cal) throws ParseException {
        if (rawBytes == null) {
            return null;
        }

        if (!this.isBinaryEncoded) {
            String rawValue = new String(rawBytes, StandardCharsets.UTF_8);
            String zeroDate = "0000-00-00";

            if (rawValue.equals(zeroDate)) {
                return null;
            }

            SimpleDateFormat sdf;
            switch (columnInfo.getType()) {
                case TIMESTAMP:
                case DATETIME:
                    Timestamp timestamp = getTimestamp(rawBytes, columnInfo, cal);
                    if (timestamp == null) return null;
                    return new Date(timestamp.getTime());
                case TIME:
                    Time time = getTime(rawBytes, columnInfo, cal);
                    if (time == null) return null;
                    return new Date(time.getTime());
                case DATE:
                    return new Date(
                            Integer.parseInt(rawValue.substring(0, 4)) - 1900,
                            Integer.parseInt(rawValue.substring(5, 7)) - 1,
                            Integer.parseInt(rawValue.substring(8, 10))
                    );
                case YEAR:
                    int year = Integer.parseInt(rawValue);
                    if (rawBytes.length == 2 && columnInfo.getLength() == 2) {
                        if (year <= 69) {
                            year += 2000;
                        } else {
                            year += 1900;
                        }
                    }

                    return new Date(year - 1900, 0, 1);
                default:
                    sdf = new SimpleDateFormat("yyyy-MM-dd");
                    if (cal != null) {
                        sdf.setCalendar(cal);
                    }
            }
            java.util.Date utilDate = sdf.parse(rawValue);
            return new Date(utilDate.getTime());
        } else {
            return binaryDate(rawBytes, columnInfo, cal);
        }
    }

    /**
     * {inheritDoc}.
     */
    public Time getTime(int columnIndex) throws SQLException {
        try {
            return getTime(checkObjectRange(columnIndex), columnsInformation[columnIndex - 1], cal);
        } catch (ParseException e) {
            throw ExceptionMapper.getSqlException("Could not parse column as time, was: \""
                    + getString(checkObjectRange(columnIndex), columnsInformation[columnIndex - 1])
                    + "\"", e);
        }
    }

    /**
     * {inheritDoc}.
     */
    public Time getTime(String columnLabel) throws SQLException {
        return getTime(findColumn(columnLabel));
    }

    /**
     * {inheritDoc}.
     */
    public Time getTime(int columnIndex, Calendar cal) throws SQLException {
        try {
            return getTime(checkObjectRange(columnIndex), columnsInformation[columnIndex - 1], cal);
        } catch (ParseException e) {
            throw ExceptionMapper.getSqlException("Could not parse time", e);
        }
    }

    /**
     * {inheritDoc}.
     */
    public Time getTime(String columnLabel, Calendar cal) throws SQLException {
        return getTime(findColumn(columnLabel), cal);
    }

    /**
     * Get time from raw data.
     *
     * @param rawBytes   bytes
     * @param columnInfo current column information
     * @param cal        session calendar
     * @return time value
     * @throws ParseException if raw data cannot be parse
     */
    private Time getTime(byte[] rawBytes, ColumnInformation columnInfo, Calendar cal) throws ParseException {
        if (rawBytes == null) {
            return null;
        }
        String raw = new String(rawBytes, StandardCharsets.UTF_8);
        String zeroDate = "0000-00-00";
        if (raw.equals(zeroDate)) {
            return null;
        }

        if (!this.isBinaryEncoded) {
            if (columnInfo.getType() == MariaDbType.TIMESTAMP || columnInfo.getType() == MariaDbType.DATETIME) {
                Timestamp timestamp = getTimestamp(rawBytes, columnInfo, cal);
                return (timestamp == null) ? null : new Time(timestamp.getTime());
            } else if (columnInfo.getType() == MariaDbType.DATE) {
                Calendar zeroCal = Calendar.getInstance();
                zeroCal.set(1970, 0, 1, 0, 0, 0);
                zeroCal.set(Calendar.MILLISECOND, 0);
                return new Time(zeroCal.getTimeInMillis());
            } else {
                if (!options.useLegacyDatetimeCode && (raw.startsWith("-") || raw.split(":").length != 3 || raw.indexOf(":") > 3)) {
                    throw new ParseException("Time format \"" + raw + "\" incorrect, must be HH:mm:ss", 0);
                }
                boolean negate = raw.startsWith("-");
                if (negate) {
                    raw = raw.substring(1);
                }
                String[] rawPart = raw.split(":");
                if (rawPart.length == 3) {
                    int hour = Integer.parseInt(rawPart[0]);
                    int minutes = Integer.parseInt(rawPart[1]);
                    int seconds = Integer.parseInt(rawPart[2].substring(0, 2));
                    Calendar calendar = Calendar.getInstance();
                    if (options.useLegacyDatetimeCode) {
                        calendar.setLenient(true);
                    }
                    calendar.clear();
                    calendar.set(1970, 0, 1, (negate ? -1 : 1) * hour, minutes, seconds);
                    int nanoseconds = extractNanos(raw);
                    calendar.set(Calendar.MILLISECOND, nanoseconds / 1000000);

                    return new Time(calendar.getTimeInMillis());
                } else {
                    throw new ParseException(raw + " cannot be parse as time. time must have \"99:99:99\" format", 0);
                }
            }
        } else {
            return binaryTime(rawBytes, columnInfo, cal);
        }
    }

    /**
     * {inheritDoc}.
     */
    public Timestamp getTimestamp(String columnLabel) throws SQLException {
        return getTimestamp(findColumn(columnLabel));
    }

    /**
     * {inheritDoc}.
     */
    public Timestamp getTimestamp(int columnIndex, Calendar cal) throws SQLException {
        try {
            return getTimestamp(checkObjectRange(columnIndex), columnsInformation[columnIndex - 1], cal);
        } catch (ParseException e) {
            throw ExceptionMapper.getSqlException("Could not parse timestamp", e);
        }
    }

    /**
     * {inheritDoc}.
     */
    public Timestamp getTimestamp(String columnLabel, Calendar cal) throws SQLException {
        return getTimestamp(findColumn(columnLabel), cal);
    }

    /**
     * {inheritDoc}.
     */
    public Timestamp getTimestamp(int columnIndex) throws SQLException {
        try {
            return getTimestamp(checkObjectRange(columnIndex), columnsInformation[columnIndex - 1], cal);
        } catch (ParseException e) {
            throw ExceptionMapper.getSqlException("Could not parse column as timestamp, was: \""
                    + getString(checkObjectRange(columnIndex), columnsInformation[columnIndex - 1])
                    + "\"", e);
        }
    }

    /**
     * Get timeStamp from raw data.
     *
     * @param rawBytes   bytes
     * @param columnInfo current column information
     * @param cal        session calendar.
     * @return timestamp.
     * @throws ParseException if text value cannot be parse
     */
    private Timestamp getTimestamp(byte[] rawBytes, ColumnInformation columnInfo, Calendar cal) throws ParseException {
        if (rawBytes == null) {
            return null;
        }
        if (!this.isBinaryEncoded) {
            String rawValue = new String(rawBytes, StandardCharsets.UTF_8);
            if (rawValue.startsWith("0000-00-00 00:00:00")) return null;

            switch (columnInfo.getType()) {
                case TIME:
                    //time does not go after millisecond
                    Timestamp tt = new Timestamp(getTime(rawBytes, columnInfo, cal).getTime());
                    tt.setNanos(extractNanos(rawValue));
                    return tt;
                default:
                    try {
                        int hour = 0;
                        int minutes = 0;
                        int seconds = 0;

                        int year = Integer.parseInt(rawValue.substring(0, 4));
                        int month = Integer.parseInt(rawValue.substring(5, 7));
                        int day = Integer.parseInt(rawValue.substring(8, 10));
                        if (rawValue.length() >= 19) {
                            hour = Integer.parseInt(rawValue.substring(11, 13));
                            minutes = Integer.parseInt(rawValue.substring(14, 16));
                            seconds = Integer.parseInt(rawValue.substring(17, 19));
                        }
                        int nanoseconds = extractNanos(rawValue);
                        Timestamp timestamp;

                        Calendar calendar = options.useLegacyDatetimeCode ? Calendar.getInstance() : cal;

                        synchronized (calendar) {
                            calendar.set(Calendar.YEAR, year);
                            calendar.set(Calendar.MONTH, month - 1);
                            calendar.set(Calendar.DAY_OF_MONTH, day);
                            calendar.set(Calendar.HOUR_OF_DAY, hour);
                            calendar.set(Calendar.MINUTE, minutes);
                            calendar.set(Calendar.SECOND, seconds);
                            calendar.set(Calendar.MILLISECOND, nanoseconds / 1000000);
                            timestamp = new Timestamp(calendar.getTime().getTime());
                        }
                        timestamp.setNanos(nanoseconds);
                        return timestamp;
                    } catch (NumberFormatException n) {
                        throw new ParseException("Value \"" + rawValue + "\" cannot be parse as Timestamp", 0);
                    } catch (StringIndexOutOfBoundsException s) {
                        throw new ParseException("Value \"" + rawValue + "\" cannot be parse as Timestamp", 0);
                    }
            }
        } else {
            return binaryTimestamp(rawBytes, columnInfo, cal);
        }

    }

    /**
     * {inheritDoc}.
     */
    public InputStream getUnicodeStream(String columnLabel) throws SQLException {
        return getUnicodeStream(findColumn(columnLabel));
    }

    /**
     * {inheritDoc}.
     */
    public InputStream getUnicodeStream(int columnIndex) throws SQLException {
        return getInputStream(checkObjectRange(columnIndex));
    }

    /**
     * {inheritDoc}.
     */
    public String getCursorName() throws SQLException {
        throw ExceptionMapper.getFeatureNotSupportedException("Cursors not supported");
    }

    /**
     * {inheritDoc}.
     */
    public ResultSetMetaData getMetaData() throws SQLException {
        return new MariaDbResultSetMetaData(columnsInformation, dataTypeMappingFlags, returnTableAlias);
    }

    /**
     * {inheritDoc}.
     */
    public Object getObject(int columnIndex) throws SQLException {
        try {
            return getObject(checkObjectRange(columnIndex), columnsInformation[columnIndex - 1], dataTypeMappingFlags, cal);
        } catch (ParseException e) {
            throw ExceptionMapper.getSqlException("Could not get object: " + e.getMessage(), "S1009", e);
        }
    }

    /**
     * {inheritDoc}.
     */
    public Object getObject(String columnLabel) throws SQLException {
        return getObject(findColumn(columnLabel));
    }

    /**
     * {inheritDoc}.
     */
    public Object getObject(int columnIndex, Map<String, Class<?>> map) throws SQLException {
        return getObject(columnIndex);
    }

    /**
     * {inheritDoc}.
     */
    public Object getObject(String columnLabel, Map<String, Class<?>> map) throws SQLException {
        return getObject(findColumn(columnLabel));
    }

    /**
     * {inheritDoc}.
     */
    @SuppressWarnings("unchecked")
    public <T> T getObject(int parameterIndex, Class<T> type) throws SQLException {
        if (type == null) throw new SQLException("Class type cannot be null");
        if (type.equals(String.class)) {
            return (T) getString(parameterIndex);
        } else if (type.equals(Integer.class)) {
            getInt(parameterIndex);
        } else if (type.equals(Long.class)) {
            return (T) (Long) getLong(parameterIndex);
        } else if (type.equals(Short.class)) {
            return (T) (Short) getShort(parameterIndex);
        } else if (type.equals(Double.class)) {
            return (T) (Double) getDouble(parameterIndex);
        } else if (type.equals(Float.class)) {
            return (T) (Float) getFloat(parameterIndex);
        } else if (type.equals(Byte.class)) {
            return (T) (Byte) getByte(parameterIndex);
        } else if (type.equals(byte[].class)) {
            return (T) getBytes(parameterIndex);
        } else if (type.equals(Date.class)) {
            return (T) getDate(parameterIndex);
        } else if (type.equals(Time.class)) {
            return (T) getTime(parameterIndex);
        } else if (type.equals(Timestamp.class)) {
            return (T) getTimestamp(parameterIndex);
        } else if (type.equals(Boolean.class)) {
            return (T) (Boolean) getBoolean(parameterIndex);
        } else if (type.equals(Blob.class)) {
            return (T) getBlob(parameterIndex);
        } else if (type.equals(Clob.class)) {
            return (T) getClob(parameterIndex);
        } else if (type.equals(NClob.class)) {
            return (T) getNClob(parameterIndex);
        } else if (type.equals(InputStream.class)) {
            return (T) getBinaryStream(parameterIndex);
        } else if (type.equals(Reader.class)) {
            return (T) getCharacterStream(parameterIndex);
        } else if (type.equals(BigDecimal.class)) {
            return (T) getBigDecimal(parameterIndex);
        } else if (type.equals(BigInteger.class)) {
            return (T) getBigInteger(checkObjectRange(parameterIndex), columnsInformation[parameterIndex - 1]);
        } else if (type.equals(Clob.class)) {
            return (T) getClob(parameterIndex);
        }

        Object obj = getObject(parameterIndex);
        if (obj == null) return null;
        if (obj.getClass().isInstance(type)) {
            return (T) obj;
        } else {
            throw new SQLException("result cannot be cast as  '" + type.getName() + "' (is '" + obj.getClass().getName() + "'");
        }
    }

    @SuppressWarnings("unchecked")
    public <T> T getObject(String columnLabel, Class<T> arg1) throws SQLException {
        return (T) getObject(findColumn(columnLabel));
    }

    /**
     * Get object value.
     *
     * @param rawBytes             bytes
     * @param columnInfo           current column information
     * @param dataTypeMappingFlags dataTypeflag (year is date or int, bit boolean or int,  ...)
     * @param cal                  session calendar
     * @return the object value.
     * @throws ParseException if data cannot be parse
     */
    private Object getObject(byte[] rawBytes, ColumnInformation columnInfo, int dataTypeMappingFlags, Calendar cal)
            throws SQLException, ParseException {
        if (rawBytes == null) {
            return null;
        }

        switch (columnInfo.getType()) {
            case BIT:
                if (columnInfo.getLength() == 1) {
                    return rawBytes[0] != 0;
                }
                return rawBytes;
            case TINYINT:
                if (options.tinyInt1isBit && columnInfo.getLength() == 1) {
                    if (!this.isBinaryEncoded) {
                        return rawBytes[0] != '0';
                    } else {
                        return rawBytes[0] != 0;
                    }
                }
                return getInt(rawBytes, columnInfo);
            case INTEGER:
                if (!columnInfo.isSigned()) {
                    return getLong(rawBytes, columnInfo);
                }
                return getInt(rawBytes, columnInfo);
            case BIGINT:
                if (!columnInfo.isSigned()) {
                    return getBigInteger(rawBytes, columnInfo);
                }
                return getLong(rawBytes, columnInfo);
            case DOUBLE:
                return getDouble(rawBytes, columnInfo);
            case TIMESTAMP:
            case DATETIME:
                return getTimestamp(rawBytes, columnInfo, cal);
            case DATE:
                return getDate(rawBytes, columnInfo, cal);
            case VARCHAR:
                if (columnInfo.isBinary()) {
                    return rawBytes;
                }
                return getString(rawBytes, columnInfo);
            case DECIMAL:
                return getBigDecimal(rawBytes, columnInfo);
            case BLOB:
            case LONGBLOB:
            case MEDIUMBLOB:
            case TINYBLOB:
                return rawBytes;
            case NULL:
                return null;
            case YEAR:
                if ((dataTypeMappingFlags & YEAR_IS_DATE_TYPE) != 0) {
                    return getDate(rawBytes, columnInfo, cal);
                }
                return getShort(rawBytes, columnInfo);
            case SMALLINT:
            case MEDIUMINT:
                return getInt(rawBytes, columnInfo);
            case FLOAT:
                return getFloat(rawBytes, columnInfo);
            case TIME:
                return getTime(rawBytes, columnInfo, cal);
            case VARSTRING:
            case STRING:
                if (columnInfo.isBinary()) {
                    return rawBytes;
                }
                return getString(rawBytes, columnInfo);
            case OLDDECIMAL:
                return getString(rawBytes, columnInfo);
            case GEOMETRY:
                return rawBytes;
            case ENUM:
                break;
            case NEWDATE:
                break;
            case SET:
                break;
            default:
                break;
        }
        throw new RuntimeException(columnInfo.getType().toString());
    }

    /**
     * {inheritDoc}.
     */
    public int findColumn(String columnLabel) throws SQLException {
        return columnNameMap.getIndex(columnLabel) + 1;
    }

    /**
     * {inheritDoc}.
     */
    public Reader getCharacterStream(String columnLabel) throws SQLException {
        return getCharacterStream(findColumn(columnLabel));
    }

    /**
     * {inheritDoc}.
     */
    public Reader getCharacterStream(int columnIndex) throws SQLException {
        String value = getString(checkObjectRange(columnIndex), columnsInformation[columnIndex - 1]);
        if (value == null) {
            return null;
        }
        return new StringReader(value);
    }

    /**
     * {inheritDoc}.
     */
    public Reader getNCharacterStream(int columnIndex) throws SQLException {
        return getCharacterStream(columnIndex);
    }

    /**
     * {inheritDoc}.
     */
    public Reader getNCharacterStream(String columnLabel) throws SQLException {
        return getCharacterStream(findColumn(columnLabel));
    }

    /**
     * {inheritDoc}.
     */
    public boolean rowUpdated() throws SQLException {
        throw ExceptionMapper.getFeatureNotSupportedException("Detecting row updates are not supported");
    }

    /**
     * {inheritDoc}.
     */
    public boolean rowInserted() throws SQLException {
        throw ExceptionMapper.getFeatureNotSupportedException("Detecting inserts are not supported");
    }

    /**
     * {inheritDoc}.
     */
    public boolean rowDeleted() throws SQLException {
        throw ExceptionMapper.getFeatureNotSupportedException("Row deletes are not supported");
    }

    /**
     * {inheritDoc}.
     */
    public void updateNull(int columnIndex) throws SQLException {
        throw ExceptionMapper.getFeatureNotSupportedException("Updates are not supported");
    }

    /**
     * {inheritDoc}.
     */
    public void updateNull(String columnLabel) throws SQLException {
        throw ExceptionMapper.getFeatureNotSupportedException("Updates are not supported");
    }

    /**
     * {inheritDoc}.
     */
    public void updateBoolean(int columnIndex, boolean bool) throws SQLException {
        throw ExceptionMapper.getFeatureNotSupportedException("Updates are not supported");
    }

    /**
     * {inheritDoc}.
     */
    public void updateBoolean(String columnLabel, boolean value) throws SQLException {
        throw ExceptionMapper.getFeatureNotSupportedException("Updates are not supported");
    }

    /**
     * {inheritDoc}.
     */
    public void updateByte(int columnIndex, byte value) throws SQLException {
        throw ExceptionMapper.getFeatureNotSupportedException("Updates are not supported");
    }

    /**
     * {inheritDoc}.
     */
    public void updateByte(String columnLabel, byte value) throws SQLException {
        throw ExceptionMapper.getFeatureNotSupportedException("Updates are not supported");
    }

    /**
     * {inheritDoc}.
     */
    public void updateShort(int columnIndex, short value) throws SQLException {
        throw ExceptionMapper.getFeatureNotSupportedException("Updates are not supported");
    }

    /**
     * {inheritDoc}.
     */
    public void updateShort(String columnLabel, short value) throws SQLException {
        throw ExceptionMapper.getFeatureNotSupportedException("Updates are not supported");
    }

    /**
     * {inheritDoc}.
     */
    public void updateInt(int columnIndex, int value) throws SQLException {
        throw ExceptionMapper.getFeatureNotSupportedException("Updates are not supported");
    }

    /**
     * {inheritDoc}.
     */
    public void updateInt(String columnLabel, int value) throws SQLException {
        throw ExceptionMapper.getFeatureNotSupportedException("Updates are not supported");
    }

    /**
     * {inheritDoc}.
     */
    public void updateFloat(int columnIndex, float value) throws SQLException {
        throw ExceptionMapper.getFeatureNotSupportedException("Updates are not supported");
    }

    /**
     * {inheritDoc}.
     */
    public void updateFloat(String columnLabel, float value) throws SQLException {
        throw ExceptionMapper.getFeatureNotSupportedException("Updates are not supported");
    }

    /**
     * {inheritDoc}.
     */
    public void updateDouble(int columnIndex, double value) throws SQLException {
        throw ExceptionMapper.getFeatureNotSupportedException("Updates are not supported");
    }

    /**
     * {inheritDoc}.
     */
    public void updateDouble(String columnLabel, double value) throws SQLException {
        throw ExceptionMapper.getFeatureNotSupportedException("Updates are not supported");
    }

    /**
     * {inheritDoc}.
     */
    public void updateBigDecimal(int columnIndex, BigDecimal value) throws SQLException {
        throw ExceptionMapper.getFeatureNotSupportedException("Updates are not supported");
    }

    /**
     * {inheritDoc}.
     */
    public void updateBigDecimal(String columnLabel, BigDecimal value) throws SQLException {
        throw ExceptionMapper.getFeatureNotSupportedException("Updates are not supported");
    }

    /**
     * {inheritDoc}.
     */
    public void updateString(int columnIndex, String value) throws SQLException {
        throw ExceptionMapper.getFeatureNotSupportedException("Updates are not supported");
    }

    /**
     * {inheritDoc}.
     */
    public void updateString(String columnLabel, String value) throws SQLException {
        throw ExceptionMapper.getFeatureNotSupportedException("Updates are not supported");
    }

    /**
     * {inheritDoc}.
     */
    public void updateBytes(int columnIndex, byte[] value) throws SQLException {
        throw ExceptionMapper.getFeatureNotSupportedException("Updates are not supported");
    }

    /**
     * {inheritDoc}.
     */
    public void updateBytes(String columnLabel, byte[] value) throws SQLException {
        throw ExceptionMapper.getFeatureNotSupportedException("Updates are not supported");
    }

    /**
     * {inheritDoc}.
     */
    public void updateDate(int columnIndex, Date date) throws SQLException {
        throw ExceptionMapper.getFeatureNotSupportedException("Updates are not supported");
    }

    /**
     * {inheritDoc}.
     */
    public void updateDate(String columnLabel, Date value) throws SQLException {
        throw ExceptionMapper.getFeatureNotSupportedException("Updates are not supported");
    }

    /**
     * {inheritDoc}.
     */
    public void updateTime(int columnIndex, Time time) throws SQLException {
        throw ExceptionMapper.getFeatureNotSupportedException("Updates are not supported");
    }

    /**
     * {inheritDoc}.
     */
    public void updateTime(String columnLabel, Time value) throws SQLException {
        throw ExceptionMapper.getFeatureNotSupportedException("Updates are not supported");
    }

    /**
     * {inheritDoc}.
     */
    public void updateTimestamp(int columnIndex, Timestamp timeStamp) throws SQLException {
        throw ExceptionMapper.getFeatureNotSupportedException("Updates are not supported");
    }

    /**
     * {inheritDoc}.
     */
    public void updateTimestamp(String columnLabel, Timestamp value) throws SQLException {
        throw ExceptionMapper.getFeatureNotSupportedException("Updates are not supported");
    }

    /**
     * {inheritDoc}.
     */
    public void updateAsciiStream(int columnIndex, InputStream inputStream, int length) throws SQLException {
        throw ExceptionMapper.getFeatureNotSupportedException("Updates are not supported");
    }

    /**
     * {inheritDoc}.
     */
    public void updateAsciiStream(String columnLabel, InputStream inputStream) throws SQLException {
        throw ExceptionMapper.getFeatureNotSupportedException("Updates not supported");
    }

    /**
     * {inheritDoc}.
     */
    public void updateAsciiStream(String columnLabel, InputStream value, int length) throws SQLException {
        throw ExceptionMapper.getFeatureNotSupportedException("Updates are not supported");
    }

    /**
     * {inheritDoc}.
     */
    public void updateAsciiStream(int columnIndex, InputStream inputStream, long length) throws SQLException {
        throw ExceptionMapper.getFeatureNotSupportedException("Updates not supported");
    }

    /**
     * {inheritDoc}.
     */
    public void updateAsciiStream(String columnLabel, InputStream inputStream, long length) throws SQLException {
        throw ExceptionMapper.getFeatureNotSupportedException("Updates not supported");
    }

    /**
     * {inheritDoc}.
     */
    public void updateAsciiStream(int columnIndex, InputStream inputStream) throws SQLException {
        throw ExceptionMapper.getFeatureNotSupportedException("Updates not supported");
    }

    /**
     * {inheritDoc}.
     */
    public void updateBinaryStream(int columnIndex, InputStream inputStream, int length) throws SQLException {
        throw ExceptionMapper.getFeatureNotSupportedException("Updates are not supported");
    }

    /**
     * {inheritDoc}.
     */
    public void updateBinaryStream(int columnIndex, InputStream inputStream, long length) throws SQLException {
        throw ExceptionMapper.getFeatureNotSupportedException("Updates not supported");
    }

    /**
     * {inheritDoc}.
     */
    public void updateBinaryStream(String columnLabel, InputStream value, int length) throws SQLException {
        throw ExceptionMapper.getFeatureNotSupportedException("Updates are not supported");
    }

    /**
     * {inheritDoc}.
     */
    public void updateBinaryStream(String columnLabel, InputStream inputStream, long length) throws SQLException {
        throw ExceptionMapper.getFeatureNotSupportedException("Updates not supported");
    }

    /**
     * {inheritDoc}.
     */
    public void updateBinaryStream(int columnIndex, InputStream inputStream) throws SQLException {
        throw ExceptionMapper.getFeatureNotSupportedException("Updates not supported");
    }

    /**
     * {inheritDoc}.
     */
    public void updateBinaryStream(String columnLabel, InputStream inputStream) throws SQLException {
        throw ExceptionMapper.getFeatureNotSupportedException("Updates not supported");
    }

    /**
     * {inheritDoc}.
     */
    public void updateCharacterStream(int columnIndex, Reader value, int length) throws SQLException {
        throw ExceptionMapper.getFeatureNotSupportedException("Updates are not supported");
    }

    /**
     * {inheritDoc}.
     */
    public void updateCharacterStream(int columnIndex, Reader value) throws SQLException {
        throw ExceptionMapper.getFeatureNotSupportedException("Updates not supported");
    }

    /**
     * {inheritDoc}.
     */
    public void updateCharacterStream(String columnLabel, Reader reader, int length) throws SQLException {
        throw ExceptionMapper.getFeatureNotSupportedException("Updates are not supported");
    }

    /**
     * {inheritDoc}.
     */
    public void updateCharacterStream(int columnIndex, Reader value, long length) throws SQLException {
        throw ExceptionMapper.getFeatureNotSupportedException("Updates not supported");
    }

    /**
     * {inheritDoc}.
     */
    public void updateCharacterStream(String columnLabel, Reader reader, long length) throws SQLException {
        throw ExceptionMapper.getFeatureNotSupportedException("Updates not supported");
    }

    /**
     * {inheritDoc}.
     */
    public void updateCharacterStream(String columnLabel, Reader reader) throws SQLException {
        throw ExceptionMapper.getFeatureNotSupportedException("Updates not supported");
    }

    /**
     * {inheritDoc}.
     */
    public void updateObject(int columnIndex, Object value, int scaleOrLength) throws SQLException {
        throw ExceptionMapper.getFeatureNotSupportedException("Updates are not supported");
    }

    /**
     * {inheritDoc}.
     */
    public void updateObject(int columnIndex, Object value) throws SQLException {
        throw ExceptionMapper.getFeatureNotSupportedException("Updates are not supported");
    }

    /**
     * {inheritDoc}.
     */
    public void updateObject(String columnLabel, Object value, int scaleOrLength) throws SQLException {
        throw ExceptionMapper.getFeatureNotSupportedException("Updates are not supported");
    }

    /**
     * {inheritDoc}.
     */
    public void updateObject(String columnLabel, Object value) throws SQLException {
        throw ExceptionMapper.getFeatureNotSupportedException("Updates are not supported");
    }

    /**
     * {inheritDoc}.
     */
    public void updateLong(String columnLabel, long value) throws SQLException {
        throw ExceptionMapper.getFeatureNotSupportedException("Updates are not supported");
    }

    /**
     * {inheritDoc}.
     */
    public void updateLong(int columnIndex, long value) throws SQLException {
        throw ExceptionMapper.getFeatureNotSupportedException("Updates are not supported");
    }

    /**
     * {inheritDoc}.
     */
    public void insertRow() throws SQLException {
        throw ExceptionMapper.getFeatureNotSupportedException("Updates are not supported");
    }

    /**
     * {inheritDoc}.
     */
    public void updateRow() throws SQLException {
        throw ExceptionMapper.getFeatureNotSupportedException("Updates are not supported");
    }

    /**
     * {inheritDoc}.
     */
    public void deleteRow() throws SQLException {
        throw ExceptionMapper.getFeatureNotSupportedException("Updates are not supported");
    }

    /**
     * {inheritDoc}.
     */
    public void refreshRow() throws SQLException {
        throw ExceptionMapper.getFeatureNotSupportedException("Row refresh is not supported");
    }

    /**
     * {inheritDoc}.
     */
    public void cancelRowUpdates() throws SQLException {
        throw ExceptionMapper.getFeatureNotSupportedException("Updates are not supported");
    }

    /**
     * {inheritDoc}.
     */
    public void moveToInsertRow() throws SQLException {
        throw ExceptionMapper.getFeatureNotSupportedException("Updates are not supported");
    }

    /**
     * {inheritDoc}.
     */
    public void moveToCurrentRow() throws SQLException {
        throw ExceptionMapper.getFeatureNotSupportedException("Updates are not supported");
    }

    /**
     * {inheritDoc}.
     */
    public Ref getRef(int columnIndex) throws SQLException {
        // TODO: figure out what REF's are and implement this method
        throw ExceptionMapper.getFeatureNotSupportedException("Updates are not supported");
    }

    /**
     * {inheritDoc}.
     */
    public Ref getRef(String columnLabel) throws SQLException {
        // TODO see getRef(int)
        throw ExceptionMapper.getFeatureNotSupportedException("Getting REFs not supported");
    }

    /**
     * {inheritDoc}.
     */
    public Blob getBlob(int columnIndex) throws SQLException {
        byte[] bytes = checkObjectRange(columnIndex);
        if (bytes == null) {
            return null;
        }
        return new MariaDbBlob(bytes);
    }

    /**
     * {inheritDoc}.
     */
    public Blob getBlob(String columnLabel) throws SQLException {
        return getBlob(findColumn(columnLabel));
    }

    /**
     * {inheritDoc}.
     */
    public Clob getClob(int columnIndex) throws SQLException {
        byte[] bytes = checkObjectRange(columnIndex);
        if (bytes == null) {
            return null;
        }
        return new MariaDbClob(bytes);
    }

    /**
     * {inheritDoc}.
     */
    public Clob getClob(String columnLabel) throws SQLException {
        return getClob(findColumn(columnLabel));
    }

    /**
     * {inheritDoc}.
     */
    public Array getArray(int columnIndex) throws SQLException {
        throw ExceptionMapper.getFeatureNotSupportedException("Arrays are not supported");
    }

    /**
     * {inheritDoc}.
     */
    public Array getArray(String columnLabel) throws SQLException {
        return getArray(findColumn(columnLabel));
    }

    /**
     * {inheritDoc}.
     */
    @Override
    public URL getURL(int columnIndex) throws SQLException {
        try {
            return new URL(getString(checkObjectRange(columnIndex), columnsInformation[columnIndex - 1], cal));
        } catch (MalformedURLException e) {
            throw ExceptionMapper.getSqlException("Could not parse as URL");
        }
    }

    /**
     * {inheritDoc}.
     */
    @Override
    public URL getURL(String columnLabel) throws SQLException {
        return getURL(findColumn(columnLabel));
    }

    /**
     * {inheritDoc}.
     */
    public void updateRef(int columnIndex, Ref ref) throws SQLException {
        throw ExceptionMapper.getFeatureNotSupportedException("Updates are not supported");
    }

    /**
     * {inheritDoc}.
     */
    public void updateRef(String columnLabel, Ref ref) throws SQLException {
        throw ExceptionMapper.getFeatureNotSupportedException("Updates are not supported");
    }

    /**
     * {inheritDoc}.
     */
    public void updateBlob(int columnIndex, Blob blob) throws SQLException {
        throw ExceptionMapper.getFeatureNotSupportedException("Updates are not supported");
    }

    /**
     * {inheritDoc}.
     */
    public void updateBlob(String columnLabel, Blob blob) throws SQLException {
        throw ExceptionMapper.getFeatureNotSupportedException("Updates are not supported");
    }

    /**
     * {inheritDoc}.
     */
    public void updateBlob(int columnIndex, InputStream inputStream) throws SQLException {
        throw ExceptionMapper.getFeatureNotSupportedException("Updates not supported");
    }

    /**
     * {inheritDoc}.
     */
    public void updateBlob(String columnLabel, InputStream inputStream) throws SQLException {
        throw ExceptionMapper.getFeatureNotSupportedException("Updates not supported");
    }

    /**
     * {inheritDoc}.
     */
    public void updateBlob(int columnIndex, InputStream inputStream, long length) throws SQLException {
        throw ExceptionMapper.getFeatureNotSupportedException("Updates not supported");
    }

    /**
     * {inheritDoc}.
     */
    public void updateBlob(String columnLabel, InputStream inputStream, long length) throws SQLException {
        throw ExceptionMapper.getFeatureNotSupportedException("Updates not supported");
    }

    /**
     * {inheritDoc}.
     */
    public void updateClob(int columnIndex, Clob clob) throws SQLException {
        throw ExceptionMapper.getFeatureNotSupportedException("Updates are not supported");
    }

    /**
     * {inheritDoc}.
     */
    public void updateClob(String columnLabel, Clob clob) throws SQLException {
        throw ExceptionMapper.getFeatureNotSupportedException("Updates are not supported");
    }

    /**
     * {inheritDoc}.
     */
    public void updateClob(int columnIndex, Reader reader, long length) throws SQLException {
        throw ExceptionMapper.getFeatureNotSupportedException("Updates not supported");
    }

    /**
     * {inheritDoc}.
     */
    public void updateClob(String columnLabel, Reader reader, long length) throws SQLException {
        throw ExceptionMapper.getFeatureNotSupportedException("Updates not supported");
    }

    /**
     * {inheritDoc}.
     */
    public void updateClob(int columnIndex, Reader reader) throws SQLException {
        throw ExceptionMapper.getFeatureNotSupportedException("Updates not supported");
    }

    /**
     * {inheritDoc}.
     */
    public void updateClob(String columnLabel, Reader reader) throws SQLException {
        throw ExceptionMapper.getFeatureNotSupportedException("Updates not supported");
    }

    /**
     * {inheritDoc}.
     */
    public void updateArray(int columnIndex, Array array) throws SQLException {
        throw ExceptionMapper.getFeatureNotSupportedException("Updates are not supported");
    }

    /**
     * {inheritDoc}.
     */
    public void updateArray(String columnLabel, Array array) throws SQLException {
        throw ExceptionMapper.getFeatureNotSupportedException("Updates are not supported");
    }

    /**
     * {inheritDoc}.
     */
    public RowId getRowId(int columnIndex) throws SQLException {
        throw ExceptionMapper.getFeatureNotSupportedException("RowIDs not supported");
    }

    /**
     * {inheritDoc}.
     */
    public RowId getRowId(String columnLabel) throws SQLException {
        throw ExceptionMapper.getFeatureNotSupportedException("RowIDs not supported");
    }

    /**
     * {inheritDoc}.
     */
    public void updateRowId(int columnIndex, RowId rowId) throws SQLException {
        throw ExceptionMapper.getFeatureNotSupportedException("Updates are not supported");

    }

    /**
     * {inheritDoc}.
     */
    public void updateRowId(String columnLabel, RowId rowId) throws SQLException {
        throw ExceptionMapper.getFeatureNotSupportedException("Updates are not supported");

    }

    /**
     * {inheritDoc}.
     */
    public int getHoldability() throws SQLException {
        return ResultSet.HOLD_CURSORS_OVER_COMMIT;
    }

    /**
     * {inheritDoc}.
     */
    public void updateNString(int columnIndex, String nstring) throws SQLException {
        throw ExceptionMapper.getFeatureNotSupportedException("Updates are not supported");
    }

    /**
     * {inheritDoc}.
     */
    public void updateNString(String columnLabel, String nstring) throws SQLException {
        throw ExceptionMapper.getFeatureNotSupportedException("Updates are not supported");
    }

    /**
     * {inheritDoc}.
     */
    public void updateNClob(int columnIndex, NClob nclob) throws SQLException {
        throw ExceptionMapper.getFeatureNotSupportedException("Updates are not supported");
    }

    /**
     * {inheritDoc}.
     */
    public void updateNClob(String columnLabel, NClob nclob) throws SQLException {
        throw ExceptionMapper.getFeatureNotSupportedException("Updates are not supported");
    }

    /**
     * {inheritDoc}.
     */
    public void updateNClob(int columnIndex, Reader reader) throws SQLException {
        throw ExceptionMapper.getFeatureNotSupportedException("Updates not supported");
    }

    /**
     * {inheritDoc}.
     */
    public void updateNClob(String columnLabel, Reader reader) throws SQLException {
        throw ExceptionMapper.getFeatureNotSupportedException("Updates not supported");
    }

    /**
     * {inheritDoc}.
     */
    public void updateNClob(int columnIndex, Reader reader, long length) throws SQLException {
        throw ExceptionMapper.getFeatureNotSupportedException("Updates not supported");
    }

    /**
     * {inheritDoc}.
     */
    public void updateNClob(String columnLabel, Reader reader, long length) throws SQLException {
        throw ExceptionMapper.getFeatureNotSupportedException("Updates not supported");
    }

    /**
     * {inheritDoc}.
     */
    public NClob getNClob(int columnIndex) throws SQLException {
        byte[] bytes = checkObjectRange(columnIndex);
        if (bytes == null) return null;
        return new MariaDbClob(bytes);
    }

    /**
     * {inheritDoc}.
     */
    public NClob getNClob(String columnLabel) throws SQLException {
        return getNClob(findColumn(columnLabel));
    }

    /**
     * {inheritDoc}.
     */
    @Override
    public SQLXML getSQLXML(int columnIndex) throws SQLException {
        throw ExceptionMapper.getFeatureNotSupportedException("SQLXML not supported");
    }

    /**
     * {inheritDoc}.
     */
    @Override
    public SQLXML getSQLXML(String columnLabel) throws SQLException {
        throw ExceptionMapper.getFeatureNotSupportedException("SQLXML not supported");
    }

    /**
     * {inheritDoc}.
     */
    @Override
    public void updateSQLXML(int columnIndex, SQLXML xmlObject) throws SQLException {
        throw ExceptionMapper.getFeatureNotSupportedException("SQLXML not supported");
    }

    /**
     * {inheritDoc}.
     */
    @Override
    public void updateSQLXML(String columnLabel, SQLXML xmlObject) throws SQLException {
        throw ExceptionMapper.getFeatureNotSupportedException("SQLXML not supported");
    }

    /**
     * {inheritDoc}.
     */
    public String getNString(int columnIndex) throws SQLException {
        return getString(columnIndex);
    }

    /**
     * {inheritDoc}.
     */
    public String getNString(String columnLabel) throws SQLException {
        return getString(findColumn(columnLabel));
    }

    /**
     * {inheritDoc}.
     */
    public void updateNCharacterStream(int columnIndex, Reader value, long length) throws SQLException {
        throw ExceptionMapper.getFeatureNotSupportedException("Updates not supported");
    }

    /**
     * {inheritDoc}.
     */
    public void updateNCharacterStream(String columnLabel, Reader reader, long length) throws SQLException {
        throw ExceptionMapper.getFeatureNotSupportedException("Updates not supported");
    }

    /**
     * {inheritDoc}.
     */
    public void updateNCharacterStream(int columnIndex, Reader reader) throws SQLException {
        throw ExceptionMapper.getFeatureNotSupportedException("Updates not supported");
    }

    /**
     * {inheritDoc}.
     */
    public void updateNCharacterStream(String columnLabel, Reader reader) throws SQLException {
        throw ExceptionMapper.getFeatureNotSupportedException("Updates not supported");
    }

    /**
     * {inheritDoc}.
     */
    public boolean getBoolean(int index) throws SQLException {
        return getBoolean(checkObjectRange(index), columnsInformation[index - 1]);
    }

    /**
     * {inheritDoc}.
     */
    public boolean getBoolean(String columnLabel) throws SQLException {
        return getBoolean(findColumn(columnLabel));
    }

    /**
     * Get boolean value from raw data.
     *
     * @param rawBytes   bytes
     * @param columnInfo current column information
     * @return boolean
     * @throws SQLException id any error occur
     */
    private boolean getBoolean(byte[] rawBytes, ColumnInformation columnInfo) throws SQLException {
        if (rawBytes == null) {
            return false;
        }
        if (!this.isBinaryEncoded) {
            if (rawBytes.length == 1 && rawBytes[0] == 0) {
                return false;
            }
            final String rawVal = new String(rawBytes, StandardCharsets.UTF_8);
            return !("false".equals(rawVal) || "0".equals(rawVal));
        } else {
            switch (columnInfo.getType()) {
                case BIT:
                    return rawBytes[0] != 0;
                case TINYINT:
                    return getTinyInt(rawBytes, columnInfo) != 0;
                case SMALLINT:
                case YEAR:
                    return getSmallInt(rawBytes, columnInfo) != 0;
                case INTEGER:
                case MEDIUMINT:
                    return getMediumInt(rawBytes, columnInfo) != 0;
                case BIGINT:
                    return getLong(rawBytes, columnInfo) != 0;
                case FLOAT:
                    return getFloat(rawBytes, columnInfo) != 0;
                case DOUBLE:
                    return getDouble(rawBytes, columnInfo) != 0;
                default:
                    final String rawVal = new String(rawBytes, StandardCharsets.UTF_8);
                    return !("false".equals(rawVal) || "0".equals(rawVal));
            }
        }
    }

    /**
     * {inheritDoc}.
     */
    public byte getByte(int index) throws SQLException {
        return getByte(checkObjectRange(index), columnsInformation[index - 1]);
    }

    /**
     * {inheritDoc}.
     */
    public byte getByte(String columnLabel) throws SQLException {
        return getByte(findColumn(columnLabel));
    }

    /**
     * Get byte from raw data.
     *
     * @param rawBytes   bytes
     * @param columnInfo current column information
     * @return byte
     * @throws SQLException id any error occur
     */
    private byte getByte(byte[] rawBytes, ColumnInformation columnInfo) throws SQLException {
        if (rawBytes == null) {
            return 0;
        }
        if (!this.isBinaryEncoded) {
            if (columnInfo.getType() == MariaDbType.BIT) {
                return rawBytes[0];
            }
            return parseByte(rawBytes, columnInfo);
        } else {
            long value;
            switch (columnInfo.getType()) {
                case BIT:
                    return rawBytes[0];
                case TINYINT:
                    value = getTinyInt(rawBytes, columnInfo);
                    break;
                case SMALLINT:
                case YEAR:
                    value = getSmallInt(rawBytes, columnInfo);
                    break;
                case INTEGER:
                case MEDIUMINT:
                    value = getMediumInt(rawBytes, columnInfo);
                    break;
                case BIGINT:
                    value = getLong(rawBytes, columnInfo);
                    break;
                case FLOAT:
                    value = (long) getFloat(rawBytes, columnInfo);
                    break;
                case DOUBLE:
                    value = (long) getDouble(rawBytes, columnInfo);
                    break;
                default:
                    return parseByte(rawBytes, columnInfo);
            }
            rangeCheck(Byte.class, Byte.MIN_VALUE, Byte.MAX_VALUE, value, columnInfo);
            return (byte) value;
        }
    }

    /**
     * {inheritDoc}.
     */
    public short getShort(int index) throws SQLException {
        return getShort(checkObjectRange(index), columnsInformation[index - 1]);
    }

    /**
     * {inheritDoc}.
     */
    public short getShort(String columnLabel) throws SQLException {
        return getShort(findColumn(columnLabel));
    }

    /**
     * Get short from raw data.
     *
     * @param rawBytes   bytes
     * @param columnInfo current column information
     * @return short
     * @throws SQLException exception
     * @throws SQLException id any error occur
     */
    private short getShort(byte[] rawBytes, ColumnInformation columnInfo) throws SQLException {
        if (rawBytes == null) {
            return 0;
        }
        if (!this.isBinaryEncoded) {
            return parseShort(rawBytes, columnInfo);
        } else {
            long value;
            switch (columnInfo.getType()) {
                case BIT:
                    return rawBytes[0];
                case TINYINT:
                    value = getTinyInt(rawBytes, columnInfo);
                    break;
                case SMALLINT:
                case YEAR:
                    value = ((rawBytes[0] & 0xff) + ((rawBytes[1] & 0xff) << 8));
                    if (columnInfo.isSigned()) {
                        return (short) value;
                    }
                    value = value & 0xffff;
                    break;
                case INTEGER:
                case MEDIUMINT:
                    value = getMediumInt(rawBytes, columnInfo);
                    break;
                case BIGINT:
                    value = getLong(rawBytes, columnInfo);
                    break;
                case FLOAT:
                    value = (long) getFloat(rawBytes, columnInfo);
                    break;
                case DOUBLE:
                    value = (long) getDouble(rawBytes, columnInfo);
                    break;
                default:
                    return parseShort(rawBytes, columnInfo);
            }
            rangeCheck(Short.class, Short.MIN_VALUE, Short.MAX_VALUE, value, columnInfo);
            return (short) value;
        }
    }

    /**
     * {inheritDoc}.
     */
    public <T> T unwrap(Class<T> iface) throws SQLException {
        return null;
    }

    /**
     * {inheritDoc}.
     */
    public boolean isWrapperFor(Class<?> iface) throws SQLException {
        return false;
    }

    public void setReturnTableAlias(boolean returnTableAlias) {
        this.returnTableAlias = returnTableAlias;
    }

    private String getTimeString(byte[] rawBytes, ColumnInformation columnInfo) {
        if (rawBytes == null) return null;
        if (rawBytes.length == 0) {
            // binary send 00:00:00 as 0.
            if (columnInfo.getDecimals() == 0) {
                return "00:00:00";
            } else {
                String value = "00:00:00.";
                int decimal = columnInfo.getDecimals();
                while (decimal-- > 0) value += "0";
                return value;
            }
        }
        String rawValue = new String(rawBytes, StandardCharsets.UTF_8);
        if ("0000-00-00".equals(rawValue)) {
            return null;
        }
        if (!this.isBinaryEncoded) {
            if (options.maximizeMysqlCompatibility && options.useLegacyDatetimeCode && rawValue.indexOf(".") > 0) {
                return rawValue.substring(0, rawValue.indexOf("."));
            }
            return rawValue;
        }
        int day = ((rawBytes[1] & 0xff)
                | ((rawBytes[2] & 0xff) << 8)
                | ((rawBytes[3] & 0xff) << 16)
                | ((rawBytes[4] & 0xff) << 24));
        int hour = rawBytes[5];
        int timeHour = hour + day * 24;

        String hourString;
        if (timeHour < 10) {
            hourString = "0" + timeHour;
        } else {
            hourString = Integer.toString(timeHour);
        }

        String minuteString;
        int minutes = rawBytes[6];
        if (minutes < 10) {
            minuteString = "0" + minutes;
        } else {
            minuteString = Integer.toString(minutes);
        }

        String secondString;
        int seconds = rawBytes[7];
        if (seconds < 10) {
            secondString = "0" + seconds;
        } else {
            secondString = Integer.toString(seconds);
        }

        int microseconds = 0;
        if (rawBytes.length > 8) {
            microseconds = ((rawBytes[8] & 0xff)
                    | (rawBytes[9] & 0xff) << 8
                    | (rawBytes[10] & 0xff) << 16
                    | (rawBytes[11] & 0xff) << 24);
        }

        String microsecondString = Integer.toString(microseconds);
        while (microsecondString.length() < 6) {
            microsecondString = "0" + microsecondString;
        }
        boolean negative = (rawBytes[0] == 0x01);
        return (negative ? "-" : "") + (hourString + ":" + minuteString + ":" + secondString + "." + microsecondString);
    }

    private void rangeCheck(Object className, long minValue, long maxValue, long value, ColumnInformation columnInfo) throws SQLException {
        if (value < minValue || value > maxValue) {
            throw new SQLException("Out of range value for column '" + columnInfo.getName() + "' : value " + value + " is not in "
                    + className + " range", "22003", 1264);
        }
    }

    private int getTinyInt(byte[] rawBytes, ColumnInformation columnInfo) throws SQLException {
        int value = rawBytes[0];
        if (!columnInfo.isSigned()) {
            value = (rawBytes[0] & 0xff);
        }
        return value;
    }

    private int getSmallInt(byte[] rawBytes, ColumnInformation columnInfo) throws SQLException {
        int value = ((rawBytes[0] & 0xff) + ((rawBytes[1] & 0xff) << 8));
        if (!columnInfo.isSigned()) {
            return value & 0xffff;
        }
        //short cast here is important : -1 will be received as -1, -1 -> 65535
        return (short) value;
    }

    private long getMediumInt(byte[] rawBytes, ColumnInformation columnInfo) throws SQLException {
        long value = ((rawBytes[0] & 0xff)
                + ((rawBytes[1] & 0xff) << 8)
                + ((rawBytes[2] & 0xff) << 16)
                + ((rawBytes[3] & 0xff) << 24));
        if (!columnInfo.isSigned()) {
            value = value & 0xffffffffL;
        }
        return value;
    }

    private byte parseByte(byte[] rawBytes, ColumnInformation columnInfo) throws SQLException {
        try {
            switch (columnInfo.getType()) {
                case FLOAT:
                    Float floatValue = Float.valueOf(new String(rawBytes, StandardCharsets.UTF_8));
                    if (floatValue.compareTo((float) Byte.MAX_VALUE) >= 1) {
                        throw new SQLException("Out of range value for column '" + columnInfo.getName() + "' : value "
                                + new String(rawBytes, StandardCharsets.UTF_8)
                                + " is not in Byte range", "22003", 1264);
                    }
                    return floatValue.byteValue();
                case DOUBLE:
                    Double doubleValue = Double.valueOf(new String(rawBytes, StandardCharsets.UTF_8));
                    if (doubleValue.compareTo((double) Byte.MAX_VALUE) >= 1) {
                        throw new SQLException("Out of range value for column '" + columnInfo.getName() + "' : value "
                                + new String(rawBytes, StandardCharsets.UTF_8)
                                + " is not in Byte range", "22003", 1264);
                    }
                    return doubleValue.byteValue();
                case TINYINT:
                case SMALLINT:
                case YEAR:
                case INTEGER:
                case MEDIUMINT:
                    long result = 0;
                    int length = rawBytes.length;
                    boolean negate = false;
                    int begin = 0;
                    if (length > 0 && rawBytes[0] == 45) { //minus sign
                        negate = true;
                        begin = 1;
                    }
                    for (; begin < length; begin++) {
                        result = result * 10 + rawBytes[begin] - 48;
                    }
                    result = (negate ? -1 * result : result);
                    rangeCheck(Byte.class, Byte.MIN_VALUE, Byte.MAX_VALUE, result, columnInfo);
                    return (byte) result;
                default:
                    return Byte.parseByte(new String(rawBytes, StandardCharsets.UTF_8));
            }
        } catch (NumberFormatException nfe) {
            //parse error.
            //if this is a decimal with only "0" in decimal, like "1.0000" (can be the case if trying to getByte with a database decimal value
            //retrying without the decimal part.
            String value = new String(rawBytes, StandardCharsets.UTF_8);
            if (isIntegerRegex.matcher(value).find()) {
                try {
                    return Byte.parseByte(value.substring(0, value.indexOf(".")));
                } catch (NumberFormatException nfee) {
                    //eat exception
                }
            }
            throw new SQLException("Out of range value for column '" + columnInfo.getName() + "' : value " + value
                    + " is not in Byte range",
                    "22003", 1264);
        }
    }

    private short parseShort(byte[] rawBytes, ColumnInformation columnInfo) throws SQLException {
        try {
            switch (columnInfo.getType()) {
                case FLOAT:
                    Float floatValue = Float.valueOf(new String(rawBytes, StandardCharsets.UTF_8));
                    if (floatValue.compareTo((float) Short.MAX_VALUE) >= 1) {
                        throw new SQLException("Out of range value for column '" + columnInfo.getName() + "' : value "
                                + new String(rawBytes, StandardCharsets.UTF_8)
                                + " is not in Short range", "22003", 1264);
                    }
                    return floatValue.shortValue();
                case DOUBLE:
                    Double doubleValue = Double.valueOf(new String(rawBytes, StandardCharsets.UTF_8));
                    if (doubleValue.compareTo((double) Short.MAX_VALUE) >= 1) {
                        throw new SQLException("Out of range value for column '" + columnInfo.getName() + "' : value "
                                + new String(rawBytes, StandardCharsets.UTF_8)
                                + " is not in Short range", "22003", 1264);
                    }
                    return doubleValue.shortValue();
                case BIT:
                case TINYINT:
                case SMALLINT:
                case YEAR:
                case INTEGER:
                case MEDIUMINT:
                    long result = 0;
                    int length = rawBytes.length;
                    boolean negate = false;
                    int begin = 0;
                    if (length > 0 && rawBytes[0] == 45) { //minus sign
                        negate = true;
                        begin = 1;
                    }
                    for (; begin < length; begin++) {
                        result = result * 10 + rawBytes[begin] - 48;
                    }
                    result = (negate ? -1 * result : result);
                    rangeCheck(Short.class, Short.MIN_VALUE, Short.MAX_VALUE, result, columnInfo);
                    return (short) result;
                default:
                    return Short.parseShort(new String(rawBytes, StandardCharsets.UTF_8));
            }
        } catch (NumberFormatException nfe) {
            //parse error.
            //if this is a decimal with only "0" in decimal, like "1.0000" (can be the case if trying to getInt with a database decimal value
            //retrying without the decimal part.
            String value = new String(rawBytes, StandardCharsets.UTF_8);
            if (isIntegerRegex.matcher(value).find()) {
                try {
                    return Short.parseShort(value.substring(0, value.indexOf(".")));
                } catch (NumberFormatException numberFormatException) {
                    //eat exception
                }
            }
            throw new SQLException("Out of range value for column '" + columnInfo.getName() + "' : value " + value
                    + " is not in Short range", "22003", 1264);
        }
    }

    private int parseInt(byte[] rawBytes, ColumnInformation columnInfo) throws SQLException {
        try {
            switch (columnInfo.getType()) {
                case FLOAT:
                    Float floatValue = Float.valueOf(new String(rawBytes, StandardCharsets.UTF_8));
                    if (floatValue.compareTo((float) Integer.MAX_VALUE) >= 1) {
                        throw new SQLException("Out of range value for column '" + columnInfo.getName() + "' : value "
                                + new String(rawBytes, StandardCharsets.UTF_8)
                                + " is not in Integer range", "22003", 1264);
                    }
                    return floatValue.intValue();
                case DOUBLE:
                    Double doubleValue = Double.valueOf(new String(rawBytes, StandardCharsets.UTF_8));
                    if (doubleValue.compareTo((double) Integer.MAX_VALUE) >= 1) {
                        throw new SQLException("Out of range value for column '" + columnInfo.getName() + "' : value "
                                + new String(rawBytes, StandardCharsets.UTF_8)
                                + " is not in Integer range", "22003", 1264);
                    }
                    return doubleValue.intValue();
                case BIT:
                case TINYINT:
                case SMALLINT:
                case YEAR:
                case INTEGER:
                case MEDIUMINT:
                case BIGINT:
                    long result = 0;
                    int length = rawBytes.length;
                    boolean negate = false;
                    int begin = 0;
                    if (length > 0 && rawBytes[0] == 45) { //minus sign
                        negate = true;
                        begin = 1;
                    }
                    for (; begin < length; begin++) {
                        result = result * 10 + rawBytes[begin] - 48;
                    }
                    //specific for BIGINT : if value > Long.MAX_VALUE will become negative.
                    if (result < 0) {
                        throw new SQLException("Out of range value for column '" + columnInfo.getName() + "' : value "
                                + new String(rawBytes, StandardCharsets.UTF_8)
                                + " is not in Integer range", "22003", 1264);
                    }
                    result = (negate ? -1 * result : result);
                    rangeCheck(Integer.class, Integer.MIN_VALUE, Integer.MAX_VALUE, result, columnInfo);
                    return (int) result;
                default:
                    return Integer.parseInt(new String(rawBytes, StandardCharsets.UTF_8));
            }
        } catch (NumberFormatException nfe) {
            //parse error.
            //if this is a decimal with only "0" in decimal, like "1.0000" (can be the case if trying to getInt with a database decimal value
            //retrying without the decimal part.
            String value = new String(rawBytes, StandardCharsets.UTF_8);
            if (isIntegerRegex.matcher(value).find()) {
                try {
                    return Integer.parseInt(value.substring(0, value.indexOf(".")));
                } catch (NumberFormatException numberFormatException) {
                    //eat exception
                }
            }
            throw new SQLException("Out of range value for column '" + columnInfo.getName() + "' : value " + value
                    + " is not in Integer range", "22003", 1264);
        }
    }

    private long parseLong(byte[] rawBytes, ColumnInformation columnInfo) throws SQLException {
        try {
            switch (columnInfo.getType()) {
                case FLOAT:
                    Float floatValue = Float.valueOf(new String(rawBytes, StandardCharsets.UTF_8));
                    if (floatValue.compareTo((float) Long.MAX_VALUE) >= 1) {
                        throw new SQLException("Out of range value for column '" + columnInfo.getName() + "' : value "
                                + new String(rawBytes, StandardCharsets.UTF_8)
                                + " is not in Long range", "22003", 1264);
                    }
                    return floatValue.longValue();
                case DOUBLE:
                    Double doubleValue = Double.valueOf(new String(rawBytes, StandardCharsets.UTF_8));
                    if (doubleValue.compareTo((double) Long.MAX_VALUE) >= 1) {
                        throw new SQLException("Out of range value for column '" + columnInfo.getName() + "' : value "
                                + new String(rawBytes, StandardCharsets.UTF_8)
                                + " is not in Long range", "22003", 1264);
                    }
                    return doubleValue.longValue();
                case BIT:
                case TINYINT:
                case SMALLINT:
                case YEAR:
                case INTEGER:
                case MEDIUMINT:
                case BIGINT:
                    long result = 0;
                    int length = rawBytes.length;
                    boolean negate = false;
                    int begin = 0;
                    if (length > 0 && rawBytes[0] == 45) { //minus sign
                        negate = true;
                        begin = 1;
                    }
                    for (; begin < length; begin++) {
                        result = result * 10 + rawBytes[begin] - 48;
                    }
                    //specific for BIGINT : if value > Long.MAX_VALUE , will become negative until -1
                    if (result < 0) {
                        //CONJ-399 : handle specifically Long.MIN_VALUE that has absolute value +1 compare to LONG.MAX_VALUE
                        if (result == Long.MIN_VALUE && negate) return Long.MIN_VALUE;
                        throw new SQLException("Out of range value for column '" + columnInfo.getName() + "' : value "
                                + new String(rawBytes, StandardCharsets.UTF_8)
                                + " is not in Long range", "22003", 1264);
                    }
                    return (negate ? -1 * result : result);
                default:
                    return Long.parseLong(new String(rawBytes, StandardCharsets.UTF_8));
            }

        } catch (NumberFormatException nfe) {
            //parse error.
            //if this is a decimal with only "0" in decimal, like "1.0000" (can be the case if trying to getlong with a database decimal value
            //retrying without the decimal part.
            String value = new String(rawBytes, StandardCharsets.UTF_8);
            if (isIntegerRegex.matcher(value).find()) {
                try {
                    return Long.parseLong(value.substring(0, value.indexOf(".")));
                } catch (NumberFormatException nfee) {
                    //eat exception
                }
            }
            throw new SQLException("Out of range value for column '" + columnInfo.getName() + "' : value " + value
                    + " is not in Long range", "22003", 1264);
        }
    }

    /**
     * Get BigInteger from raw data.
     *
     * @param rawBytes   bytes
     * @param columnInfo current column information
     * @return bigInteger
     * @throws SQLException exception
     */
    private BigInteger getBigInteger(byte[] rawBytes, ColumnInformation columnInfo) throws SQLException {
        if (rawBytes == null) {
            return null;
        }
        if (!this.isBinaryEncoded) {
            return new BigInteger(new String(rawBytes, StandardCharsets.UTF_8));
        } else {
            switch (columnInfo.getType()) {
                case BIT:
                    return BigInteger.valueOf((long) rawBytes[0]);
                case TINYINT:
                    return BigInteger.valueOf((long) (columnInfo.isSigned() ? rawBytes[0] : (rawBytes[0] & 0xff)));
                case SMALLINT:
                case YEAR:
                    short valueShort = (short) ((rawBytes[0] & 0xff) | ((rawBytes[1] & 0xff) << 8));
                    return BigInteger.valueOf((long) (columnInfo.isSigned() ? valueShort : (valueShort & 0xffff)));
                case INTEGER:
                case MEDIUMINT:
                    int valueInt = ((rawBytes[0] & 0xff)
                            + ((rawBytes[1] & 0xff) << 8)
                            + ((rawBytes[2] & 0xff) << 16)
                            + ((rawBytes[3] & 0xff) << 24));
                    return BigInteger.valueOf(((columnInfo.isSigned()) ? valueInt : (valueInt >= 0) ? valueInt : valueInt & 0xffffffffL));
                case BIGINT:
                    long value = ((rawBytes[0] & 0xff)
                            + ((long) (rawBytes[1] & 0xff) << 8)
                            + ((long) (rawBytes[2] & 0xff) << 16)
                            + ((long) (rawBytes[3] & 0xff) << 24)
                            + ((long) (rawBytes[4] & 0xff) << 32)
                            + ((long) (rawBytes[5] & 0xff) << 40)
                            + ((long) (rawBytes[6] & 0xff) << 48)
                            + ((long) (rawBytes[7] & 0xff) << 56)
                    );
                    if (columnInfo.isSigned()) {
                        return BigInteger.valueOf(value);
                    } else {
                        return new BigInteger(1, new byte[]{(byte) (value >> 56),
                                (byte) (value >> 48), (byte) (value >> 40), (byte) (value >> 32),
                                (byte) (value >> 24), (byte) (value >> 16), (byte) (value >> 8),
                                (byte) (value >> 0)});
                    }
                case FLOAT:
                    return BigInteger.valueOf((long) getFloat(rawBytes, columnInfo));
                case DOUBLE:
                    return BigInteger.valueOf((long) getDouble(rawBytes, columnInfo));
                default:
                    return new BigInteger(new String(rawBytes, StandardCharsets.UTF_8));
            }
        }

    }

    private Date binaryDate(byte[] rawBytes, ColumnInformation columnInfo, Calendar cal) throws ParseException {
        switch (columnInfo.getType()) {
            case TIMESTAMP:
            case DATETIME:
                Timestamp timestamp = getTimestamp(rawBytes, columnInfo, cal);
                return (timestamp == null) ? null : new Date(timestamp.getTime());
            default:
                if (rawBytes.length == 0) {
                    return null;
                }

                int year = ((rawBytes[0] & 0xff) | (rawBytes[1] & 0xff) << 8);

                if (rawBytes.length == 2 && columnInfo.getLength() == 2) {
                    //YEAR(2) - deprecated
                    if (year <= 69) {
                        year += 2000;
                    } else {
                        year += 1900;
                    }
                }

                int month = 1;
                int day = 1;

                if (rawBytes.length >= 4) {
                    month = rawBytes[2];
                    day = rawBytes[3];
                }

                Calendar calendar = Calendar.getInstance();

                Date dt;
                synchronized (calendar) {
                    calendar.clear();
                    calendar.set(Calendar.YEAR, year);
                    calendar.set(Calendar.MONTH, month - 1);
                    calendar.set(Calendar.DAY_OF_MONTH, day);
                    calendar.set(Calendar.HOUR_OF_DAY, 0);
                    calendar.set(Calendar.MINUTE, 0);
                    calendar.set(Calendar.SECOND, 0);
                    calendar.set(Calendar.MILLISECOND, 0);
                    dt = new Date(calendar.getTimeInMillis());
                }
                return dt;
        }
    }

    private Time binaryTime(byte[] rawBytes, ColumnInformation columnInfo, Calendar cal) throws ParseException {
        switch (columnInfo.getType()) {
            case TIMESTAMP:
            case DATETIME:
                Timestamp ts = binaryTimestamp(rawBytes, columnInfo, cal);
                return (ts == null) ? null : new Time(ts.getTime());
            case DATE:
                Calendar tmpCalendar = Calendar.getInstance();
                tmpCalendar.clear();
                tmpCalendar.set(1970, 0, 1, 0, 0, 0);
                tmpCalendar.set(Calendar.MILLISECOND, 0);
                return new Time(tmpCalendar.getTimeInMillis());
            default:
                Calendar calendar = Calendar.getInstance();
                calendar.clear();
                int day = 0;
                int hour = 0;
                int minutes = 0;
                int seconds = 0;
                boolean negate = false;
                if (rawBytes.length > 0) {
                    negate = (rawBytes[0] & 0xff) == 0x01;
                }
                if (rawBytes.length > 4) {
                    day = ((rawBytes[1] & 0xff)
                            + ((rawBytes[2] & 0xff) << 8)
                            + ((rawBytes[3] & 0xff) << 16)
                            + ((rawBytes[4] & 0xff) << 24));
                }
                if (rawBytes.length > 7) {
                    hour = rawBytes[5];
                    minutes = rawBytes[6];
                    seconds = rawBytes[7];
                }
                calendar.set(1970, 0, ((negate ? -1 : 1) * day) + 1, (negate ? -1 : 1) * hour, minutes, seconds);

                int nanoseconds = 0;
                if (rawBytes.length > 8) {
                    nanoseconds = ((rawBytes[8] & 0xff)
                            + ((rawBytes[9] & 0xff) << 8)
                            + ((rawBytes[10] & 0xff) << 16)
                            + ((rawBytes[11] & 0xff) << 24));
                }

                calendar.set(Calendar.MILLISECOND, nanoseconds / 1000);

                return new Time(calendar.getTimeInMillis());
        }
    }

    private Timestamp binaryTimestamp(byte[] rawBytes, ColumnInformation columnInfo, Calendar cal) throws ParseException {
        if (rawBytes.length == 0) {
            return null;
        }
        int year;
        int month;
        int day = 0;
        int hour = 0;
        int minutes = 0;
        int seconds = 0;
        int microseconds = 0;

        if (columnInfo.getType() == MariaDbType.TIME) {
            Calendar calendar = Calendar.getInstance();
            calendar.clear();

            boolean negate = false;
            if (rawBytes.length > 0) {
                negate = (rawBytes[0] & 0xff) == 0x01;
            }
            if (rawBytes.length > 4) {
                day = ((rawBytes[1] & 0xff)
                        + ((rawBytes[2] & 0xff) << 8)
                        + ((rawBytes[3] & 0xff) << 16)
                        + ((rawBytes[4] & 0xff) << 24));
            }
            if (rawBytes.length > 7) {
                hour = rawBytes[5];
                minutes = rawBytes[6];
                seconds = rawBytes[7];
            }

            if (rawBytes.length > 8) {
                microseconds = ((rawBytes[8] & 0xff)
                        + ((rawBytes[9] & 0xff) << 8)
                        + ((rawBytes[10] & 0xff) << 16)
                        + ((rawBytes[11] & 0xff) << 24));
            }

            calendar.set(1970, 0, ((negate ? -1 : 1) * day) + 1, (negate ? -1 : 1) * hour, minutes, seconds);
            Timestamp tt = new Timestamp(calendar.getTimeInMillis());
            tt.setNanos(microseconds * 1000);
            return tt;
        } else {
            year = ((rawBytes[0] & 0xff) | (rawBytes[1] & 0xff) << 8);
            month = rawBytes[2];
            day = rawBytes[3];
            if (rawBytes.length > 4) {
                hour = rawBytes[4];
                minutes = rawBytes[5];
                seconds = rawBytes[6];

                if (rawBytes.length > 7) {
                    microseconds = ((rawBytes[7] & 0xff)
                            + ((rawBytes[8] & 0xff) << 8)
                            + ((rawBytes[9] & 0xff) << 16)
                            + ((rawBytes[10] & 0xff) << 24));
                }
            }
        }

        Calendar calendar = options.useLegacyDatetimeCode ? Calendar.getInstance() : cal;
        Timestamp tt;
        synchronized (calendar) {
            calendar.set(year, month - 1, day, hour, minutes, seconds);
            tt = new Timestamp(calendar.getTimeInMillis());
        }
        tt.setNanos(microseconds * 1000);
        return tt;
    }

    private int extractNanos(String timestring) throws ParseException {
        int index = timestring.indexOf('.');
        if (index == -1) {
            return 0;
        }
        int nanos = 0;
        for (int i = index + 1; i < index + 10; i++) {
            int digit;
            if (i >= timestring.length()) {
                digit = 0;
            } else {
                char value = timestring.charAt(i);
                if (value < '0' || value > '9') {
                    throw new ParseException("cannot parse subsecond part in timestamp string '" + timestring + "'", i);
                }
                digit = value - '0';
            }
            nanos = nanos * 10 + digit;
        }
        return nanos;
    }

    /**
     * Get inputStream value from raw data.
     *
     * @param rawBytes rowdata
     * @return inputStream
     */
    public InputStream getInputStream(byte[] rawBytes) {
        if (rawBytes == null) {
            return null;
        }
        return new ByteArrayInputStream(new String(rawBytes, StandardCharsets.UTF_8).getBytes());
    }

    /**
     * Is data null.
     *
     * @param rawBytes bytes
     * @param dataType field datatype
     * @return true if data is null
     */
    private boolean isNull(byte[] rawBytes, MariaDbType dataType) {
        return (rawBytes == null
                || (isBinaryEncoded && ((dataType == MariaDbType.DATE || dataType == MariaDbType.TIMESTAMP || dataType == MariaDbType.DATETIME)
                && rawBytes.length == 0))
                || (!isBinaryEncoded && ((dataType == MariaDbType.TIMESTAMP || dataType == MariaDbType.DATETIME)
                && zeroTimestamp.equals(new String(rawBytes, StandardCharsets.UTF_8))))
                || (!isBinaryEncoded && (dataType == MariaDbType.DATE && zeroDate.equals(new String(rawBytes, StandardCharsets.UTF_8)))));
    }


}<|MERGE_RESOLUTION|>--- conflicted
+++ resolved
@@ -508,13 +508,8 @@
                 }
 
             } catch (IOException ioexception) {
-<<<<<<< HEAD
                 ExceptionMapper.throwException(new QueryException(
                         "Could not close resultSet : " + ioexception.getMessage(), -1, CONNECTION_EXCEPTION, ioexception), null, this.statement);
-=======
-                ExceptionMapper.throwException(new QueryException("Could not close resultSet : "
-                        + ioexception.getMessage(), -1, CONNECTION_EXCEPTION, ioexception), null, this.statement);
->>>>>>> c2a256d0
             } catch (QueryException queryException) {
                 ExceptionMapper.throwException(queryException, null, this.statement);
             } finally {
