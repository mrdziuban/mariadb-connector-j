/*
MariaDB Client for Java

Copyright (c) 2012 Monty Program Ab.

This library is free software; you can redistribute it and/or modify it under
the terms of the GNU Lesser General Public License as published by the Free
Software Foundation; either version 2.1 of the License, or (at your option)
any later version.

This library is distributed in the hope that it will be useful, but
WITHOUT ANY WARRANTY; without even the implied warranty of MERCHANTABILITY or
FITNESS FOR A PARTICULAR PURPOSE.  See the GNU Lesser General Public License
for more details.

You should have received a copy of the GNU Lesser General Public License along
with this library; if not, write to Monty Program Ab info@montyprogram.com.

This particular MariaDB Client for Java file is work
derived from a Drizzle-JDBC. Drizzle-JDBC file which is covered by subject to
the following copyright and notice provisions:


Copyright (c) 2009-2011, Marcus Eriksson, Stephane Giron, Marc Isambart, Trond Norbye

Redistribution and use in source and binary forms, with or without modification,
are permitted provided that the following conditions are met:
Redistributions of source code must retain the above copyright notice, this list
of conditions and the following disclaimer.

Redistributions in binary form must reproduce the above copyright notice, this
list of conditions and the following disclaimer in the documentation and/or
other materials provided with the distribution.

Neither the name of the driver nor the names of its contributors may not be
used to endorse or promote products derived from this software without specific
prior written permission.

THIS SOFTWARE IS PROVIDED BY THE COPYRIGHT HOLDERS  AND CONTRIBUTORS "AS IS"
AND ANY EXPRESS OR IMPLIED WARRANTIES, INCLUDING, BUT NOT LIMITED TO, THE IMPLIED
WARRANTIES OF MERCHANTABILITY AND FITNESS FOR A PARTICULAR PURPOSE ARE DISCLAIMED.
IN NO EVENT SHALL THE COPYRIGHT HOLDER OR CONTRIBUTORS BE LIABLE FOR ANY DIRECT,
INDIRECT, INCIDENTAL, SPECIAL, EXEMPLARY, OR CONSEQUENTIAL DAMAGES (INCLUDING, BUT
NOT LIMITED TO, PROCUREMENT OF SUBSTITUTE GOODS OR SERVICES; LOSS OF USE, DATA, OR
PROFITS; OR BUSINESS INTERRUPTION) HOWEVER CAUSED AND ON ANY THEORY OF LIABILITY,
WHETHER IN CONTRACT, STRICT LIABILITY, OR TORT (INCLUDING NEGLIGENCE OR OTHERWISE)
ARISING IN ANY WAY OUT OF THE USE OF THIS SOFTWARE, EVEN IF ADVISED OF THE POSSIBILITY
OF SUCH DAMAGE.
*/

package org.mariadb.jdbc.internal.mysql;

import org.mariadb.jdbc.HostAddress;
import org.mariadb.jdbc.JDBCUrl;
import org.mariadb.jdbc.MySQLConnection;
import org.mariadb.jdbc.internal.SQLExceptionMapper;
import org.mariadb.jdbc.internal.common.*;
import org.mariadb.jdbc.internal.common.packet.*;
import org.mariadb.jdbc.internal.common.packet.buffer.ReadUtil;
import org.mariadb.jdbc.internal.common.packet.buffer.Reader;
import org.mariadb.jdbc.internal.common.packet.commands.ClosePacket;
import org.mariadb.jdbc.internal.common.packet.commands.SelectDBPacket;
import org.mariadb.jdbc.internal.common.packet.commands.StreamedQueryPacket;
import org.mariadb.jdbc.internal.common.query.MySQLQuery;
import org.mariadb.jdbc.internal.common.query.Query;
import org.mariadb.jdbc.internal.common.queryresults.*;
import org.mariadb.jdbc.internal.mysql.packet.MySQLGreetingReadPacket;
import org.mariadb.jdbc.internal.mysql.packet.commands.*;

import javax.net.SocketFactory;
import javax.net.ssl.*;

import java.io.*;
import java.net.InetSocketAddress;
import java.net.Socket;
import java.net.SocketException;
import java.net.SocketTimeoutException;
import java.net.URL;
import java.nio.ByteBuffer;
import java.security.KeyStore;
import java.security.cert.CertificateException;
import java.security.cert.CertificateFactory;
import java.security.cert.X509Certificate;
import java.sql.SQLException;
import java.util.*;
import java.util.logging.Level;
import java.util.logging.Logger;



class MyX509TrustManager implements X509TrustManager {
    boolean trustServerCeritifcate;
    String serverCertFile;
    X509TrustManager  trustManager;

    public MyX509TrustManager(Properties props) throws Exception{
        boolean trustServerCertificate  =  props.getProperty("trustServerCertificate") != null;
        if (trustServerCertificate)
            return;

        serverCertFile =  props.getProperty("serverSslCert");
        InputStream inStream;

        if (serverCertFile.startsWith("-----BEGIN CERTIFICATE-----")) {
            inStream = new ByteArrayInputStream(serverCertFile.getBytes());
        } else if (serverCertFile.startsWith("classpath:")) {
            // Load it from a classpath relative file
            String classpathFile = serverCertFile.substring("classpath:".length());
            inStream = Thread.currentThread().getContextClassLoader().getResourceAsStream(classpathFile);
        } else {
            inStream = new FileInputStream(serverCertFile);
        }

        CertificateFactory cf = CertificateFactory.getInstance("X.509");
        X509Certificate ca = (X509Certificate) cf.generateCertificate(inStream);
        inStream.close();
        KeyStore ks = KeyStore.getInstance(KeyStore.getDefaultType());
        try {
            // Note: KeyStore requires it be loaded even if you don't load anything into it:
            ks.load(null);
        } catch (Exception e) {

        }
        ks.setCertificateEntry(UUID.randomUUID().toString(), ca);
        TrustManagerFactory tmf = TrustManagerFactory.getInstance(TrustManagerFactory.getDefaultAlgorithm());
        tmf.init(ks);
        for(TrustManager tm : tmf.getTrustManagers()) {
        	if (tm instanceof X509TrustManager) {
      	        trustManager = (X509TrustManager) tm;
      		    break;
            }
        }
        if (trustManager == null) {
            throw new RuntimeException("No X509TrustManager found");
        }
    }
    public void checkClientTrusted(X509Certificate[] x509Certificates, String s) throws CertificateException {

    }

    public void checkServerTrusted(X509Certificate[] x509Certificates, String s) throws CertificateException {
        if (trustManager == null) {
            return;
        }
        trustManager.checkServerTrusted(x509Certificates, s);
    }

    public X509Certificate[] getAcceptedIssuers() {
        return null;
    }
}

public class MySQLProtocol {
    private final static Logger log = Logger.getLogger(MySQLProtocol.class.getName());
    private boolean connected = false;
    private Socket socket;
    private PacketOutputStream writer;
    private  String version;
    private boolean readOnly = false;
    private String database;
    private final String username;
    private final String password;
    private int maxRows;  /* max rows returned by a statement */
    private SyncPacketFetcher packetFetcher;
    private final Properties info;
    private  long serverThreadId;
    public boolean moreResults = false;
    public boolean hasWarnings = false;
    public StreamingSelectResult activeResult= null;
    public int datatypeMappingFlags;
    public short serverStatus;
    JDBCUrl jdbcUrl;
    HostAddress currentHost;
    
    private int majorVersion;
    private int minorVersion;
    private int patchVersion;

    boolean hostFailed;
    long failTimestamp;
    int reconnectCount;
    int queriesSinceFailover;
    private int maxAllowedPacket;
    private byte serverLanguage;

    /* =========================== HA  parameters ========================================= */
    /**
     * 	Should the driver try to re-establish stale and/or dead connections?
     * 	NOTE: exceptions will still be thrown, yet the next retry will repair the connection
     */
    private boolean autoReconnect = false;

    /**
     * Maximum number of reconnects to attempt if autoReconnect is true, default is 3
     */
    private int maxReconnects=3;

    /**
     * When using loadbalancing, the number of times the driver should cycle through available hosts, attempting to connect.
     * Between cycles, the driver will pause for 250ms if no servers are available.	120
     */
    int retriesAllDown = 120;
    /**
     * If autoReconnect is enabled, the initial time to wait between re-connect attempts (in seconds, defaults to 2)
     */
    int initialTimeout = 2;
    /**
     * When autoReconnect is enabled, and failoverReadonly is false, should we pick hosts to connect to on a round-robin
     * basis?
     */

    boolean roundRobinLoadBalance  = false;
    /**
     * 	Number of queries to issue before falling back to master when failed over (when using multi-host failover).
     * 	Whichever condition is met first, 'queriesBeforeRetryMaster' or 'secondsBeforeRetryMaster' will cause an
     * 	attempt to be made to reconnect to the master. Defaults to 50
     */
    int queriesBeforeRetryMaster =  50;

    /**
     * How long should the driver wait, when failed over, before attempting	30
     */
    int secondsBeforeRetryMaster =  30;
	private InputStream localInfileInputStream;

    private SSLSocketFactory getSSLSocketFactory(boolean trustServerCertificate)  throws QueryException
    {
        if (info.getProperty("trustServerCertificate") == null
            && info.getProperty("serverSslCert") == null) {
            return (SSLSocketFactory)SSLSocketFactory.getDefault();
        }

        try {
            SSLContext sslContext = SSLContext.getInstance("TLS");
            X509TrustManager[] m = {new MyX509TrustManager(info)};
            sslContext.init(null, m ,null);
        return sslContext.getSocketFactory();
        } catch (Exception e) {
            throw new QueryException(e.getMessage(),0, "HY000", e);
        }

    }
    /**
     * Get a protocol instance
     * @param url connection URL
     * @param username the username
     * @param password the password
     * @param info
     * @throws org.mariadb.jdbc.internal.common.QueryException
     *          if there is a problem reading / sending the packets
     * @throws SQLException 
     */
    public MySQLProtocol(JDBCUrl url,
                         final String username,
                         final String password,
                         Properties info)
            throws QueryException, SQLException {
    	String fractionalSeconds = info.getProperty("useFractionalSeconds", "true");
    	if ("true".equalsIgnoreCase(fractionalSeconds)) {
    		info.setProperty("useFractionalSeconds", "true");
    	}
    	if ("true".equalsIgnoreCase(info.getProperty("pinGlobalTxToPhysicalConnection", "false"))) {
    		info.setProperty("pinGlobalTxToPhysicalConnection", "true");
    	}
        this.info = info;
        this.jdbcUrl = url;
        this.database = (jdbcUrl.getDatabase() == null ? "" : jdbcUrl.getDatabase());
        this.username = (username == null ? "" : username);
        this.password = (password == null ? "" : password);
        

        String logLevel = info.getProperty("MySQLProtocolLogLevel");
        if (logLevel != null)
        	log.setLevel(Level.parse(logLevel));
        else
        	log.setLevel(Level.OFF);

        setDatatypeMappingFlags();
        parseHAOptions();
        connect();
    }

    private void parseHAOptions() {
        String s = info.getProperty("autoReconnect");
        if (s != null && s.equals("true"))
            autoReconnect = true;
        s = info.getProperty("maxReconnects");
        if (s != null)
            maxReconnects = Integer.parseInt(s);
        s = info.getProperty("queriesBeforeRetryMaster");
        if (s != null)
            queriesBeforeRetryMaster = Integer.parseInt(s);
        s = info.getProperty("secondsBeforeRetryMaster");
        if (s != null)
            secondsBeforeRetryMaster = Integer.parseInt(s);
    }
    /**
     * Connect the client and perform handshake
     *
     * @throws QueryException  : handshake error, e.g wrong user or password
     * @throws IOException : connection error (host/port not available)
     * @throws SQLException 
     */
    void connect(String host, int port) throws QueryException, IOException, SQLException{
        SocketFactory socketFactory = null;
        String socketFactoryName = info.getProperty("socketFactory");
        if (socketFactoryName != null) {
            try {
                socketFactory = (SocketFactory) (Class.forName(socketFactoryName).newInstance());
            } catch (Exception sfex){
                log.info("Failed to create socket factory " + socketFactoryName);
                socketFactory = SocketFactory.getDefault();
            }
        }  else {
            socketFactory = SocketFactory.getDefault();
        }

        // Extract connectTimeout URL parameter
        String connectTimeoutString = info.getProperty("connectTimeout");
        Integer connectTimeout = null;
        if (connectTimeoutString != null) {
           try {
               connectTimeout = Integer.valueOf(connectTimeoutString);
           } catch (Exception e) {
               connectTimeout = null;
           }
        }
        // Create socket with timeout if required
        if (info.getProperty("pipe") != null) {
            socket = new org.mariadb.jdbc.internal.mysql.NamedPipeSocket(host, info.getProperty("pipe"));
        } else if(info.getProperty("localSocket") != null){
            try {
        	    socket = new org.mariadb.jdbc.internal.mysql.UnixDomainSocket(info.getProperty("localSocket"));
            } catch( RuntimeException re) {
                //  could be e.g library loading error
                throw new IOException(re.getMessage(),re.getCause());
            }
        } else if(info.getProperty("sharedMemory")!= null) {
            try {
                socket = new SharedMemorySocket(info.getProperty("sharedMemory"));
            } catch( RuntimeException re) {
               //  could be e.g library loading error
               throw new IOException(re.getMessage(),re.getCause());
            }
        } else {
            socket = socketFactory.createSocket();
        }

        try {
            String value = info.getProperty("tcpNoDelay", "false");
            if (value.equalsIgnoreCase("true"))
                socket.setTcpNoDelay(true);
            
            value = info.getProperty("tcpKeepAlive", "false");
            if (value.equalsIgnoreCase("true"))
                socket.setKeepAlive(true);

            value = info.getProperty("tcpRcvBuf");
            if (value != null)
                socket.setReceiveBufferSize(Integer.parseInt(value));

            value = info.getProperty("tcpSndBuf");
            if (value != null)
                socket.setSendBufferSize(Integer.parseInt(value));
            
            value = info.getProperty("tcpAbortiveClose","false");
            if (value.equalsIgnoreCase("true"))
                socket.setSoLinger(true, 0);
                
       } catch (Exception e) {
            log.finest("Failed to set socket option: " + e.getLocalizedMessage());
       }

       // Bind the socket to a particular interface if the connection property
       // localSocketAddress has been defined.
       String localHost = info.getProperty("localSocketAddress");
       if (localHost != null) {
           InetSocketAddress localAddress = new InetSocketAddress(localHost, 0);
           socket.bind(localAddress);
       }

       if (!socket.isConnected()) {
            InetSocketAddress sockAddr = new InetSocketAddress(host, port);
            if (connectTimeout != null) {
                socket.connect(sockAddr, connectTimeout);
            } else {
                socket.connect(sockAddr);
            }
       }

       // Extract socketTimeout URL parameter
       String socketTimeoutString = info.getProperty("socketTimeout");
       Integer socketTimeout = null;
       if (socketTimeoutString != null) {
           try {
               socketTimeout = Integer.valueOf(socketTimeoutString);
           } catch (Exception e) {
               socketTimeout = null;
           }
       }
       if (socketTimeout != null)
           socket.setSoTimeout(socketTimeout);

       try {
           InputStream reader;
           reader = new BufferedInputStream(socket.getInputStream(), 32768);
           packetFetcher = new SyncPacketFetcher(reader);
           writer = new PacketOutputStream(socket.getOutputStream());
           RawPacket packet =  packetFetcher.getRawPacket();
           if (ReadUtil.isErrorPacket(packet)) {
               reader.close();
               ErrorPacket errorPacket = (ErrorPacket)ResultPacketFactory.createResultPacket(packet);
               throw new QueryException(errorPacket.getMessage());
           }
           final MySQLGreetingReadPacket greetingPacket = new MySQLGreetingReadPacket(packet);
           this.serverThreadId = greetingPacket.getServerThreadID();
           this.serverLanguage = greetingPacket.getServerLanguage();
           boolean useCompression = false;

           log.finest("Got greeting packet");
           this.version = greetingPacket.getServerVersion();
           parseVersion();
           byte packetSeq = 1;
           int capabilities =
                   MySQLServerCapabilities.LONG_PASSWORD |
                   MySQLServerCapabilities.IGNORE_SPACE |
                   MySQLServerCapabilities.CLIENT_PROTOCOL_41|
                   MySQLServerCapabilities.TRANSACTIONS|
                   MySQLServerCapabilities.SECURE_CONNECTION|
                   MySQLServerCapabilities.LOCAL_FILES|
                   MySQLServerCapabilities.MULTI_RESULTS|
                   MySQLServerCapabilities.FOUND_ROWS;



           if(info.getProperty("allowMultiQueries") != null
        		   || (info.getProperty("rewriteBatchedStatements") != null
        		   && "true".equalsIgnoreCase(info.getProperty("rewriteBatchedStatements")))) {
              capabilities |= MySQLServerCapabilities.MULTI_STATEMENTS;
           }
           if(info.getProperty("useCompression") != null) {
               capabilities |= MySQLServerCapabilities.COMPRESS;
               useCompression = true;
           }
           if(info.getProperty("interactiveClient") != null) {
              capabilities |= MySQLServerCapabilities.CLIENT_INTERACTIVE;
           }
           // If a database is given, but createDB is not defined or is false,
           // then just try to connect to the given database
           if (database != null && !createDB())
               capabilities |= MySQLServerCapabilities.CONNECT_WITH_DB;
           
           if(info.getProperty("useSSL") != null &&
                   (greetingPacket.getServerCapabilities() & MySQLServerCapabilities.SSL) != 0 ) {
               capabilities |= MySQLServerCapabilities.SSL;
               AbbreviatedMySQLClientAuthPacket amcap = new AbbreviatedMySQLClientAuthPacket(capabilities);
               amcap.send(writer);

               boolean trustServerCertificate  =  info.getProperty("trustServerCertificate") != null;

               SSLSocketFactory f = getSSLSocketFactory(trustServerCertificate);
               SSLSocket sslSocket = (SSLSocket)f.createSocket(socket,
                       socket.getInetAddress().getHostAddress(),  socket.getPort(),  false);

               sslSocket.setEnabledProtocols(new String [] {"TLSv1"});
               sslSocket.setUseClientMode(true);
               sslSocket.startHandshake();
               socket = sslSocket;
               writer = new PacketOutputStream(socket.getOutputStream());
               reader = new BufferedInputStream(socket.getInputStream(), 32768);
               packetFetcher = new SyncPacketFetcher(reader);

               packetSeq++;
           } else if(info.getProperty("useSSL") != null){
               throw new QueryException("Trying to connect with ssl, but ssl not enabled in the server");
           }


           final MySQLClientAuthPacket cap = new MySQLClientAuthPacket(this.username,
                   this.password,
                   database,
                   capabilities,
                   decideLanguage(),
                   greetingPacket.getSeed(),
                   packetSeq);
           cap.send(writer);
           log.finest("Sending auth packet");

           RawPacket rp = packetFetcher.getRawPacket();

           if ((rp.getByteBuffer().get(0) & 0xFF) == 0xFE) {   // Server asking for old format password
               final MySQLClientOldPasswordAuthPacket oldPassPacket = new MySQLClientOldPasswordAuthPacket(
                       this.password, Utils.copyWithLength(greetingPacket.getSeed(),
                       8), rp.getPacketSeq() + 1);
               oldPassPacket.send(writer);

               rp = packetFetcher.getRawPacket();
           }

           checkErrorPacket(rp);
           ResultPacket resultPacket = ResultPacketFactory.createResultPacket(rp);
           OKPacket ok = (OKPacket)resultPacket;
           serverStatus = ok.getServerStatus();

           if (useCompression) {
               writer = new PacketOutputStream(new CompressOutputStream(socket.getOutputStream()));
               packetFetcher = new SyncPacketFetcher(new DecompressInputStream(socket.getInputStream()));
           }

           // In JDBC, connection must start in autocommit mode.
           if ((serverStatus & ServerStatus.AUTOCOMMIT) == 0) {
               executeQuery(new MySQLQuery("set autocommit=1"));
           }

           // At this point, the driver is connected to the database, if createDB is true,
           // then just try to create the database and to use it
           if (createDB()) {
               // Try to create the database if it does not exist
               String quotedDB = MySQLConnection.quoteIdentifier(this.database);
               executeQuery(new MySQLQuery("CREATE DATABASE IF NOT EXISTS " + quotedDB));
               executeQuery(new MySQLQuery("USE " + quotedDB));
           }

           activeResult = null;
           moreResults = false;
           hasWarnings = false;
           connected = true;
           hostFailed = false; // Prevent reconnects
           writer.setMaxAllowedPacket(this.maxAllowedPacket);
       } catch (IOException e) {
           throw new QueryException("Could not connect to " + host + ":" +
                   port + ": " + e.getMessage(),
                   -1,
                   SQLExceptionMapper.SQLStates.CONNECTION_EXCEPTION.getSqlState(),
                   e);
       }

    }
    
    private boolean isServerLanguageUTF8MB4(byte serverLanguage) {
    	Byte[] utf8mb4Languages = {
    			(byte)45,(byte)46,(byte)224,(byte)225,(byte)226,(byte)227,(byte)228,
    			(byte)229,(byte)230,(byte)231,(byte)232,(byte)233,(byte)234,(byte)235,
    			(byte)236,(byte)237,(byte)238,(byte)239,(byte)240,(byte)241,(byte)242,
    			(byte)243,(byte)245
    	};
    	return Arrays.asList(utf8mb4Languages).contains(serverLanguage);
    }
    private byte decideLanguage() {
    	byte result = (byte) (isServerLanguageUTF8MB4(this.serverLanguage) ? this.serverLanguage : 33);
    	return result;
    }

    void checkErrorPacket(RawPacket rp) throws QueryException{
        if (rp.getByteBuffer().get(0) == -1) {
            ErrorPacket ep = new ErrorPacket(rp);
            String message = ep.getMessage();
            throw new QueryException("Could not connect: " + message);
        }
    }
    
    
    void readEOFPacket() throws QueryException, IOException {
        RawPacket rp = packetFetcher.getRawPacket();
        checkErrorPacket(rp);
        ResultPacket resultPacket = ResultPacketFactory.createResultPacket(rp);
        if (resultPacket.getResultType() != ResultPacket.ResultType.EOF) {
            throw new QueryException("Unexpected packet type " + resultPacket.getResultType()  + 
                    "insted of EOF");
        }
        EOFPacket eof = (EOFPacket)resultPacket;
        this.hasWarnings = eof.getWarningCount() > 0;
        this.serverStatus = eof.getStatusFlags();
    }
    
    void readOKPacket()  throws QueryException, IOException  {
        RawPacket rp = packetFetcher.getRawPacket();
        checkErrorPacket(rp);
        ResultPacket resultPacket = ResultPacketFactory.createResultPacket(rp);
        if (resultPacket.getResultType() != ResultPacket.ResultType.OK) {
            throw new QueryException("Unexpected packet type " + resultPacket.getResultType()  + 
                    "insted of OK");
        }
        OKPacket ok = (OKPacket)resultPacket;
        this.hasWarnings = ok.getWarnings() > 0;
        this.serverStatus = ok.getServerStatus();
    }
    
    public class PrepareResult {
        public int statementId;
        public MySQLColumnInformation[] columns;
        public MySQLColumnInformation[] parameters;
        public PrepareResult(int statementId, MySQLColumnInformation[] columns,  MySQLColumnInformation parameters[]) {
            this.statementId = statementId;
            this.columns = columns;
            this.parameters = parameters;
        }
    }

    public  PrepareResult prepare(String sql) throws QueryException {
        try {
            writer.startPacket(0);
            writer.write(0x16);
            writer.write(sql.getBytes("UTF8"));
            writer.finishPacket();
            
            RawPacket rp  = packetFetcher.getRawPacket();
            checkErrorPacket(rp);
            byte b = rp.getByteBuffer().get(0);
            if (b == 0) {
                /* Prepared Statement OK */
                Reader r = new Reader(rp);
                r.readByte(); /* skip field count */
                int statementId = r.readInt();
                int numColumns = r.readShort();
                int numParams = r.readShort();
                r.readByte(); // reserved
                this.hasWarnings = r.readShort() > 0;
                MySQLColumnInformation[] params = new MySQLColumnInformation[numParams];
                if (numParams > 0) {
                    for (int i = 0; i < numParams; i++) {
                        params[i] = new MySQLColumnInformation(packetFetcher.getRawPacket());
                    }
                    readEOFPacket();
                }
                MySQLColumnInformation[] columns = new MySQLColumnInformation[numColumns];
                if (numColumns > 0) {
                    for (int i = 0; i < numColumns; i++) {
                        columns[i] = new MySQLColumnInformation(packetFetcher.getRawPacket());
                    }
                    readEOFPacket();
                }
                
                return new PrepareResult(statementId,columns,params);
            } else {
                throw new QueryException("Unexpected packet returned by server, first byte " + b);
            }
        } catch (IOException e) {
            throw new QueryException(e.getMessage(), -1,
                    SQLExceptionMapper.SQLStates.CONNECTION_EXCEPTION.getSqlState(),
                   e);
        }
    }
    
    public synchronized void closePreparedStatement(int statementId) throws QueryException{
        try {
            writer.startPacket(0);
            writer.write(0x19); /*COM_STMT_CLOSE*/
            writer.write(statementId); 
            writer.finishPacket();
        } catch(IOException e) {
            throw new QueryException(e.getMessage(), -1,
                    SQLExceptionMapper.SQLStates.CONNECTION_EXCEPTION.getSqlState(),
                    e);
        }
    }
    public void setHostFailed() {
        hostFailed = true;
        failTimestamp = System.currentTimeMillis();
    }


    public boolean shouldReconnect() {
        return (!inTransaction() && hostFailed && autoReconnect && reconnectCount < maxReconnects);
    }

    public boolean getAutocommit() {
        return ((serverStatus & ServerStatus.AUTOCOMMIT) != 0);
    }

    public boolean noBackslashEscapes() {
        return ((serverStatus & ServerStatus.NO_BACKSLASH_ESCAPES) != 0);
    }
    public void reconnectToMaster() throws IOException,QueryException, SQLException {
        SyncPacketFetcher saveFetcher = this.packetFetcher;
        PacketOutputStream saveWriter = this.writer;
        Socket saveSocket = this.socket;
        HostAddress[] addrs = jdbcUrl.getHostAddresses();
        boolean success = false;
        try {
           connect(addrs[0].host, addrs[0].port);
           try {
            close(saveFetcher, saveWriter, saveSocket);
           } catch (Exception e) {
           }
           success = true;
        } finally {
            if (!success) {
                failTimestamp = System.currentTimeMillis();
                queriesSinceFailover = 0;
                this.packetFetcher = saveFetcher;
                this.writer = saveWriter;
                this.socket = saveSocket;
            }
        }
    }
    public void connect() throws QueryException, SQLException {
        if (!isClosed()) {
            close();
        }

        HostAddress[] addrs = jdbcUrl.getHostAddresses();

        // There could be several addresses given in the URL spec, try all of them, and throw exception if all hosts
        // fail.
        for(int i = 0; i < addrs.length; i++) {
            currentHost = addrs[i];
            try {
                connect(currentHost.host, currentHost.port);
                return;
            } catch (IOException e) {
                if (i == addrs.length - 1) {
                    throw new QueryException("Could not connect to " + HostAddress.toString(addrs) +
                      " : " + e.getMessage(),  -1,  SQLExceptionMapper.SQLStates.CONNECTION_EXCEPTION.getSqlState(), e);
                }
            }
        }
    }
    public boolean isMasterConnection() {
        return currentHost == jdbcUrl.getHostAddresses()[0];
    }

    /**
     * Check if fail back to master connection is desired,
     * @return
     */
    public boolean shouldTryFailback() {
        if (isMasterConnection())
            return false;

        if (inTransaction())
            return false;
        if (reconnectCount >= maxReconnects)
            return false;

        long now = System.currentTimeMillis();
        if ((now - failTimestamp)/1000 > secondsBeforeRetryMaster)
            return true;
        if (queriesSinceFailover > queriesBeforeRetryMaster)
            return true;
        return false;
    }

    public boolean inTransaction()
    {
        return ((serverStatus & ServerStatus.IN_TRANSACTION) != 0);
    }

    private void setDatatypeMappingFlags() {
        datatypeMappingFlags = 0;
        String tinyInt1isBit = info.getProperty("tinyInt1isBit");
        String yearIsDateType = info.getProperty("yearIsDateType");

        if (tinyInt1isBit == null || tinyInt1isBit.equals("1") || tinyInt1isBit.equals("true")) {
            datatypeMappingFlags |= MySQLValueObject.TINYINT1_IS_BIT;
        }
        if (yearIsDateType == null || yearIsDateType.equals("1") || yearIsDateType.equals("true")) {
            datatypeMappingFlags |= MySQLValueObject.YEAR_IS_DATE_TYPE;
        }
    }

    public Properties getInfo() {
        return info;
    }
    void skip() throws IOException, QueryException{
         if (activeResult != null) {
             activeResult.close();
         }

         while (moreResults) {
            getMoreResults(true);
         }

    }

    public boolean  hasMoreResults() {
        return moreResults;
    }


    private static void close(PacketFetcher fetcher, PacketOutputStream packetOutputStream, Socket socket)
            throws QueryException
    {
        ClosePacket closePacket = new ClosePacket();
        try {
            try {
            	closePacket.send(packetOutputStream);
                socket.shutdownOutput();
                socket.setSoTimeout(3);
                InputStream is = socket.getInputStream();
                while(is.read() != -1) {}
            } catch (Throwable t) {
            }
            packetOutputStream.close();
            fetcher.close();
        } catch (IOException e) {
                 throw new QueryException("Could not close connection: " + e.getMessage(),
                         -1,
                         SQLExceptionMapper.SQLStates.CONNECTION_EXCEPTION.getSqlState(),
                         e);
        } finally {
            try {
                socket.close();
            } catch (IOException e) {
                log.warning("Could not close socket");
            }
        }
    }
    /**
     * Closes socket and stream readers/writers
     * Attempts graceful shutdown.
     * @throws org.mariadb.jdbc.internal.common.QueryException
     *          if the socket or readers/writes cannot be closed
     */
    public void close() {
        try {
            /* If a streaming result set is open, close it.*/ 
            skip();
        } catch (Exception e) {
            /* eat exception */
        }
        try {
           close(packetFetcher,writer, socket);
        }
        catch (Exception e) {
            // socket is closed, so it is ok to ignore exception
            log.info("got exception " + e + " while closing connection");
        }
        finally {
            this.connected = false;
        }
    }

    /**
     * @return true if the connection is closed
     */
    public boolean isClosed() {
        return !this.connected;
    }

    /**
     * create a CachedSelectResult - precondition is that a result set packet has been read
     *
     * @param packet the result set packet from the server
     * @return a CachedSelectResult
     * @throws java.io.IOException when something goes wrong while reading/writing from the server
     */
    private SelectQueryResult createQueryResult(final ResultSetPacket packet, boolean streaming) throws IOException, QueryException {

        StreamingSelectResult streamingResult =   StreamingSelectResult.createStreamingSelectResult(packet, packetFetcher, this);
        if (streaming)
            return streamingResult;

        return CachedSelectResult.createCachedSelectResult(streamingResult);
    }

    public void selectDB(final String database) throws QueryException {
        log.finest("Selecting db " + database);
        final SelectDBPacket packet = new SelectDBPacket(database);
        try {
            packet.send(writer);
            final RawPacket rawPacket = packetFetcher.getRawPacket();
            ResultPacketFactory.createResultPacket(rawPacket);
        } catch (IOException e) {
            throw new QueryException("Could not select database: " + e.getMessage(),
                    -1,
                    SQLExceptionMapper.SQLStates.CONNECTION_EXCEPTION.getSqlState(),
                    e);
        }
        this.database = database;
    }

    public String getServerVersion() {
        return version;
    }

    public void setReadonly(final boolean readOnly) {
        this.readOnly = readOnly;
    }

    public boolean getReadonly() {
        return readOnly;
    }


    public String getHost() {
        return currentHost.host;
    }

    public int getPort() {
        return currentHost.port;
    }

    public String getDatabase() {
        return database;
    }

    public String getUsername() {
        return username;
    }

    public String getPassword() {
        return password;
    }

    public boolean ping() throws QueryException {
        final MySQLPingPacket pingPacket = new MySQLPingPacket();
        try {
            pingPacket.send(writer);
            log.finest("Sent ping packet");
            final RawPacket rawPacket = packetFetcher.getRawPacket();
            return ResultPacketFactory.createResultPacket(rawPacket).getResultType() == ResultPacket.ResultType.OK;
        } catch (IOException e) {
            throw new QueryException("Could not ping: " + e.getMessage(),
                    -1,
                    SQLExceptionMapper.SQLStates.CONNECTION_EXCEPTION.getSqlState(),
                    e);
        }
    }

    public QueryResult executeQuery(Query dQuery)  throws QueryException, SQLException {
       return executeQuery(dQuery, false);
    }


    public QueryResult getResult(Query dQuery, boolean streaming) throws QueryException{
             RawPacket rawPacket;
        ResultPacket resultPacket;
        try {
            rawPacket = packetFetcher.getRawPacket();
            resultPacket = ResultPacketFactory.createResultPacket(rawPacket);

            if (resultPacket.getResultType() == ResultPacket.ResultType.LOCALINFILE) {
                // Server request the local file (LOCAL DATA LOCAL INFILE)
            	// We do accept general URLs, too. If the localInfileStream is
            	// set, use that.

                InputStream is;
                if (localInfileInputStream == null) {
                	LocalInfilePacket localInfilePacket= (LocalInfilePacket)resultPacket;
                    log.fine("sending local file " + localInfilePacket.getFileName());
                    String localInfile = localInfilePacket.getFileName();

                    try {
                    	URL u = new URL(localInfile);
                    	is = u.openStream();
                    } catch (IOException ioe)   {
                    	is = new FileInputStream(localInfile);
                    }
                } else {
                	is = localInfileInputStream;
                	localInfileInputStream = null;
                }

                writer.sendFile(is, rawPacket.getPacketSeq()+1);
                is.close();
                rawPacket = packetFetcher.getRawPacket();
                resultPacket = ResultPacketFactory.createResultPacket(rawPacket);
            }
        }
        catch (IOException e) {
            throw new QueryException("Could not read resultset: " + e.getMessage(),
                    -1,
                    SQLExceptionMapper.SQLStates.CONNECTION_EXCEPTION.getSqlState(),
                    e);
        }

        switch (resultPacket.getResultType()) {
            case ERROR:
                this.moreResults = false;
                this.hasWarnings = false;
                ErrorPacket ep = (ErrorPacket) resultPacket;
                if (dQuery != null) {
                    log.warning("Could not execute query " + dQuery + ": " + ((ErrorPacket) resultPacket).getMessage());
                } else {
                    log.warning("Got error from server: " + ((ErrorPacket) resultPacket).getMessage());
                }
                throw new QueryException(ep.getMessage(), ep.getErrorNumber(),  ep.getSqlState());

            case OK:
                final OKPacket okpacket = (OKPacket) resultPacket;
                serverStatus = okpacket.getServerStatus();
                this.moreResults = ((serverStatus & ServerStatus.MORE_RESULTS_EXISTS) != 0);
                this.hasWarnings = (okpacket.getWarnings() > 0);
                final QueryResult updateResult = new UpdateResult(okpacket.getAffectedRows(),
                        okpacket.getWarnings(),
                        okpacket.getMessage(),
                        okpacket.getInsertId());
                log.fine("OK, " + okpacket.getAffectedRows());
                return updateResult;
            case RESULTSET:
                this.hasWarnings = false;
                log.fine("SELECT executed, fetching result set");
                ResultSetPacket resultSetPacket = (ResultSetPacket)resultPacket;
                try {
                    return this.createQueryResult(resultSetPacket, streaming);
                } catch (IOException e) {

                    throw new QueryException("Could not read result set: " + e.getMessage(),
                            -1,
                            SQLExceptionMapper.SQLStates.CONNECTION_EXCEPTION.getSqlState(),
                            e);
                }
            default:
                log.severe("Could not parse result..." + resultPacket.getResultType());
                throw new QueryException("Could not parse result", (short) -1, SQLExceptionMapper.SQLStates.INTERRUPTED_EXCEPTION.getSqlState());
        }
    }

    public QueryResult executeQuery(final Query dQuery, boolean streaming) throws QueryException, SQLException
    {
        dQuery.validate();
        log.log(Level.FINEST, "Executing streamed query: {0}", dQuery);
        this.moreResults = false;
        final StreamedQueryPacket packet = new StreamedQueryPacket(dQuery);

        try {
            packet.send(writer);
        } catch (IOException e) {
            throw new QueryException("Could not send query: " + e.getMessage(),
                    -1,
                    SQLExceptionMapper.SQLStates.CONNECTION_EXCEPTION.getSqlState(),
                    e);
        }
        if (!isMasterConnection())
            queriesSinceFailover++;
        try {
        	return getResult(dQuery, streaming);
        } catch (QueryException qex) {
        	if (qex.getCause() instanceof SocketTimeoutException) {
        		close();
        		throw SQLExceptionMapper.getSQLException("Connection timed out");
        	} else {
        		throw qex;
        	}
        }
    }



    public String getServerVariable(String variable) throws QueryException, SQLException {
        CachedSelectResult qr = (CachedSelectResult) executeQuery(new MySQLQuery("select @@" + variable));
        try {
            if (!qr.next()) {
                throw new QueryException("Could not get variable: " + variable);
            }
        }
        catch (IOException ioe ){
            throw new QueryException(ioe.getMessage(), 0, "HYOOO", ioe);
        }


        try {
            String value = qr.getValueObject(0).getString();
            return value;
        } catch (NoSuchColumnException e) {
            throw new QueryException("Could not get variable: " + variable);
        }
    }


    /**
     * cancels the current query - clones the current protocol and executes a query using the new connection
     * <p/>
     * thread safe
     *
     * @throws QueryException
     * @throws SQLException 
     */
    public  void cancelCurrentQuery() throws QueryException, IOException, SQLException {
        MySQLProtocol copiedProtocol = new MySQLProtocol(jdbcUrl, username, password, info);
        copiedProtocol.executeQuery(new MySQLQuery("KILL QUERY " + serverThreadId));
        copiedProtocol.close();
    }

    public boolean createDB() {
    	String alias = info.getProperty("createDatabaseIfNotExist");
        return info != null
                && (info.getProperty("createDB", "").equalsIgnoreCase("true")
                		|| (alias != null && alias.equalsIgnoreCase("true")));
    }



    public QueryResult getMoreResults(boolean streaming) throws QueryException {
        if(!moreResults)
            return null;
        return getResult(null, streaming);
    }

    public static String hexdump(byte[] buffer, int offset) {
        StringBuffer dump = new StringBuffer();
        if ((buffer.length - offset) > 0) {
            dump.append(String.format("%02x", buffer[offset]));
            for (int i = offset + 1; i < buffer.length; i++) {
                dump.append(String.format("%02x", buffer[i]));
            }
        }
        return dump.toString();
    }

    public static String hexdump(ByteBuffer bb, int offset) {
        byte[] b = new byte[bb.remaining()];
        bb.mark();
        bb.get(b);
        bb.reset();
        return hexdump(b, offset);
    }


    public boolean hasUnreadData() {
        return (activeResult != null);
    }

    public void setMaxRows(int max) throws QueryException, SQLException{
        if (maxRows != max) {
            if (max == 0) {
                executeQuery(new MySQLQuery("set @@SQL_SELECT_LIMIT=DEFAULT"));
            } else {
                executeQuery(new MySQLQuery("set @@SQL_SELECT_LIMIT=" + max));
            }
            maxRows = max;
        }
    }
    
    void parseVersion() {
    	String[] a = version.split("[^0-9]");
    	if (a.length > 0)
    		majorVersion = Integer.parseInt(a[0]);
    	if (a.length > 1)
    		minorVersion = Integer.parseInt(a[1]);
    	if (a.length > 2)
    		patchVersion = Integer.parseInt(a[2]);
    }
    
    public int getMajorServerVersion() {
    	return majorVersion;
    		
    }
    public int getMinorServerVersion() {
    	return minorVersion;
    }
    
    public boolean versionGreaterOrEqual(int major, int minor, int patch) {
    	if (this.majorVersion > major)
    		return true;
    	if (this.majorVersion < major)
    		return false;
    	/*
    	 * Major versions are equal, compare minor versions
    	 */
    	if (this.minorVersion > minor)
    		return true;
    	if (this.minorVersion < minor)
    		return false;
    	
    	/*
    	 * Minor versions are equal, compare patch version
    	 */
    	if (this.patchVersion > patch)
    		return true;
    	if (this.patchVersion < patch)
    		return false;
    	
    	/* Patch versions are equal => versions are equal */
    	return true;
    }
	public void setLocalInfileInputStream(InputStream inputStream) {
		this.localInfileInputStream = inputStream;
	}
	
	public int getMaxAllowedPacket() {
		return this.maxAllowedPacket;
	}
	public void setMaxAllowedPacket(int maxAllowedPacket) {
		this.maxAllowedPacket = maxAllowedPacket;
	}
	
<<<<<<< HEAD
	/**
	 * Sets the connection timeout.
	 * @param timeout     the timeout, in milliseconds
	 * @throws SocketException
	 */
	public void setTimeout(int timeout) throws SocketException {
		this.socket.setSoTimeout(timeout);
	}
	/**
	 * Returns the connection timeout in milliseconds.
	 * @return
	 * @throws SocketException
	 */
	public int getTimeout() throws SocketException {
		return this.socket.getSoTimeout();
=======
	public String getPinGlobalTxToPhysicalConnection() {
		return this.info.getProperty("pinGlobalTxToPhysicalConnection", "false");
>>>>>>> 133e3385
	}
    
}<|MERGE_RESOLUTION|>--- conflicted
+++ resolved
@@ -1176,7 +1176,6 @@
 		this.maxAllowedPacket = maxAllowedPacket;
 	}
 	
-<<<<<<< HEAD
 	/**
 	 * Sets the connection timeout.
 	 * @param timeout     the timeout, in milliseconds
@@ -1192,10 +1191,10 @@
 	 */
 	public int getTimeout() throws SocketException {
 		return this.socket.getSoTimeout();
-=======
+	}
+
 	public String getPinGlobalTxToPhysicalConnection() {
 		return this.info.getProperty("pinGlobalTxToPhysicalConnection", "false");
->>>>>>> 133e3385
 	}
     
 }