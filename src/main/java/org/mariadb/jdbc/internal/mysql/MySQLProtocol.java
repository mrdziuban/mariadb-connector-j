/*
MariaDB Client for Java

Copyright (c) 2012 Monty Program Ab.

This library is free software; you can redistribute it and/or modify it under
the terms of the GNU Lesser General Public License as published by the Free
Software Foundation; either version 2.1 of the License, or (at your option)
any later version.

This library is distributed in the hope that it will be useful, but
WITHOUT ANY WARRANTY; without even the implied warranty of MERCHANTABILITY or
FITNESS FOR A PARTICULAR PURPOSE.  See the GNU Lesser General Public License
for more details.

You should have received a copy of the GNU Lesser General Public License along
with this library; if not, write to Monty Program Ab info@montyprogram.com.

This particular MariaDB Client for Java file is work
derived from a Drizzle-JDBC. Drizzle-JDBC file which is covered by subject to
the following copyright and notice provisions:


Copyright (c) 2009-2011, Marcus Eriksson, Stephane Giron, Marc Isambart, Trond Norbye

Redistribution and use in source and binary forms, with or without modification,
are permitted provided that the following conditions are met:
Redistributions of source code must retain the above copyright notice, this list
of conditions and the following disclaimer.

Redistributions in binary form must reproduce the above copyright notice, this
list of conditions and the following disclaimer in the documentation and/or
other materials provided with the distribution.

Neither the name of the driver nor the names of its contributors may not be
used to endorse or promote products derived from this software without specific
prior written permission.

THIS SOFTWARE IS PROVIDED BY THE COPYRIGHT HOLDERS  AND CONTRIBUTORS "AS IS"
AND ANY EXPRESS OR IMPLIED WARRANTIES, INCLUDING, BUT NOT LIMITED TO, THE IMPLIED
WARRANTIES OF MERCHANTABILITY AND FITNESS FOR A PARTICULAR PURPOSE ARE DISCLAIMED.
IN NO EVENT SHALL THE COPYRIGHT HOLDER OR CONTRIBUTORS BE LIABLE FOR ANY DIRECT,
INDIRECT, INCIDENTAL, SPECIAL, EXEMPLARY, OR CONSEQUENTIAL DAMAGES (INCLUDING, BUT
NOT LIMITED TO, PROCUREMENT OF SUBSTITUTE GOODS OR SERVICES; LOSS OF USE, DATA, OR
PROFITS; OR BUSINESS INTERRUPTION) HOWEVER CAUSED AND ON ANY THEORY OF LIABILITY,
WHETHER IN CONTRACT, STRICT LIABILITY, OR TORT (INCLUDING NEGLIGENCE OR OTHERWISE)
ARISING IN ANY WAY OUT OF THE USE OF THIS SOFTWARE, EVEN IF ADVISED OF THE POSSIBILITY
OF SUCH DAMAGE.
*/

package org.mariadb.jdbc.internal.mysql;

import org.mariadb.jdbc.HostAddress;
import org.mariadb.jdbc.JDBCUrl;
import org.mariadb.jdbc.MySQLConnection;
import org.mariadb.jdbc.internal.SQLExceptionMapper;
import org.mariadb.jdbc.internal.common.*;
import org.mariadb.jdbc.internal.common.packet.*;
import org.mariadb.jdbc.internal.common.packet.buffer.ReadUtil;
import org.mariadb.jdbc.internal.common.packet.buffer.Reader;
import org.mariadb.jdbc.internal.common.packet.commands.ClosePacket;
import org.mariadb.jdbc.internal.common.packet.commands.SelectDBPacket;
import org.mariadb.jdbc.internal.common.packet.commands.StreamedQueryPacket;
import org.mariadb.jdbc.internal.common.query.MySQLQuery;
import org.mariadb.jdbc.internal.common.query.Query;
import org.mariadb.jdbc.internal.common.queryresults.*;
import org.mariadb.jdbc.internal.mysql.packet.MySQLGreetingReadPacket;
import org.mariadb.jdbc.internal.mysql.packet.commands.*;

import javax.net.SocketFactory;
import javax.net.ssl.*;

import java.io.*;
import java.net.InetSocketAddress;
import java.net.Socket;
import java.net.URL;
import java.nio.ByteBuffer;
import java.security.KeyStore;
import java.security.cert.CertificateException;
import java.security.cert.CertificateFactory;
import java.security.cert.X509Certificate;
import java.util.*;
import java.util.logging.Level;
import java.util.logging.Logger;



class MyX509TrustManager implements X509TrustManager {
    boolean trustServerCeritifcate;
    String serverCertFile;
    X509TrustManager  trustManager;

    public MyX509TrustManager(Properties props) throws Exception{
        boolean trustServerCertificate  =  props.getProperty("trustServerCertificate") != null;
        if (trustServerCertificate)
            return;

        serverCertFile =  props.getProperty("serverSslCert");
        InputStream inStream;

        if (serverCertFile.startsWith("-----BEGIN CERTIFICATE-----")) {
            inStream = new ByteArrayInputStream(serverCertFile.getBytes());
        } else if (serverCertFile.startsWith("classpath:")) {
            // Load it from a classpath relative file
            String classpathFile = serverCertFile.substring("classpath:".length());
            inStream = Thread.currentThread().getContextClassLoader().getResourceAsStream(classpathFile);
        } else {
            inStream = new FileInputStream(serverCertFile);
        }

        CertificateFactory cf = CertificateFactory.getInstance("X.509");
        X509Certificate ca = (X509Certificate) cf.generateCertificate(inStream);
        inStream.close();
        KeyStore ks = KeyStore.getInstance(KeyStore.getDefaultType());
        try {
            // Note: KeyStore requires it be loaded even if you don't load anything into it:
            ks.load(null);
        } catch (Exception e) {

        }
        ks.setCertificateEntry(UUID.randomUUID().toString(), ca);
        TrustManagerFactory tmf = TrustManagerFactory.getInstance(TrustManagerFactory.getDefaultAlgorithm());
        tmf.init(ks);
        for(TrustManager tm : tmf.getTrustManagers()) {
        	if (tm instanceof X509TrustManager) {
      	        trustManager = (X509TrustManager) tm;
      		    break;
            }
        }
        if (trustManager == null) {
            throw new RuntimeException("No X509TrustManager found");
        }
    }
    public void checkClientTrusted(X509Certificate[] x509Certificates, String s) throws CertificateException {

    }

    public void checkServerTrusted(X509Certificate[] x509Certificates, String s) throws CertificateException {
        if (trustManager == null) {
            return;
        }
        trustManager.checkServerTrusted(x509Certificates, s);
    }

    public X509Certificate[] getAcceptedIssuers() {
        return null;
    }
}

public class MySQLProtocol {
    private final static Logger log = Logger.getLogger(MySQLProtocol.class.getName());
    private boolean connected = false;
    private Socket socket;
    private PacketOutputStream writer;
    private  String version;
    private boolean readOnly = false;
    private String database;
    private final String username;
    private final String password;
    private int maxRows;  /* max rows returned by a statement */
    private SyncPacketFetcher packetFetcher;
    private final Properties info;
    private  long serverThreadId;
    public boolean moreResults = false;
    public boolean hasWarnings = false;
    public StreamingSelectResult activeResult= null;
    public int datatypeMappingFlags;
    public short serverStatus;
    JDBCUrl jdbcUrl;
    HostAddress currentHost;
    
    private int majorVersion;
    private int minorVersion;
    private int patchVersion;

    boolean hostFailed;
    long failTimestamp;
    int reconnectCount;
    int queriesSinceFailover;
<<<<<<< HEAD
    
    private int maxAllowedPacket;
=======
    private byte serverLanguage;
>>>>>>> c3e81697

    /* =========================== HA  parameters ========================================= */
    /**
     * 	Should the driver try to re-establish stale and/or dead connections?
     * 	NOTE: exceptions will still be thrown, yet the next retry will repair the connection
     */
    private boolean autoReconnect = false;

    /**
     * Maximum number of reconnects to attempt if autoReconnect is true, default is 3
     */
    private int maxReconnects=3;

    /**
     * When using loadbalancing, the number of times the driver should cycle through available hosts, attempting to connect.
     * Between cycles, the driver will pause for 250ms if no servers are available.	120
     */
    int retriesAllDown = 120;
    /**
     * If autoReconnect is enabled, the initial time to wait between re-connect attempts (in seconds, defaults to 2)
     */
    int initialTimeout = 2;
    /**
     * When autoReconnect is enabled, and failoverReadonly is false, should we pick hosts to connect to on a round-robin
     * basis?
     */

    boolean roundRobinLoadBalance  = false;
    /**
     * 	Number of queries to issue before falling back to master when failed over (when using multi-host failover).
     * 	Whichever condition is met first, 'queriesBeforeRetryMaster' or 'secondsBeforeRetryMaster' will cause an
     * 	attempt to be made to reconnect to the master. Defaults to 50
     */
    int queriesBeforeRetryMaster =  50;

    /**
     * How long should the driver wait, when failed over, before attempting	30
     */
    int secondsBeforeRetryMaster =  30;
	private InputStream localInfileInputStream;

    private SSLSocketFactory getSSLSocketFactory(boolean trustServerCertificate)  throws QueryException
    {
        if (info.getProperty("trustServerCertificate") == null
            && info.getProperty("serverSslCert") == null) {
            return (SSLSocketFactory)SSLSocketFactory.getDefault();
        }

        try {
            SSLContext sslContext = SSLContext.getInstance("TLS");
            X509TrustManager[] m = {new MyX509TrustManager(info)};
            sslContext.init(null, m ,null);
        return sslContext.getSocketFactory();
        } catch (Exception e) {
            throw new QueryException(e.getMessage(),0, "HY000", e);
        }

    }
    /**
     * Get a protocol instance
     * @param url connection URL
     * @param username the username
     * @param password the password
     * @param info
     * @throws org.mariadb.jdbc.internal.common.QueryException
     *          if there is a problem reading / sending the packets
     */
    public MySQLProtocol(JDBCUrl url,
                         final String username,
                         final String password,
                         Properties info)
            throws QueryException {
    	String fractionalSeconds = info.getProperty("useFractionalSeconds", "true");
    	if ("true".equalsIgnoreCase(fractionalSeconds)) {
    		info.setProperty("useFractionalSeconds", "true");
    	}
        this.info = info;
        this.jdbcUrl = url;
        this.database = (jdbcUrl.getDatabase() == null ? "" : jdbcUrl.getDatabase());
        this.username = (username == null ? "" : username);
        this.password = (password == null ? "" : password);
        

        String logLevel = info.getProperty("MySQLProtocolLogLevel");
        if (logLevel != null)
        	log.setLevel(Level.parse(logLevel));
        else
        	log.setLevel(Level.OFF);

        setDatatypeMappingFlags();
        parseHAOptions();
        connect();
    }

    private void parseHAOptions() {
        String s = info.getProperty("autoReconnect");
        if (s != null && s.equals("true"))
            autoReconnect = true;
        s = info.getProperty("maxReconnects");
        if (s != null)
            maxReconnects = Integer.parseInt(s);
        s = info.getProperty("queriesBeforeRetryMaster");
        if (s != null)
            queriesBeforeRetryMaster = Integer.parseInt(s);
        s = info.getProperty("secondsBeforeRetryMaster");
        if (s != null)
            secondsBeforeRetryMaster = Integer.parseInt(s);
    }
    /**
     * Connect the client and perform handshake
     *
     * @throws QueryException  : handshake error, e.g wrong user or password
     * @throws IOException : connection error (host/port not available)
     */
    void connect(String host, int port) throws QueryException, IOException{
        SocketFactory socketFactory = null;
        String socketFactoryName = info.getProperty("socketFactory");
        if (socketFactoryName != null) {
            try {
                socketFactory = (SocketFactory) (Class.forName(socketFactoryName).newInstance());
            } catch (Exception sfex){
                log.info("Failed to create socket factory " + socketFactoryName);
                socketFactory = SocketFactory.getDefault();
            }
        }  else {
            socketFactory = SocketFactory.getDefault();
        }

        // Extract connectTimeout URL parameter
        String connectTimeoutString = info.getProperty("connectTimeout");
        Integer connectTimeout = null;
        if (connectTimeoutString != null) {
           try {
               connectTimeout = Integer.valueOf(connectTimeoutString);
           } catch (Exception e) {
               connectTimeout = null;
           }
        }
        // Create socket with timeout if required
        if (info.getProperty("pipe") != null) {
            socket = new org.mariadb.jdbc.internal.mysql.NamedPipeSocket(host, info.getProperty("pipe"));
        } else if(info.getProperty("localSocket") != null){
            try {
        	    socket = new org.mariadb.jdbc.internal.mysql.UnixDomainSocket(info.getProperty("localSocket"));
            } catch( RuntimeException re) {
                //  could be e.g library loading error
                throw new IOException(re.getMessage(),re.getCause());
            }
        } else if(info.getProperty("sharedMemory")!= null) {
            try {
                socket = new SharedMemorySocket(info.getProperty("sharedMemory"));
            } catch( RuntimeException re) {
               //  could be e.g library loading error
               throw new IOException(re.getMessage(),re.getCause());
            }
        } else {
            socket = socketFactory.createSocket();
        }

        try {
            String value = info.getProperty("tcpNoDelay", "false");
            if (value.equalsIgnoreCase("true"))
                socket.setTcpNoDelay(true);
            
            value = info.getProperty("tcpKeepAlive", "false");
            if (value.equalsIgnoreCase("true"))
                socket.setKeepAlive(true);

            value = info.getProperty("tcpRcvBuf");
            if (value != null)
                socket.setReceiveBufferSize(Integer.parseInt(value));

            value = info.getProperty("tcpSndBuf");
            if (value != null)
                socket.setSendBufferSize(Integer.parseInt(value));
            
            value = info.getProperty("tcpAbortiveClose","false");
            if (value.equalsIgnoreCase("true"))
                socket.setSoLinger(true, 0);
                
       } catch (Exception e) {
            log.finest("Failed to set socket option: " + e.getLocalizedMessage());
       }

       // Bind the socket to a particular interface if the connection property
       // localSocketAddress has been defined.
       String localHost = info.getProperty("localSocketAddress");
       if (localHost != null) {
           InetSocketAddress localAddress = new InetSocketAddress(localHost, 0);
           socket.bind(localAddress);
       }

       if (!socket.isConnected()) {
            InetSocketAddress sockAddr = new InetSocketAddress(host, port);
            if (connectTimeout != null) {
                socket.connect(sockAddr, connectTimeout);
            } else {
                socket.connect(sockAddr);
            }
       }

       // Extract socketTimeout URL parameter
       String socketTimeoutString = info.getProperty("socketTimeout");
       Integer socketTimeout = null;
       if (socketTimeoutString != null) {
           try {
               socketTimeout = Integer.valueOf(socketTimeoutString);
           } catch (Exception e) {
               socketTimeout = null;
           }
       }
       if (socketTimeout != null)
           socket.setSoTimeout(socketTimeout);

       try {
           InputStream reader;
           reader = new BufferedInputStream(socket.getInputStream(), 32768);
           packetFetcher = new SyncPacketFetcher(reader);
           writer = new PacketOutputStream(socket.getOutputStream());
           RawPacket packet =  packetFetcher.getRawPacket();
           if (ReadUtil.isErrorPacket(packet)) {
               reader.close();
               ErrorPacket errorPacket = (ErrorPacket)ResultPacketFactory.createResultPacket(packet);
               throw new QueryException(errorPacket.getMessage());
           }
           final MySQLGreetingReadPacket greetingPacket = new MySQLGreetingReadPacket(packet);
           this.serverThreadId = greetingPacket.getServerThreadID();
           this.serverLanguage = greetingPacket.getServerLanguage();
           boolean useCompression = false;

           log.finest("Got greeting packet");
           this.version = greetingPacket.getServerVersion();
           parseVersion();
           byte packetSeq = 1;
           int capabilities =
                   MySQLServerCapabilities.LONG_PASSWORD |
                   MySQLServerCapabilities.IGNORE_SPACE |
                   MySQLServerCapabilities.CLIENT_PROTOCOL_41|
                   MySQLServerCapabilities.TRANSACTIONS|
                   MySQLServerCapabilities.SECURE_CONNECTION|
                   MySQLServerCapabilities.LOCAL_FILES|
                   MySQLServerCapabilities.MULTI_RESULTS|
                   MySQLServerCapabilities.FOUND_ROWS;



           if(info.getProperty("allowMultiQueries") != null
        		   || (info.getProperty("rewriteBatchedStatements") != null
        		   && "true".equalsIgnoreCase(info.getProperty("rewriteBatchedStatements")))) {
              capabilities |= MySQLServerCapabilities.MULTI_STATEMENTS;
           }
           if(info.getProperty("useCompression") != null) {
               capabilities |= MySQLServerCapabilities.COMPRESS;
               useCompression = true;
           }
           if(info.getProperty("interactiveClient") != null) {
              capabilities |= MySQLServerCapabilities.CLIENT_INTERACTIVE;
           }
           // If a database is given, but createDB is not defined or is false,
           // then just try to connect to the given database
           if (database != null && !createDB())
               capabilities |= MySQLServerCapabilities.CONNECT_WITH_DB;
           
           if(info.getProperty("useSSL") != null &&
                   (greetingPacket.getServerCapabilities() & MySQLServerCapabilities.SSL) != 0 ) {
               capabilities |= MySQLServerCapabilities.SSL;
               AbbreviatedMySQLClientAuthPacket amcap = new AbbreviatedMySQLClientAuthPacket(capabilities);
               amcap.send(writer);

               boolean trustServerCertificate  =  info.getProperty("trustServerCertificate") != null;

               SSLSocketFactory f = getSSLSocketFactory(trustServerCertificate);
               SSLSocket sslSocket = (SSLSocket)f.createSocket(socket,
                       socket.getInetAddress().getHostAddress(),  socket.getPort(),  false);

               sslSocket.setEnabledProtocols(new String [] {"TLSv1"});
               sslSocket.setUseClientMode(true);
               sslSocket.startHandshake();
               socket = sslSocket;
               writer = new PacketOutputStream(socket.getOutputStream());
               reader = new BufferedInputStream(socket.getInputStream(), 32768);
               packetFetcher = new SyncPacketFetcher(reader);

               packetSeq++;
           } else if(info.getProperty("useSSL") != null){
               throw new QueryException("Trying to connect with ssl, but ssl not enabled in the server");
           }


           final MySQLClientAuthPacket cap = new MySQLClientAuthPacket(this.username,
                   this.password,
                   database,
                   capabilities,
                   decideLanguage(),
                   greetingPacket.getSeed(),
                   packetSeq);
           cap.send(writer);
           log.finest("Sending auth packet");

           RawPacket rp = packetFetcher.getRawPacket();

           if ((rp.getByteBuffer().get(0) & 0xFF) == 0xFE) {   // Server asking for old format password
               final MySQLClientOldPasswordAuthPacket oldPassPacket = new MySQLClientOldPasswordAuthPacket(
                       this.password, Utils.copyWithLength(greetingPacket.getSeed(),
                       8), rp.getPacketSeq() + 1);
               oldPassPacket.send(writer);

               rp = packetFetcher.getRawPacket();
           }

           checkErrorPacket(rp);
           ResultPacket resultPacket = ResultPacketFactory.createResultPacket(rp);
           OKPacket ok = (OKPacket)resultPacket;
           serverStatus = ok.getServerStatus();

           if (useCompression) {
               writer = new PacketOutputStream(new CompressOutputStream(socket.getOutputStream()));
               packetFetcher = new SyncPacketFetcher(new DecompressInputStream(socket.getInputStream()));
           }

           // In JDBC, connection must start in autocommit mode.
           if ((serverStatus & ServerStatus.AUTOCOMMIT) == 0) {
               executeQuery(new MySQLQuery("set autocommit=1"));
           }

           // At this point, the driver is connected to the database, if createDB is true,
           // then just try to create the database and to use it
           if (createDB()) {
               // Try to create the database if it does not exist
               String quotedDB = MySQLConnection.quoteIdentifier(this.database);
               executeQuery(new MySQLQuery("CREATE DATABASE IF NOT EXISTS " + quotedDB));
               executeQuery(new MySQLQuery("USE " + quotedDB));
           }

           activeResult = null;
           moreResults = false;
           hasWarnings = false;
           connected = true;
           hostFailed = false; // Prevent reconnects
           writer.setMaxAllowedPacket(this.maxAllowedPacket);
       } catch (IOException e) {
           throw new QueryException("Could not connect to " + host + ":" +
                   port + ": " + e.getMessage(),
                   -1,
                   SQLExceptionMapper.SQLStates.CONNECTION_EXCEPTION.getSqlState(),
                   e);
       }

    }
    
    private boolean isServerLanguageUTF8MB4(byte serverLanguage) {
    	Byte[] utf8mb4Languages = {
    			(byte)45,(byte)46,(byte)224,(byte)225,(byte)226,(byte)227,(byte)228,
    			(byte)229,(byte)230,(byte)231,(byte)232,(byte)233,(byte)234,(byte)235,
    			(byte)236,(byte)237,(byte)238,(byte)239,(byte)240,(byte)241,(byte)242,
    			(byte)243,(byte)245
    	};
    	return Arrays.asList(utf8mb4Languages).contains(serverLanguage);
    }
    private byte decideLanguage() {
    	byte result = (byte) (isServerLanguageUTF8MB4(this.serverLanguage) ? this.serverLanguage : 33);
    	return result;
    }

    void checkErrorPacket(RawPacket rp) throws QueryException{
        if (rp.getByteBuffer().get(0) == -1) {
            ErrorPacket ep = new ErrorPacket(rp);
            String message = ep.getMessage();
            throw new QueryException("Could not connect: " + message);
        }
    }
    
    
    void readEOFPacket() throws QueryException, IOException {
        RawPacket rp = packetFetcher.getRawPacket();
        checkErrorPacket(rp);
        ResultPacket resultPacket = ResultPacketFactory.createResultPacket(rp);
        if (resultPacket.getResultType() != ResultPacket.ResultType.EOF) {
            throw new QueryException("Unexpected packet type " + resultPacket.getResultType()  + 
                    "insted of EOF");
        }
        EOFPacket eof = (EOFPacket)resultPacket;
        this.hasWarnings = eof.getWarningCount() > 0;
        this.serverStatus = eof.getStatusFlags();
    }
    
    void readOKPacket()  throws QueryException, IOException  {
        RawPacket rp = packetFetcher.getRawPacket();
        checkErrorPacket(rp);
        ResultPacket resultPacket = ResultPacketFactory.createResultPacket(rp);
        if (resultPacket.getResultType() != ResultPacket.ResultType.OK) {
            throw new QueryException("Unexpected packet type " + resultPacket.getResultType()  + 
                    "insted of OK");
        }
        OKPacket ok = (OKPacket)resultPacket;
        this.hasWarnings = ok.getWarnings() > 0;
        this.serverStatus = ok.getServerStatus();
    }
    
    public class PrepareResult {
        public int statementId;
        public MySQLColumnInformation[] columns;
        public MySQLColumnInformation[] parameters;
        public PrepareResult(int statementId, MySQLColumnInformation[] columns,  MySQLColumnInformation parameters[]) {
            this.statementId = statementId;
            this.columns = columns;
            this.parameters = parameters;
        }
    }

    public  PrepareResult prepare(String sql) throws QueryException {
        try {
            writer.startPacket(0);
            writer.write(0x16);
            writer.write(sql.getBytes("UTF8"));
            writer.finishPacket();
            
            RawPacket rp  = packetFetcher.getRawPacket();
            checkErrorPacket(rp);
            byte b = rp.getByteBuffer().get(0);
            if (b == 0) {
                /* Prepared Statement OK */
                Reader r = new Reader(rp);
                r.readByte(); /* skip field count */
                int statementId = r.readInt();
                int numColumns = r.readShort();
                int numParams = r.readShort();
                r.readByte(); // reserved
                this.hasWarnings = r.readShort() > 0;
                MySQLColumnInformation[] params = new MySQLColumnInformation[numParams];
                if (numParams > 0) {
                    for (int i = 0; i < numParams; i++) {
                        params[i] = new MySQLColumnInformation(packetFetcher.getRawPacket());
                    }
                    readEOFPacket();
                }
                MySQLColumnInformation[] columns = new MySQLColumnInformation[numColumns];
                if (numColumns > 0) {
                    for (int i = 0; i < numColumns; i++) {
                        columns[i] = new MySQLColumnInformation(packetFetcher.getRawPacket());
                    }
                    readEOFPacket();
                }
                
                return new PrepareResult(statementId,columns,params);
            } else {
                throw new QueryException("Unexpected packet returned by server, first byte " + b);
            }
        } catch (IOException e) {
            throw new QueryException(e.getMessage(), -1,
                    SQLExceptionMapper.SQLStates.CONNECTION_EXCEPTION.getSqlState(),
                   e);
        }
    }
    
    public synchronized void closePreparedStatement(int statementId) throws QueryException{
        try {
            writer.startPacket(0);
            writer.write(0x19); /*COM_STMT_CLOSE*/
            writer.write(statementId); 
            writer.finishPacket();
        } catch(IOException e) {
            throw new QueryException(e.getMessage(), -1,
                    SQLExceptionMapper.SQLStates.CONNECTION_EXCEPTION.getSqlState(),
                    e);
        }
    }
    public void setHostFailed() {
        hostFailed = true;
        failTimestamp = System.currentTimeMillis();
    }


    public boolean shouldReconnect() {
        return (!inTransaction() && hostFailed && autoReconnect && reconnectCount < maxReconnects);
    }

    public boolean getAutocommit() {
        return ((serverStatus & ServerStatus.AUTOCOMMIT) != 0);
    }

    public boolean noBackslashEscapes() {
        return ((serverStatus & ServerStatus.NO_BACKSLASH_ESCAPES) != 0);
    }
    public void reconnectToMaster() throws IOException,QueryException {
        SyncPacketFetcher saveFetcher = this.packetFetcher;
        PacketOutputStream saveWriter = this.writer;
        Socket saveSocket = this.socket;
        HostAddress[] addrs = jdbcUrl.getHostAddresses();
        boolean success = false;
        try {
           connect(addrs[0].host, addrs[0].port);
           try {
            close(saveFetcher, saveWriter, saveSocket);
           } catch (Exception e) {
           }
           success = true;
        } finally {
            if (!success) {
                failTimestamp = System.currentTimeMillis();
                queriesSinceFailover = 0;
                this.packetFetcher = saveFetcher;
                this.writer = saveWriter;
                this.socket = saveSocket;
            }
        }
    }
    public void connect() throws QueryException {
        if (!isClosed()) {
            close();
        }

        HostAddress[] addrs = jdbcUrl.getHostAddresses();

        // There could be several addresses given in the URL spec, try all of them, and throw exception if all hosts
        // fail.
        for(int i = 0; i < addrs.length; i++) {
            currentHost = addrs[i];
            try {
                connect(currentHost.host, currentHost.port);
                return;
            } catch (IOException e) {
                if (i == addrs.length - 1) {
                    throw new QueryException("Could not connect to " + HostAddress.toString(addrs) +
                      " : " + e.getMessage(),  -1,  SQLExceptionMapper.SQLStates.CONNECTION_EXCEPTION.getSqlState(), e);
                }
            }
        }
    }
    public boolean isMasterConnection() {
        return currentHost == jdbcUrl.getHostAddresses()[0];
    }

    /**
     * Check if fail back to master connection is desired,
     * @return
     */
    public boolean shouldTryFailback() {
        if (isMasterConnection())
            return false;

        if (inTransaction())
            return false;
        if (reconnectCount >= maxReconnects)
            return false;

        long now = System.currentTimeMillis();
        if ((now - failTimestamp)/1000 > secondsBeforeRetryMaster)
            return true;
        if (queriesSinceFailover > queriesBeforeRetryMaster)
            return true;
        return false;
    }

    public boolean inTransaction()
    {
        return ((serverStatus & ServerStatus.IN_TRANSACTION) != 0);
    }

    private void setDatatypeMappingFlags() {
        datatypeMappingFlags = 0;
        String tinyInt1isBit = info.getProperty("tinyInt1isBit");
        String yearIsDateType = info.getProperty("yearIsDateType");

        if (tinyInt1isBit == null || tinyInt1isBit.equals("1") || tinyInt1isBit.equals("true")) {
            datatypeMappingFlags |= MySQLValueObject.TINYINT1_IS_BIT;
        }
        if (yearIsDateType == null || yearIsDateType.equals("1") || yearIsDateType.equals("true")) {
            datatypeMappingFlags |= MySQLValueObject.YEAR_IS_DATE_TYPE;
        }
    }

    public Properties getInfo() {
        return info;
    }
    void skip() throws IOException, QueryException{
         if (activeResult != null) {
             activeResult.close();
         }

         while (moreResults) {
            getMoreResults(true);
         }

    }

    public boolean  hasMoreResults() {
        return moreResults;
    }


    private static void close(PacketFetcher fetcher, PacketOutputStream packetOutputStream, Socket socket)
            throws QueryException
    {
        ClosePacket closePacket = new ClosePacket();
        try {
            try {
            	closePacket.send(packetOutputStream);
                socket.shutdownOutput();
                socket.setSoTimeout(3);
                InputStream is = socket.getInputStream();
                while(is.read() != -1) {}
            } catch (Throwable t) {
            }
            packetOutputStream.close();
            fetcher.close();
        } catch (IOException e) {
                 throw new QueryException("Could not close connection: " + e.getMessage(),
                         -1,
                         SQLExceptionMapper.SQLStates.CONNECTION_EXCEPTION.getSqlState(),
                         e);
        } finally {
            try {
                socket.close();
            } catch (IOException e) {
                log.warning("Could not close socket");
            }
        }
    }
    /**
     * Closes socket and stream readers/writers
     * Attempts graceful shutdown.
     * @throws org.mariadb.jdbc.internal.common.QueryException
     *          if the socket or readers/writes cannot be closed
     */
    public void close() {
        try {
            /* If a streaming result set is open, close it.*/ 
            skip();
        } catch (Exception e) {
            /* eat exception */
        }
        try {
           close(packetFetcher,writer, socket);
        }
        catch (Exception e) {
            // socket is closed, so it is ok to ignore exception
            log.info("got exception " + e + " while closing connection");
        }
        finally {
            this.connected = false;
        }
    }

    /**
     * @return true if the connection is closed
     */
    public boolean isClosed() {
        return !this.connected;
    }

    /**
     * create a CachedSelectResult - precondition is that a result set packet has been read
     *
     * @param packet the result set packet from the server
     * @return a CachedSelectResult
     * @throws java.io.IOException when something goes wrong while reading/writing from the server
     */
    private SelectQueryResult createQueryResult(final ResultSetPacket packet, boolean streaming) throws IOException, QueryException {

        StreamingSelectResult streamingResult =   StreamingSelectResult.createStreamingSelectResult(packet, packetFetcher, this);
        if (streaming)
            return streamingResult;

        return CachedSelectResult.createCachedSelectResult(streamingResult);
    }

    public void selectDB(final String database) throws QueryException {
        log.finest("Selecting db " + database);
        final SelectDBPacket packet = new SelectDBPacket(database);
        try {
            packet.send(writer);
            final RawPacket rawPacket = packetFetcher.getRawPacket();
            ResultPacketFactory.createResultPacket(rawPacket);
        } catch (IOException e) {
            throw new QueryException("Could not select database: " + e.getMessage(),
                    -1,
                    SQLExceptionMapper.SQLStates.CONNECTION_EXCEPTION.getSqlState(),
                    e);
        }
        this.database = database;
    }

    public String getServerVersion() {
        return version;
    }

    public void setReadonly(final boolean readOnly) {
        this.readOnly = readOnly;
    }

    public boolean getReadonly() {
        return readOnly;
    }


    public String getHost() {
        return currentHost.host;
    }

    public int getPort() {
        return currentHost.port;
    }

    public String getDatabase() {
        return database;
    }

    public String getUsername() {
        return username;
    }

    public String getPassword() {
        return password;
    }

    public boolean ping() throws QueryException {
        final MySQLPingPacket pingPacket = new MySQLPingPacket();
        try {
            pingPacket.send(writer);
            log.finest("Sent ping packet");
            final RawPacket rawPacket = packetFetcher.getRawPacket();
            return ResultPacketFactory.createResultPacket(rawPacket).getResultType() == ResultPacket.ResultType.OK;
        } catch (IOException e) {
            throw new QueryException("Could not ping: " + e.getMessage(),
                    -1,
                    SQLExceptionMapper.SQLStates.CONNECTION_EXCEPTION.getSqlState(),
                    e);
        }
    }

    public QueryResult executeQuery(Query dQuery)  throws QueryException{
       return executeQuery(dQuery, false);
    }


    public QueryResult getResult(Query dQuery, boolean streaming) throws QueryException{
             RawPacket rawPacket;
        ResultPacket resultPacket;
        try {
            rawPacket = packetFetcher.getRawPacket();
            resultPacket = ResultPacketFactory.createResultPacket(rawPacket);

            if (resultPacket.getResultType() == ResultPacket.ResultType.LOCALINFILE) {
                // Server request the local file (LOCAL DATA LOCAL INFILE)
            	// We do accept general URLs, too. If the localInfileStream is
            	// set, use that.

                InputStream is;
                if (localInfileInputStream == null) {
                	LocalInfilePacket localInfilePacket= (LocalInfilePacket)resultPacket;
                    log.fine("sending local file " + localInfilePacket.getFileName());
                    String localInfile = localInfilePacket.getFileName();

                    try {
                    	URL u = new URL(localInfile);
                    	is = u.openStream();
                    } catch (IOException ioe)   {
                    	is = new FileInputStream(localInfile);
                    }
                } else {
                	is = localInfileInputStream;
                	localInfileInputStream = null;
                }

                writer.sendFile(is, rawPacket.getPacketSeq()+1);
                is.close();
                rawPacket = packetFetcher.getRawPacket();
                resultPacket = ResultPacketFactory.createResultPacket(rawPacket);
            }
        }
        catch (IOException e) {
            throw new QueryException("Could not read resultset: " + e.getMessage(),
                    -1,
                    SQLExceptionMapper.SQLStates.CONNECTION_EXCEPTION.getSqlState(),
                    e);
        }

        switch (resultPacket.getResultType()) {
            case ERROR:
                this.moreResults = false;
                this.hasWarnings = false;
                ErrorPacket ep = (ErrorPacket) resultPacket;
                if (dQuery != null) {
                    log.warning("Could not execute query " + dQuery + ": " + ((ErrorPacket) resultPacket).getMessage());
                } else {
                    log.warning("Got error from server: " + ((ErrorPacket) resultPacket).getMessage());
                }
                throw new QueryException(ep.getMessage(), ep.getErrorNumber(),  ep.getSqlState());

            case OK:
                final OKPacket okpacket = (OKPacket) resultPacket;
                serverStatus = okpacket.getServerStatus();
                this.moreResults = ((serverStatus & ServerStatus.MORE_RESULTS_EXISTS) != 0);
                this.hasWarnings = (okpacket.getWarnings() > 0);
                final QueryResult updateResult = new UpdateResult(okpacket.getAffectedRows(),
                        okpacket.getWarnings(),
                        okpacket.getMessage(),
                        okpacket.getInsertId());
                log.fine("OK, " + okpacket.getAffectedRows());
                return updateResult;
            case RESULTSET:
                this.hasWarnings = false;
                log.fine("SELECT executed, fetching result set");
                ResultSetPacket resultSetPacket = (ResultSetPacket)resultPacket;
                try {
                    return this.createQueryResult(resultSetPacket, streaming);
                } catch (IOException e) {

                    throw new QueryException("Could not read result set: " + e.getMessage(),
                            -1,
                            SQLExceptionMapper.SQLStates.CONNECTION_EXCEPTION.getSqlState(),
                            e);
                }
            default:
                log.severe("Could not parse result..." + resultPacket.getResultType());
                throw new QueryException("Could not parse result", (short) -1, SQLExceptionMapper.SQLStates.INTERRUPTED_EXCEPTION.getSqlState());
        }
    }

    public QueryResult executeQuery(final Query dQuery, boolean streaming) throws QueryException
    {
        dQuery.validate();
        log.log(Level.FINEST, "Executing streamed query: {0}", dQuery);
        this.moreResults = false;
        final StreamedQueryPacket packet = new StreamedQueryPacket(dQuery);

        try {
            packet.send(writer);
        } catch (IOException e) {
            throw new QueryException("Could not send query: " + e.getMessage(),
                    -1,
                    SQLExceptionMapper.SQLStates.CONNECTION_EXCEPTION.getSqlState(),
                    e);
        }
        if (!isMasterConnection())
            queriesSinceFailover++;
        return getResult(dQuery, streaming);
    }



    public String getServerVariable(String variable) throws QueryException {
        CachedSelectResult qr = (CachedSelectResult) executeQuery(new MySQLQuery("select @@" + variable));
        try {
            if (!qr.next()) {
                throw new QueryException("Could not get variable: " + variable);
            }
        }
        catch (IOException ioe ){
            throw new QueryException(ioe.getMessage(), 0, "HYOOO", ioe);
        }


        try {
            String value = qr.getValueObject(0).getString();
            return value;
        } catch (NoSuchColumnException e) {
            throw new QueryException("Could not get variable: " + variable);
        }
    }


    /**
     * cancels the current query - clones the current protocol and executes a query using the new connection
     * <p/>
     * thread safe
     *
     * @throws QueryException
     */
    public  void cancelCurrentQuery() throws QueryException, IOException {
        MySQLProtocol copiedProtocol = new MySQLProtocol(jdbcUrl, username, password, info);
        copiedProtocol.executeQuery(new MySQLQuery("KILL QUERY " + serverThreadId));
        copiedProtocol.close();
    }

    public boolean createDB() {
    	String alias = info.getProperty("createDatabaseIfNotExist");
        return info != null
                && (info.getProperty("createDB", "").equalsIgnoreCase("true")
                		|| (alias != null && alias.equalsIgnoreCase("true")));
    }



    public QueryResult getMoreResults(boolean streaming) throws QueryException {
        if(!moreResults)
            return null;
        return getResult(null, streaming);
    }

    public static String hexdump(byte[] buffer, int offset) {
        StringBuffer dump = new StringBuffer();
        if ((buffer.length - offset) > 0) {
            dump.append(String.format("%02x", buffer[offset]));
            for (int i = offset + 1; i < buffer.length; i++) {
                dump.append(String.format("%02x", buffer[i]));
            }
        }
        return dump.toString();
    }

    public static String hexdump(ByteBuffer bb, int offset) {
        byte[] b = new byte[bb.remaining()];
        bb.mark();
        bb.get(b);
        bb.reset();
        return hexdump(b, offset);
    }


    public boolean hasUnreadData() {
        return (activeResult != null);
    }

    public void setMaxRows(int max) throws QueryException{
        if (maxRows != max) {
            if (max == 0) {
                executeQuery(new MySQLQuery("set @@SQL_SELECT_LIMIT=DEFAULT"));
            } else {
                executeQuery(new MySQLQuery("set @@SQL_SELECT_LIMIT=" + max));
            }
            maxRows = max;
        }
    }
    
    void parseVersion() {
    	String[] a = version.split("[^0-9]");
    	if (a.length > 0)
    		majorVersion = Integer.parseInt(a[0]);
    	if (a.length > 1)
    		minorVersion = Integer.parseInt(a[1]);
    	if (a.length > 2)
    		patchVersion = Integer.parseInt(a[2]);
    }
    
    public int getMajorServerVersion() {
    	return majorVersion;
    		
    }
    public int getMinorServerVersion() {
    	return minorVersion;
    }
    
    public boolean versionGreaterOrEqual(int major, int minor, int patch) {
    	if (this.majorVersion > major)
    		return true;
    	if (this.majorVersion < major)
    		return false;
    	/*
    	 * Major versions are equal, compare minor versions
    	 */
    	if (this.minorVersion > minor)
    		return true;
    	if (this.minorVersion < minor)
    		return false;
    	
    	/*
    	 * Minor versions are equal, compare patch version
    	 */
    	if (this.patchVersion > patch)
    		return true;
    	if (this.patchVersion < patch)
    		return false;
    	
    	/* Patch versions are equal => versions are equal */
    	return true;
    }
	public void setLocalInfileInputStream(InputStream inputStream) {
		this.localInfileInputStream = inputStream;
	}
	
	public int getMaxAllowedPacket() {
		return this.maxAllowedPacket;
	}
	public void setMaxAllowedPacket(int maxAllowedPacket) {
		this.maxAllowedPacket = maxAllowedPacket;
	}
    
}<|MERGE_RESOLUTION|>--- conflicted
+++ resolved
@@ -177,12 +177,8 @@
     long failTimestamp;
     int reconnectCount;
     int queriesSinceFailover;
-<<<<<<< HEAD
-    
     private int maxAllowedPacket;
-=======
     private byte serverLanguage;
->>>>>>> c3e81697
 
     /* =========================== HA  parameters ========================================= */
     /**
