/*
 *
 * MariaDB Client for Java
 *
 * Copyright (c) 2012-2014 Monty Program Ab.
 * Copyright (c) 2015-2017 MariaDB Ab.
 *
 * This library is free software; you can redistribute it and/or modify it under
 * the terms of the GNU Lesser General Public License as published by the Free
 * Software Foundation; either version 2.1 of the License, or (at your option)
 * any later version.
 *
 * This library is distributed in the hope that it will be useful, but
 * WITHOUT ANY WARRANTY; without even the implied warranty of MERCHANTABILITY or
 * FITNESS FOR A PARTICULAR PURPOSE.  See the GNU Lesser General Public License
 * for more details.
 *
 * You should have received a copy of the GNU Lesser General Public License along
 * with this library; if not, write to Monty Program Ab info@montyprogram.com.
 *
 * This particular MariaDB Client for Java file is work
 * derived from a Drizzle-JDBC. Drizzle-JDBC file which is covered by subject to
 * the following copyright and notice provisions:
 *
 * Copyright (c) 2009-2011, Marcus Eriksson
 *
 * Redistribution and use in source and binary forms, with or without modification,
 * are permitted provided that the following conditions are met:
 * Redistributions of source code must retain the above copyright notice, this list
 * of conditions and the following disclaimer.
 *
 * Redistributions in binary form must reproduce the above copyright notice, this
 * list of conditions and the following disclaimer in the documentation and/or
 * other materials provided with the distribution.
 *
 * Neither the name of the driver nor the names of its contributors may not be
 * used to endorse or promote products derived from this software without specific
 * prior written permission.
 *
 * THIS SOFTWARE IS PROVIDED BY THE COPYRIGHT HOLDERS  AND CONTRIBUTORS "AS IS"
 * AND ANY EXPRESS OR IMPLIED WARRANTIES, INCLUDING, BUT NOT LIMITED TO, THE IMPLIED
 * WARRANTIES OF MERCHANTABILITY AND FITNESS FOR A PARTICULAR PURPOSE ARE DISCLAIMED.
 * IN NO EVENT SHALL THE COPYRIGHT HOLDER OR CONTRIBUTORS BE LIABLE FOR ANY DIRECT,
 * INDIRECT, INCIDENTAL, SPECIAL, EXEMPLARY, OR CONSEQUENTIAL DAMAGES (INCLUDING, BUT
 * NOT LIMITED TO, PROCUREMENT OF SUBSTITUTE GOODS OR SERVICES; LOSS OF USE, DATA, OR
 * PROFITS; OR BUSINESS INTERRUPTION) HOWEVER CAUSED AND ON ANY THEORY OF LIABILITY,
 * WHETHER IN CONTRACT, STRICT LIABILITY, OR TORT (INCLUDING NEGLIGENCE OR OTHERWISE)
 * ARISING IN ANY WAY OUT OF THE USE OF THIS SOFTWARE, EVEN IF ADVISED OF THE POSSIBILITY
 * OF SUCH DAMAGE.
 *
 */

package org.mariadb.jdbc.internal.util;

import org.mariadb.jdbc.internal.util.constant.HaMode;

import java.lang.reflect.Field;
import java.util.Properties;

public enum DefaultOptions {

    /**
     * Database user name.
     */
    USER("user", "1.0.0"),
    /**
     * Password of database user.
     */
    PASSWORD("password", "1.0.0"),

    /**
     * The connect timeout value, in milliseconds, or zero for no timeout.
     * Default: 30000 (30 seconds) (was 0 before 2.1.2)
     */
    CONNECT_TIMEOUT("connectTimeout", 30_000, 0, "1.1.8"),

    /**
     * On Windows, specify named pipe name to connect to mysqld.exe.
     */
    PIPE("pipe", "1.1.3"),

    /**
     * Allows to connect to database via Unix domain socket, if server allows it. The value is the path of Unix domain socket, i.e "socket"
     * database parameter.
     */
    LOCAL_SOCKET("localSocket", "1.1.4"),

    /**
     * Allowed to connect database via shared memory, if server allows it. The value is base name of the shared memory.
     */
    SHARED_MEMORY("sharedMemory", "1.1.4"),

    /**
     * Sets corresponding option on the connection socket.
     */
    TCP_NO_DELAY("tcpNoDelay", Boolean.TRUE, "1.0.0"),

    /**
     * Sets corresponding option on the connection socket.
     */
    TCP_ABORTIVE_CLOSE("tcpAbortiveClose", Boolean.FALSE, "1.1.1"),

    /**
     * Hostname or IP address to bind the connection socket to a local (UNIX domain) socket.
     */
    LOCAL_SOCKET_ADDRESS("localSocketAddress", "1.1.8"),

    /**
     * Defined the network socket timeout (SO_TIMEOUT) in milliseconds.
     * 0 (default) disable this timeout
     */
    SOCKET_TIMEOUT("socketTimeout", new Integer[]{10000, null, null, null, null, null}, 0, "1.1.8"),

    /**
     * Session timeout is defined by the wait_timeout server variable.
     * Setting interactiveClient to true will tell server to use the interactive_timeout server variable
     */
    INTERACTIVE_CLIENT("interactiveClient", Boolean.FALSE, "1.1.8"),

    /**
     * If set to 'true', exception thrown during query execution contain query string.
     */
    DUMP_QUERY_ON_EXCEPTION("dumpQueriesOnException", Boolean.TRUE, "1.1.0"),

    /**
     * Metadata ResultSetMetaData.getTableName() return the physical table name.
     * "useOldAliasMetadataBehavior" permit to activate the legacy code that send the table alias if set.
     */
    USE_OLD_ALIAS_METADATA_BEHAVIOR("useOldAliasMetadataBehavior", Boolean.FALSE, "1.1.9"),

    /**
     * If set to 'false', exception thrown during LOCAL INFILE if no InputStream has already been set.
     */
    ALLOW_LOCAL_INFILE("allowLocalInfile", Boolean.TRUE, "1.2.1"),

    /**
     * var=value pairs separated by comma, mysql session variables, set upon establishing successful connection.
     */
    SESSION_VARIABLES("sessionVariables", "1.1.0"),

    /**
     * The database precised in url will be created if doesn't exist.
     * (legacy alias "createDB")
     */
    CREATE_DATABASE_IF_NOT_EXISTS("createDatabaseIfNotExist", Boolean.FALSE, "1.1.8"),

    /**
     * Defined the server time zone.
     * to use only if jre server as a different time implementation of the server.
     * (best to have the same server time zone when possible)
     */
    SERVER_TIMEZONE("serverTimezone", "1.1.8"),
    /**
     * DatabaseMetaData use current catalog if null.
     */
    NULL_CATALOG_MEANS_CURRENT("nullCatalogMeansCurrent", Boolean.TRUE, "1.1.8"),

    /**
     * Datatype mapping flag, handle MySQL Tiny as BIT(boolean).
     */
    TINY_INT_IS_BIT("tinyInt1isBit", Boolean.TRUE, "1.0.0"),

    /**
     * Year is date type, rather than numerical.
     */
    YEAR_IS_DATE_TYPE("yearIsDateType", Boolean.TRUE, "1.0.0"),

    /**
     * Force SSL on connection.
     * (legacy alias "useSSL")
     */
    USE_SSL("useSsl", Boolean.FALSE, "1.1.0"),

    /**
     * allow compression in MySQL Protocol.
     */
    USER_COMPRESSION("useCompression", Boolean.FALSE, "1.0.0"),

    /**
     * Allows multiple statements in single executeQuery.
     */
    ALLOW_MULTI_QUERIES("allowMultiQueries", Boolean.FALSE, "1.0.0"),

    /**
     * rewrite batchedStatement to have only one server call.
     */
    REWRITE_BATCHED_STATEMENTS("rewriteBatchedStatements", Boolean.FALSE, "1.1.8"),

    /**
     * Sets corresponding option on the connection socket.
     * Defaults to true since 1.6.0 (false before)
     */
    TCP_KEEP_ALIVE("tcpKeepAlive", Boolean.TRUE, "1.0.0"),

    /**
     * set buffer size for TCP buffer (SO_RCVBUF).
     */
    TCP_RCV_BUF("tcpRcvBuf", (Integer) null, 0, "1.0.0"),

    /**
     * set buffer size for TCP buffer (SO_SNDBUF).
     */
    TCP_SND_BUF("tcpSndBuf", (Integer) null, 0, "1.0.0"),

    /**
     * to use custom socket factory, set it to full name of the class that implements javax.net.SocketFactory.
     */
    SOCKET_FACTORY("socketFactory", "1.0.0"),
    PIN_GLOBAL_TX_TO_PHYSICAL_CONNECTION("pinGlobalTxToPhysicalConnection", Boolean.FALSE, "1.1.8"),

    /**
     * When using SSL, do not check server's certificate.
     */
    TRUST_SERVER_CERTIFICATE("trustServerCertificate", Boolean.FALSE, "1.1.1"),

    /**
     * Server's certificate in DER form, or server's CA certificate. Can be used in one of 3 forms, sslServerCert=/path/to/cert.pem
     * (full path to certificate), sslServerCert=classpath:relative/cert.pem (relative to current classpath), or as verbatim DER-encoded certificate
     * string "-----BEGIN CERTIFICATE-----".
     */
    SERVER_SSL_CERT("serverSslCert", "1.1.3"),

    /**
     * Correctly handle subsecond precision in timestamps (feature available with MariaDB 5.3 and later).
     * May confuse 3rd party components (Hibernated).
     */
    USE_FRACTIONAL_SECONDS("useFractionalSeconds", Boolean.TRUE, "1.0.0"),

    /**
     * Driver must recreateConnection after a failover.
     */
    AUTO_RECONNECT("autoReconnect", Boolean.FALSE, "1.2.0"),

    /**
     * After a master failover and no other master found, back on a read-only host ( throw exception if not).
     */
    FAIL_ON_READ_ONLY("failOnReadOnly", Boolean.FALSE, "1.2.0"),

    /**
     * When using loadbalancing, the number of times the driver should cycle through available hosts, attempting to connect.
     * Between cycles, the driver will pause for 250ms if no servers are available.
     */
    RETRY_ALL_DOWN("retriesAllDown", 120, 0, "1.2.0"),

    /**
     * When using failover, the number of times the driver should cycle silently through available hosts, attempting to connect.
     * Between cycles, the driver will pause for 250ms if no servers are available.
     * if set to 0, there will be no silent reconnection
     */
    FAILOVER_LOOP_RETRIES("failoverLoopRetries", 120, 0, "1.2.0"),


    /**
     * When in multiple hosts, after this time in second without used, verification that the connections haven't been lost.
     * When 0, no verification will be done. Defaults to 0 (120 before 1.5.8 version)
     */
    VALID_CONNECTION_TIMEOUT("validConnectionTimeout", 0, 0, "1.2.0"),

    /**
     * time in second a server is blacklisted after a connection failure.  default to 50s
     */
    LOAD_BALANCE_BLACKLIST_TIMEOUT("loadBalanceBlacklistTimeout", 50, 0, "1.2.0"),

    /**
     * enable/disable prepare Statement cache, default true.
     */
    CACHEPREPSTMTS("cachePrepStmts", Boolean.TRUE, "1.3.0"),

    /**
     * This sets the number of prepared statements that the driver will cache per VM if "cachePrepStmts" is enabled.
     * default to 250.
     */
    PREPSTMTCACHESIZE("prepStmtCacheSize", 250, 0, "1.3.0"),

    /**
     * This is the maximum length of a prepared SQL statement that the driver will cache  if "cachePrepStmts" is enabled.
     * default to 2048.
     */
    PREPSTMTCACHESQLLIMIT("prepStmtCacheSqlLimit", 2048, 0, "1.3.0"),

    /**
     * when in high availability, and switching to a read-only host, assure that this host is in read-only mode by
     * setting session read-only.
     * default to false
     */
    ASSUREREADONLY("assureReadOnly", Boolean.FALSE, "1.3.0"),


    /**
     * if true (default) store date/timestamps according to client time zone.
     * if false, store all date/timestamps in DB according to server time zone, and time information (that is a time difference), doesn't take
     * timezone in account.
     */
    USELEGACYDATETIMECODE("useLegacyDatetimeCode", Boolean.TRUE, "1.3.0"),

    /**
     * maximize Mysql compatibility.
     * when using jdbc setDate(), will store date in client timezone, not in server timezone when useLegacyDatetimeCode = false.
     * default to false.
     */
    MAXIMIZEMYSQLCOMPATIBILITY("maximizeMysqlCompatibility", Boolean.FALSE, "1.3.0"),

    /**
     * useServerPrepStmts must prepared statements be prepared on server side, or just faked on client side.
     * if rewriteBatchedStatements is set to true, this options will be set to false.
     * default to false.
     */
    USESERVERPREPSTMTS("useServerPrepStmts", Boolean.FALSE, "1.3.0"),

    /**
     * File path of the trustStore file (similar to java System property "javax.net.ssl.trustStore").
     * Use the specified keystore for trusted root certificates.
     * When set, overrides serverSslCert.
     * <p>
     * (legacy alias trustCertificateKeyStoreUrl)
     */
    TRUSTSTORE("trustStore", "1.3.0"),

    /**
     * Password for the trusted root certificate file (similar to java System property "javax.net.ssl.trustStorePassword").
     * <p>
     * (legacy alias trustCertificateKeyStorePassword)
     */
    TRUST_CERTIFICATE_KEYSTORE_PASSWORD("trustStorePassword", "1.3.0"),

    /**
     * File path of the keyStore file that contain client private key store and associate certificates
     * (similar to java System property "javax.net.ssl.keyStore", but ensure that only the private key's entries are used).
     * (legacy alias clientCertificateKeyStoreUrl)
     */
    KEYSTORE("keyStore", "1.3.0"),

    /**
     * Password for the client certificate keystore  (similar to java System property "javax.net.ssl.keyStorePassword").
     * (legacy alias clientCertificateKeyStorePassword)
     */
    KEYSTORE_PASSWORD("keyStorePassword", "1.3.0"),

    /**
     * Password for the private key contain in client certificate keystore.
     * needed only in case private key password differ from keyStore password.
     */
    PRIVATE_KEYS_PASSWORD("keyPassword", "1.5.3"),

    /**
     * Force TLS/SSL protocol to a specific set of TLS versions (comma separated list)
     * example : "TLSv1, TLSv1.1, TLSv1.2"
     */
    ENABLED_SSL_PROTOCOL_SUITES("enabledSslProtocolSuites", "1.5.0"),

    /**
     * Force TLS/SSL cipher. (comma separated list)
     * example : "TLS_DHE_RSA_WITH_AES_256_GCM_SHA384, TLS_DHE_DSS_WITH_AES_256_GCM_SHA384"
     */
    ENABLED_SSL_CIPHER_SUITES("enabledSslCipherSuites", "1.5.0"),

    /**
     * When executing batch queries, must batch continue on error.
     * default to true.
     */
    CONTINUE_BATCH_ON_ERROR("continueBatchOnError", Boolean.TRUE, "1.4.0"),

    /**
     * Truncation error ("Data truncated for column '%' at row %", "Out of range value for column '%' at row %") will be thrown as error,
     * and not as warning.
     */
    JDBCOMPLIANTRUNCATION("jdbcCompliantTruncation", Boolean.TRUE, "1.4.0"),

    /**
     * enable/disable callable Statement cache, default true.
     */
    CACHE_CALLABLE_STMTS("cacheCallableStmts", Boolean.TRUE, "1.4.0"),

    /**
     * This sets the number of callable statements that the driver will cache per VM if "cacheCallableStmts" is enabled.
     * default to 150.
     */
    CALLABLE_STMT_CACHE_SIZE("callableStmtCacheSize", 150, 0, "1.4.0"),

    /**
     * Indicate to server some client information in a key;value pair.
     * for example connectionAttributes=key1:value1,key2,value2.
     * Those information can be retrieved on server within tables mysql.session_connect_attrs and mysql.session_account_connect_attrs.
     * This can permit from server an identification of client.
     */
    CONNECTION_ATTRIBUTES("connectionAttributes", "1.4.0"),

    /**
     * PreparedStatement.executeBatch() will send many QUERY before reading result packets.
     * default to true.
     * (null is considered true. this permit to know if option was explicitly set)
     */
    USE_BATCH_MULTI_SEND("useBatchMultiSend", (Boolean) null, "1.5.0"),

    /**
     * When using useBatchMultiSend, indicate maximum query that can be send at a time.
     * default to 100
     */
    USE_BATCH_MULTI_SEND_NUMBER("useBatchMultiSendNumber", 100, 1, "1.5.0"),

    /**
     * Enable log information. require Slf4j version &gt; 1.4 dependency.
     * log informations :
     * - info : query log
     * default to false.
     */
    LOGGING("log", Boolean.FALSE, "1.5.0"),

    /**
     * log query execution time.
     * (legacy alias alias profileSQL)
     */
    PROFILESQL("profileSql", Boolean.FALSE, "1.5.0"),

    /**
     * Max query log size.
     * default to 1024.
     */
    MAX_QUERY_LOG_SIZE("maxQuerySizeToLog", 1024, 0, "1.5.0"),

    /**
     * Will log query with execution time superior to this value (if defined )
     * default to null.
     */
    SLOW_QUERY_TIME("slowQueryThresholdNanos", (Long) null, 0L, "1.5.0"),

    /**
     * Indicate password encoding charset. If not set, driver use platform's default charset.
     * default to null.
     */
    PASSWORD_CHARACTER_ENCODING("passwordCharacterEncoding", "1.5.9"),

    /**
     * Fast connection creation (recommended if not using authentication plugins)
     * default to true.
     * (null is considered true. this permit to know if option was explicitly set)
     */
    PIPELINE_AUTH("usePipelineAuth", (Boolean) null, "1.6.0"),

    /**
     * Driver will save the last 16 MySQL packet exchanges (limited to first 1000 bytes).
     * Hexadecimal value of those packet will be added to stacktrace when an IOException occur.
     * This options has no performance incidence (&lt; 1 microseconds per query) but driver will then take 16kb more memory.
     */
    ENABLE_PACKET_DEBUG("enablePacketDebug", Boolean.FALSE, "1.6.0"),

    /**
     * When using ssl, driver check hostname against the server's identity as presented in the server's Certificate
     * (checking alternative names or certificate CN) to prevent man-in-the-middle attack.
     * This option permit to deactivate this validation.
     */
    SSL_HOSTNAME_VERIFICATION("disableSslHostnameVerification", Boolean.FALSE, "2.1.0"),

    /**
     * Use dedicated COM_STMT_BULK_EXECUTE protocol for batch insert when possible.
     * (batch without Statement.RETURN_GENERATED_KEYS and streams) to have faster batch.
     * (significant only if server MariaDB &ge; 10.2.7)
     */
    USE_BULK_PROTOCOL("useBulkStmts", Boolean.TRUE, "2.1.0"),

    /**
     * Set default autocommit value.
     * Default: true
     */
    AUTOCOMMIT("autocommit", Boolean.TRUE, "2.2.0"),

    /**
     * Enable pool.
     * This option is usefull only if not using a DataSource object, but only connection.
     */
    POOL("pool", Boolean.FALSE, "2.2.0"),

    /**
     * Pool name that will permit to identify thread.
     * default : auto-generated as MariaDb-pool-&le;pool-index&ge;
     */
    POOL_NAME("poolName", "2.2.0"),

    /**
     * The maximum number of physical connections that
     * the pool should contain.
     * default: 8
     */
    MAX_POOL_SIZE("maxPoolSize", 8, 1, "2.2.0"),

    /**
     * The number of physical connections the pool should keep available at all times.
     * default: maxPoolSize value
     */
    MIN_POOL_SIZE("minPoolSize", (Integer) null, 0, "2.2.0"),

    /**
     * The maximum amount of time in seconds that a connection can stay in pool when not used.
     * This value must always be below @wait_timeout value - 45s
     *
     * Default: 600 (10 minutes). minimum value is 60 seconds.
     */
    MAX_IDLE_TIME("maxIdleTime", 600, Options.MIN_VALUE__MAX_IDLE_TIME, "2.2.0"),

    /**
     *
     * When asking a connection to pool, Pool will validate connection state.
     * "poolValidMinDelay" permit to disable this validation if connection has been borrowed recently avoiding useless
     * verification in case of frequent reuse of connection
     *
     * 0 meaning validation is done each time connection is asked.
     *
     * Default: 1000 (in milliseconds)
     */
    POOL_VALID_MIN_DELAY("poolValidMinDelay", 1000, 0, "2.2.0"),

    /**
     * Indicate that global variable aren't changed by application, permitting to pool faster connection.
     * Default: false
     */
    STATIC_GLOBAL("staticGlobal", Boolean.FALSE, "2.2.0"),

    /**
     * Register JMX monitoring pools.
     * Default: true
     */
    REGISTER_POOL_JMX("registerJmxPool", Boolean.TRUE, "2.2.0"),

    /**
     * Use COM_RESET_CONNECTION when resetting connection for pools when server permit it (MariaDB &gt; 10.2.4, MySQL &gt; 5.7.3)
     * This permit to reset session and user variables.
     *
     * Default: false
     */
    USE_RESET_CONNECTION("useResetConnection", Boolean.FALSE, "2.2.0");

    private final String optionName;
    private final Object objType;
    private final Object defaultValue;
    private final Object minValue;
    private final Object maxValue;
    private final String implementationVersion;

    DefaultOptions(final String optionName, final String implementationVersion) {
        this.optionName = optionName;
        this.implementationVersion = implementationVersion;
        objType = String.class;
        defaultValue = null;
        minValue = null;
        maxValue = null;
    }

    DefaultOptions(final String optionName, final Boolean defaultValue, final String implementationVersion) {
        this.optionName = optionName;
        this.objType = Boolean.class;
        this.defaultValue = defaultValue;
        this.implementationVersion = implementationVersion;
        minValue = null;
        maxValue = null;
    }

    DefaultOptions(final String optionName, final Integer defaultValue, final Integer minValue, final String implementationVersion) {
        this.optionName = optionName;
        this.objType = Integer.class;
        this.defaultValue = defaultValue;
        this.minValue = minValue;
        this.maxValue = Integer.MAX_VALUE;
        this.implementationVersion = implementationVersion;
    }

    DefaultOptions(final String optionName, final Long defaultValue, final Long minValue, final String implementationVersion) {
        this.optionName = optionName;
        this.objType = Long.class;
        this.defaultValue = defaultValue;
        this.minValue = minValue;
        this.maxValue = Long.MAX_VALUE;
        this.implementationVersion = implementationVersion;
    }


    DefaultOptions(final String optionName, final Integer[] defaultValue, final Integer minValue, final String implementationVersion) {
        this.optionName = optionName;
        this.objType = Integer.class;
        this.defaultValue = defaultValue;
        this.minValue = minValue;
        this.maxValue = Integer.MAX_VALUE;
        this.implementationVersion = implementationVersion;
    }

    public String getOptionName() {
        return optionName;
    }

    public static Options defaultValues(final HaMode haMode) {
        return parse(haMode, "", new Properties());
    }

    /**
     * Generate an Options object with default value corresponding to High Availability mode.
     *
     * @param haMode    current high Availability mode
     * @param pool      is for pool
     * @return Options object initialized
     */
    public static Options defaultValues(HaMode haMode, boolean pool) {
        Properties properties = new Properties();
        properties.setProperty("pool", String.valueOf(pool));
        Options options = parse(haMode, "", properties);
        optionCoherenceValidation(options);
        return options;
    }

    /**
     * Parse additional properties.
     *
     * @param haMode        current haMode.
     * @param urlParameters options defined in url
     * @param options       initial options
     */
    public static void parse(final HaMode haMode, final String urlParameters, final Options options) {
        Properties prop = new Properties();
        parse(haMode, urlParameters, prop, options);
        optionCoherenceValidation(options);
    }

    private static Options parse(final HaMode haMode, final String urlParameters, final Properties properties) {
        Options options = parse(haMode, urlParameters, properties, null);
        optionCoherenceValidation(options);
        return options;
    }

    /**
     * Parse additional properties .
     *
     * @param haMode        current haMode.
     * @param urlParameters options defined in url
     * @param properties    options defined by properties
     * @param options       initial options
     * @return options
     */
    public static Options parse(final HaMode haMode, final String urlParameters, final Properties properties, final Options options) {
        if (urlParameters != null && !urlParameters.isEmpty()) {
            String[] parameters = urlParameters.split("&");
            for (String parameter : parameters) {
                int pos = parameter.indexOf('=');
                if (pos == -1) {
                    if (!properties.containsKey(parameter)) {
                        properties.setProperty(parameter, "");
                    }
                } else {
                    if (!properties.containsKey(parameter.substring(0, pos))) {
                        properties.setProperty(parameter.substring(0, pos), parameter.substring(pos + 1));
                    }

                }
            }
        }
        return parse(haMode, properties, options);
    }

    private static Options parse(final HaMode haMode, final Properties properties, final Options paramOptions) {
        final Options options = paramOptions != null ? paramOptions : new Options();

        try {
<<<<<<< HEAD
            for (DefaultOptions o : DefaultOptions.values()) {

                String propertyValue = properties.getProperty(o.name);

                //Handle alias
                if (propertyValue == null) {
                    if ("createDatabaseIfNotExist".equals(o.name)) {
                        propertyValue = properties.getProperty("createDB");
                    } else if ("useSsl".equals(o.name)) {
                        propertyValue = properties.getProperty("useSSL");
                    } else if ("profileSql".equals(o.name)) {
                        propertyValue = properties.getProperty("profileSQL");
                    } else if ("enabledSslCipherSuites".equals(o.name)) {
                        propertyValue = properties.getProperty("enabledSSLCipherSuites");
                    } else if ("trustStorePassword".equals(o.name)) {
                        propertyValue = properties.getProperty("trustCertificateKeyStorePassword");
                    } else if ("trustStore".equals(o.name)) {
                        propertyValue = properties.getProperty("trustCertificateKeyStoreUrl");
                    } else if ("keyStorePassword".equals(o.name)) {
                        propertyValue = properties.getProperty("clientCertificateKeyStorePassword");
                    } else if ("keyStore".equals(o.name)) {
                        propertyValue = properties.getProperty("clientCertificateKeyStoreUrl");
                    }
                }

                if (propertyValue != null) {
=======
            //Option object is already initialized to default values.
            //loop on properties,
            // - check DefaultOption to check that property value correspond to type (and range)
            // - set values
            for (final String key : properties.stringPropertyNames()) {
                final String propertyValue = properties.getProperty(key);
                final DefaultOptions o = OptionUtils.OPTIONS_MAP.get(key);
                if (o != null && propertyValue != null) {
                    final Field field = Options.class.getField(o.optionName);
>>>>>>> fde60c15
                    if (o.objType.equals(String.class)) {
                        field.set(options, propertyValue);
                    } else if (o.objType.equals(Boolean.class)) {
<<<<<<< HEAD
                        String lower = propertyValue.toLowerCase();
                        if ("1".equals(lower) || "true".equals(lower)) {
                            Options.class.getField(o.name).set(options, Boolean.TRUE);
                        } else if ("0".equals(lower) || "false".equals(lower)) {
                            Options.class.getField(o.name).set(options, Boolean.FALSE);
                        } else {
                            throw new IllegalArgumentException("Optional parameter " + o.name
=======
                        switch (propertyValue.toLowerCase()) {
                            case "":
                            case "1":
                            case "true":
                                field.set(options, Boolean.TRUE);
                                break;

                            case "0":
                            case "false":
                                field.set(options, Boolean.FALSE);
                                break;

                            default:
                                throw new IllegalArgumentException("Optional parameter " + o.optionName
>>>>>>> fde60c15
                                        + " must be boolean (true/false or 0/1) was \"" + propertyValue + "\"");
                        }
                    } else if (o.objType.equals(Integer.class)) {
                        try {
                            final Integer value = Integer.parseInt(propertyValue);
                            assert o.minValue != null;
                            assert o.maxValue != null;
                            if (value.compareTo((Integer) o.minValue) < 0 || value.compareTo((Integer) o.maxValue) > 0) {
                                throw new IllegalArgumentException("Optional parameter " + o.optionName
                                        + " must be greater or equal to " + o.minValue
                                        + (((Integer) o.maxValue != Integer.MAX_VALUE) ? " and smaller than " + o.maxValue : " ")
                                        + ", was \"" + propertyValue + "\"");
                            }
                            field.set(options, value);
                        } catch (NumberFormatException n) {
                            throw new IllegalArgumentException("Optional parameter " + o.optionName
                                    + " must be Integer, was \"" + propertyValue + "\"");
                        }
                    } else if (o.objType.equals(Long.class)) {
                        try {
                            final Long value = Long.parseLong(propertyValue);
                            assert o.minValue != null;
                            assert o.maxValue != null;
                            if (value.compareTo((Long) o.minValue) < 0 || value.compareTo((Long) o.maxValue) > 0) {
                                throw new IllegalArgumentException("Optional parameter " + o.optionName
                                        + " must be greater or equal to " + o.minValue
                                        + (((Long) o.maxValue != Long.MAX_VALUE) ? " and smaller than " + o.maxValue : " ")
                                        + ", was \"" + propertyValue + "\"");
                            }
                            field.set(options, value);
                        } catch (NumberFormatException n) {
                            throw new IllegalArgumentException("Optional parameter " + o.optionName
                                    + " must be Long, was \"" + propertyValue + "\"");
                        }
                    }
                }
            }
<<<<<<< HEAD
        } catch (NoSuchFieldException n) {
            n.printStackTrace();
        } catch (IllegalAccessException n) {
=======

            //special case : field with multiple default according to HA_MODE
            if (options.socketTimeout == null) {
                options.socketTimeout = ((Integer[]) SOCKET_TIMEOUT.defaultValue)[haMode.ordinal()];
            }

        } catch (NoSuchFieldException | IllegalAccessException n) {
>>>>>>> fde60c15
            n.printStackTrace();
        } catch (SecurityException s) {
            //only for jws, so never thrown
            throw new IllegalArgumentException("Security too restrictive : " + s.getMessage());
        }

        return options;
    }

    /**
     * Option initialisation end : set option value to a coherent state.
     * @param options options
     */
    public static void optionCoherenceValidation(final Options options) {

        //disable use server prepare id using client rewrite
        if (options.rewriteBatchedStatements) {
            options.useServerPrepStmts = false;
        }

        if (!options.useServerPrepStmts) {
            options.cachePrepStmts = false;
        }

        //pipe cannot use read and write socket simultaneously
        if (options.pipe != null) {
            options.useBatchMultiSend = false;
            options.usePipelineAuth = false;
        }

        //if min pool size default to maximum pool size if not set
        options.minPoolSize = options.minPoolSize == null ? options.maxPoolSize : Math.min(options.minPoolSize, options.maxPoolSize);

    }

    /**
     * Generate parameter String equivalent to options.
     *
     * @param options   options
     * @param haMode    high availability Mode
     * @param sb        String builder
     */
    public static void propertyString(final Options options, final HaMode haMode, final StringBuilder sb) {
        try {
            boolean first = true;
            for (DefaultOptions o : DefaultOptions.values()) {
                final Object value = Options.class.getField(o.optionName).get(options);

                if (value != null && !value.equals(o.defaultValue)) {
                    if (first) {
                        first = false;
                        sb.append('?');
                    } else {
                        sb.append('&');
                    }
                    sb.append(o.optionName)
                            .append('=');
                    if (o.objType.equals(String.class)) {
                        sb.append((String) value);
                    } else if (o.objType.equals(Boolean.class)) {
                        sb.append(((Boolean) value).toString());
                    } else if (o.objType.equals(Integer.class)) {
                        sb.append((Integer) value);
                    } else if (o.objType.equals(Long.class)) {
                        sb.append((Long) value);
                    }
                }
            }
        } catch (NoSuchFieldException | IllegalAccessException n) {
            n.printStackTrace();
        }
    }
}<|MERGE_RESOLUTION|>--- conflicted
+++ resolved
@@ -657,34 +657,6 @@
         final Options options = paramOptions != null ? paramOptions : new Options();
 
         try {
-<<<<<<< HEAD
-            for (DefaultOptions o : DefaultOptions.values()) {
-
-                String propertyValue = properties.getProperty(o.name);
-
-                //Handle alias
-                if (propertyValue == null) {
-                    if ("createDatabaseIfNotExist".equals(o.name)) {
-                        propertyValue = properties.getProperty("createDB");
-                    } else if ("useSsl".equals(o.name)) {
-                        propertyValue = properties.getProperty("useSSL");
-                    } else if ("profileSql".equals(o.name)) {
-                        propertyValue = properties.getProperty("profileSQL");
-                    } else if ("enabledSslCipherSuites".equals(o.name)) {
-                        propertyValue = properties.getProperty("enabledSSLCipherSuites");
-                    } else if ("trustStorePassword".equals(o.name)) {
-                        propertyValue = properties.getProperty("trustCertificateKeyStorePassword");
-                    } else if ("trustStore".equals(o.name)) {
-                        propertyValue = properties.getProperty("trustCertificateKeyStoreUrl");
-                    } else if ("keyStorePassword".equals(o.name)) {
-                        propertyValue = properties.getProperty("clientCertificateKeyStorePassword");
-                    } else if ("keyStore".equals(o.name)) {
-                        propertyValue = properties.getProperty("clientCertificateKeyStoreUrl");
-                    }
-                }
-
-                if (propertyValue != null) {
-=======
             //Option object is already initialized to default values.
             //loop on properties,
             // - check DefaultOption to check that property value correspond to type (and range)
@@ -694,35 +666,17 @@
                 final DefaultOptions o = OptionUtils.OPTIONS_MAP.get(key);
                 if (o != null && propertyValue != null) {
                     final Field field = Options.class.getField(o.optionName);
->>>>>>> fde60c15
                     if (o.objType.equals(String.class)) {
                         field.set(options, propertyValue);
                     } else if (o.objType.equals(Boolean.class)) {
-<<<<<<< HEAD
                         String lower = propertyValue.toLowerCase();
-                        if ("1".equals(lower) || "true".equals(lower)) {
-                            Options.class.getField(o.name).set(options, Boolean.TRUE);
+                        if ("".equals(lower) || "1".equals(lower) || "true".equals(lower)) {
+                            field.set(options, Boolean.TRUE);
                         } else if ("0".equals(lower) || "false".equals(lower)) {
-                            Options.class.getField(o.name).set(options, Boolean.FALSE);
+                            field.set(options, Boolean.FALSE);
                         } else {
-                            throw new IllegalArgumentException("Optional parameter " + o.name
-=======
-                        switch (propertyValue.toLowerCase()) {
-                            case "":
-                            case "1":
-                            case "true":
-                                field.set(options, Boolean.TRUE);
-                                break;
-
-                            case "0":
-                            case "false":
-                                field.set(options, Boolean.FALSE);
-                                break;
-
-                            default:
-                                throw new IllegalArgumentException("Optional parameter " + o.optionName
->>>>>>> fde60c15
-                                        + " must be boolean (true/false or 0/1) was \"" + propertyValue + "\"");
+                            throw new IllegalArgumentException("Optional parameter " + o.optionName
+                                    + " must be boolean (true/false or 0/1) was \"" + propertyValue + "\"");
                         }
                     } else if (o.objType.equals(Integer.class)) {
                         try {
@@ -759,19 +713,15 @@
                     }
                 }
             }
-<<<<<<< HEAD
-        } catch (NoSuchFieldException n) {
-            n.printStackTrace();
-        } catch (IllegalAccessException n) {
-=======
 
             //special case : field with multiple default according to HA_MODE
             if (options.socketTimeout == null) {
                 options.socketTimeout = ((Integer[]) SOCKET_TIMEOUT.defaultValue)[haMode.ordinal()];
             }
 
-        } catch (NoSuchFieldException | IllegalAccessException n) {
->>>>>>> fde60c15
+        } catch (NoSuchFieldException n) {
+            n.printStackTrace();
+        } catch (IllegalAccessException n) {
             n.printStackTrace();
         } catch (SecurityException s) {
             //only for jws, so never thrown
