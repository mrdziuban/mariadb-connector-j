--- conflicted
+++ resolved
@@ -367,8 +367,7 @@
      * - executeBatch() will be send in one round trip (or in many packet if command size &gt; max_allowed_packet)
      *
      */
-<<<<<<< HEAD
-    USE_MULTI_STATEMENT("useMultiStatement", Boolean.FALSE, "1.5.0"),
+    USE_COM_MULTI("useComMulti", Boolean.TRUE, "1.5.0"),
 
     /**
      * Enable log information. require Slf4j version &gt; 1.4 dependency.
@@ -396,9 +395,6 @@
      */
     SLOW_QUERY_TIME("slowQueryThresholdNanos", (Long) null, new Long(0), Long.MAX_VALUE, "1.5.0");
 
-=======
-    USE_COM_MULTI("useComMulti", Boolean.TRUE, "1.5.0");
->>>>>>> de31b74f
 
     protected final String name;
     protected final Object objType;
