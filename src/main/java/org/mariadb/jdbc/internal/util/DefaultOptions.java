--- conflicted
+++ resolved
@@ -52,6 +52,7 @@
 
 import org.mariadb.jdbc.internal.util.constant.HaMode;
 
+import java.lang.invoke.WrongMethodTypeException;
 import java.util.Properties;
 
 public enum DefaultOptions {
@@ -413,8 +414,13 @@
      * Will log query with execution time superior to this value (if defined )
      * default to null.
      */
-<<<<<<< HEAD
     SLOW_QUERY_TIME("slowQueryThresholdNanos", (Long) null, 0L, Long.MAX_VALUE, "1.5.0"),
+
+    /**
+     * Indicate password encoding charset. If not set, driver use platform's default charset.
+     * default to null.
+     */
+    PASSWORD_CHARACTER_ENCODING("passwordCharacterEncoding", "1.5.9"),
 
     /**
      * When Statement.setFetchSize is set and option useServerPrepStmts is set too,
@@ -426,16 +432,7 @@
     USE_CURSOR_FETCH("useCursorFetch", Boolean.FALSE, "2.0.0");
 
 
-=======
-    SLOW_QUERY_TIME("slowQueryThresholdNanos", (Long) null, new Long(0), Long.MAX_VALUE, "1.5.0"),
->>>>>>> 9333aedd
-
-
-    /**
-     * Indicate password encoding charset. If not set, driver use platform's default charset.
-     * default to null.
-     */
-    PASSWORD_CHARACTER_ENCODING("passwordCharacterEncoding", "1.5.9");
+
 
     protected final String name;
     protected final Object objType;
@@ -495,7 +492,6 @@
         return parse(haMode, "", new Properties());
     }
 
-<<<<<<< HEAD
     /**
      * Add a property (name + value) to current session options
      *
@@ -515,8 +511,6 @@
         return parse(haMode, additionnalProperties, options);
     }
 
-=======
->>>>>>> 9333aedd
     public static Options parse(HaMode haMode, String urlParameters, Options options) {
         Properties prop = new Properties();
         return parse(haMode, urlParameters, prop, options);
@@ -667,7 +661,6 @@
         return options;
     }
 
-<<<<<<< HEAD
     /**
      * Get properties from session options.
      *
@@ -773,6 +766,4 @@
             throw new WrongMethodTypeException("Method " + name + " is of type " + objType + " intValue() does not apply");
         }
     }
-=======
->>>>>>> 9333aedd
 }