--- conflicted
+++ resolved
@@ -507,30 +507,25 @@
     }
 
     private void initializePoolGlobalState(MariaDbConnection connection) throws SQLException {
-<<<<<<< HEAD
         Statement stmt = connection.createStatement();
-        ResultSet rs = stmt.executeQuery(
-                "SELECT @@max_allowed_packet,"
-=======
-        try (Statement stmt = connection.createStatement()) {
-            String sql = "SELECT @@max_allowed_packet,"
+        String sql = "SELECT @@max_allowed_packet,"
+                + "@@wait_timeout,"
+                + "@@autocommit,"
+                + "@@auto_increment_increment,"
+                + "@@time_zone,"
+                + "@@system_time_zone,"
+                + "@@tx_isolation";
+
+        if (!connection.isServerMariaDb() && connection.versionGreaterOrEqual(8,0,3)) {
+            sql = "SELECT @@max_allowed_packet,"
                     + "@@wait_timeout,"
                     + "@@autocommit,"
                     + "@@auto_increment_increment,"
                     + "@@time_zone,"
                     + "@@system_time_zone,"
-                    + "@@tx_isolation";
-
-            if (!connection.isServerMariaDb() && connection.versionGreaterOrEqual(8,0,3)) {
-                sql = "SELECT @@max_allowed_packet,"
->>>>>>> 723f06a3
-                        + "@@wait_timeout,"
-                        + "@@autocommit,"
-                        + "@@auto_increment_increment,"
-                        + "@@time_zone,"
-                        + "@@system_time_zone,"
-<<<<<<< HEAD
-                        + "@@tx_isolation");
+                    + "@@transaction_isolation";
+        }
+        ResultSet rs = stmt.executeQuery(sql);
 
         if (rs.next()) {
 
@@ -548,30 +543,6 @@
             //ensure that the options "maxIdleTime" is not > to server wait_timeout
             //removing 45s since scheduler check  status every 30s
             maxIdleTime = Math.min(options.maxIdleTime, globalInfo.getWaitTimeout() - 45);
-=======
-                        + "@@transaction_isolation";
-            }
-
-            try (ResultSet rs = stmt.executeQuery(sql)) {
-
-                rs.next();
-
-                int transactionIsolation = Utils.transactionFromString(rs.getString(7)); // tx_isolation
-
-                globalInfo = new GlobalStateInfo(
-                        rs.getLong(1),      // max_allowed_packet
-                        rs.getInt(2),       // wait_timeout
-                        rs.getBoolean(3),   // autocommit
-                        rs.getInt(4),       // autoIncrementIncrement
-                        rs.getString(5),    // time_zone
-                        rs.getString(6),    // system_time_zone
-                        transactionIsolation);
-
-                //ensure that the options "maxIdleTime" is not > to server wait_timeout
-                //removing 45s since scheduler check  status every 30s
-                maxIdleTime = Math.min(options.maxIdleTime, globalInfo.getWaitTimeout() - 45);
-            }
->>>>>>> 723f06a3
         }
     }
 
