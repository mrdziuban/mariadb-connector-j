/*
 *
 * MariaDB Client for Java
 *
 * Copyright (c) 2012-2014 Monty Program Ab.
 * Copyright (c) 2015-2017 MariaDB Ab.
 *
 * This library is free software; you can redistribute it and/or modify it under
 * the terms of the GNU Lesser General Public License as published by the Free
 * Software Foundation; either version 2.1 of the License, or (at your option)
 * any later version.
 *
 * This library is distributed in the hope that it will be useful, but
 * WITHOUT ANY WARRANTY; without even the implied warranty of MERCHANTABILITY or
 * FITNESS FOR A PARTICULAR PURPOSE.  See the GNU Lesser General Public License
 * for more details.
 *
 * You should have received a copy of the GNU Lesser General Public License along
 * with this library; if not, write to Monty Program Ab info@montyprogram.com.
 *
 * This particular MariaDB Client for Java file is work
 * derived from a Drizzle-JDBC. Drizzle-JDBC file which is covered by subject to
 * the following copyright and notice provisions:
 *
 * Copyright (c) 2009-2011, Marcus Eriksson
 *
 * Redistribution and use in source and binary forms, with or without modification,
 * are permitted provided that the following conditions are met:
 * Redistributions of source code must retain the above copyright notice, this list
 * of conditions and the following disclaimer.
 *
 * Redistributions in binary form must reproduce the above copyright notice, this
 * list of conditions and the following disclaimer in the documentation and/or
 * other materials provided with the distribution.
 *
 * Neither the name of the driver nor the names of its contributors may not be
 * used to endorse or promote products derived from this software without specific
 * prior written permission.
 *
 * THIS SOFTWARE IS PROVIDED BY THE COPYRIGHT HOLDERS  AND CONTRIBUTORS "AS IS"
 * AND ANY EXPRESS OR IMPLIED WARRANTIES, INCLUDING, BUT NOT LIMITED TO, THE IMPLIED
 * WARRANTIES OF MERCHANTABILITY AND FITNESS FOR A PARTICULAR PURPOSE ARE DISCLAIMED.
 * IN NO EVENT SHALL THE COPYRIGHT HOLDER OR CONTRIBUTORS BE LIABLE FOR ANY DIRECT,
 * INDIRECT, INCIDENTAL, SPECIAL, EXEMPLARY, OR CONSEQUENTIAL DAMAGES (INCLUDING, BUT
 * NOT LIMITED TO, PROCUREMENT OF SUBSTITUTE GOODS OR SERVICES; LOSS OF USE, DATA, OR
 * PROFITS; OR BUSINESS INTERRUPTION) HOWEVER CAUSED AND ON ANY THEORY OF LIABILITY,
 * WHETHER IN CONTRACT, STRICT LIABILITY, OR TORT (INCLUDING NEGLIGENCE OR OTHERWISE)
 * ARISING IN ANY WAY OUT OF THE USE OF THIS SOFTWARE, EVEN IF ADVISED OF THE POSSIBILITY
 * OF SUCH DAMAGE.
 *
 */

package org.mariadb.jdbc.internal.failover.impl;

import org.mariadb.jdbc.HostAddress;
import org.mariadb.jdbc.UrlParser;
import org.mariadb.jdbc.internal.failover.AbstractMastersSlavesListener;
import org.mariadb.jdbc.internal.failover.HandleErrorResult;
import org.mariadb.jdbc.internal.failover.thread.FailoverLoop;
import org.mariadb.jdbc.internal.failover.tools.SearchFilter;
import org.mariadb.jdbc.internal.logging.Logger;
import org.mariadb.jdbc.internal.logging.LoggerFactory;
import org.mariadb.jdbc.internal.protocol.MastersSlavesProtocol;
import org.mariadb.jdbc.internal.protocol.Protocol;
import org.mariadb.jdbc.internal.util.dao.ReconnectDuringTransactionException;
import org.mariadb.jdbc.internal.util.dao.ServerPrepareResult;
import org.mariadb.jdbc.internal.util.scheduler.DynamicSizedSchedulerInterface;
import org.mariadb.jdbc.internal.util.scheduler.SchedulerServiceProviderHolder;

import java.lang.reflect.Method;
import java.sql.SQLException;
import java.util.*;
import java.util.concurrent.TimeUnit;
import java.util.concurrent.atomic.AtomicInteger;


/**
 * this class handle the operation when multiple hosts.
 */
public class MastersSlavesListener extends AbstractMastersSlavesListener {
    private static final DynamicSizedSchedulerInterface dynamicSizedScheduler;
    private static final AtomicInteger listenerCount = new AtomicInteger();
    private static final Logger logger = LoggerFactory.getLogger(MastersSlavesListener.class);

    static {
        dynamicSizedScheduler = SchedulerServiceProviderHolder.getScheduler(1, "MariaDb-failover", 8);

        // fail loop scaling happens async and only from a single thread
        dynamicSizedScheduler.scheduleWithFixedDelay(new Runnable() {
            private final ArrayDeque<FailoverLoop> failoverLoops = new ArrayDeque<FailoverLoop>(8);

            @Override
            public void run() {

                int desiredFailCount = Math.min(8, listenerCount.get() / 5 + 1);
                int countChange = desiredFailCount - failoverLoops.size();

                if (countChange != 0) {
                    dynamicSizedScheduler.setPoolSize(desiredFailCount);
                    if (countChange > 0) {
                        // start fail loops
                        for (; countChange > 0; countChange--) {
                            // loop is started in constructor
                            failoverLoops.add(new FailoverLoop(dynamicSizedScheduler));
                        }
                    } else {
                        // block on all removed loops after finished unscheduling to reduce blocking
                        List<FailoverLoop> removedLoops = new ArrayList<FailoverLoop>(-countChange);
                        // terminate fail loops
                        for (; countChange < 0; countChange++) {
                            FailoverLoop failoverLoop = failoverLoops.remove();
                            failoverLoop.unscheduleTask();
                            removedLoops.add(failoverLoop);
                        }

                        for (FailoverLoop failoverLoop : removedLoops) {
                            failoverLoop.blockTillTerminated();
                        }
                    }
                }
            }
        }, 1, 2, TimeUnit.MINUTES);
    }

    protected Protocol masterProtocol;
    protected Protocol secondaryProtocol;

    /**
     * Initialisation.
     *
     * @param urlParser connection string object.
     */
    public MastersSlavesListener(final UrlParser urlParser) {
        super(urlParser);
        listenerCount.incrementAndGet();
        masterProtocol = null;
        secondaryProtocol = null;
        setMasterHostFail();
        setSecondaryHostFail();
    }

    protected void removeListenerFromSchedulers() {
        super.removeListenerFromSchedulers();
        FailoverLoop.removeListener(this);
        listenerCount.addAndGet(-1);
    }

    /**
     * Initialize connections.
     *
     * @throws SQLException if a connection error append.
     */
    @Override
    public void initializeConnection() throws SQLException {
        super.initializeConnection();
        try {
            reconnectFailedConnection(new SearchFilter(true));
        } catch (SQLException e) {
            //initializeConnection failed
            checkInitialConnection(e);
        }
    }

    protected void checkInitialConnection(SQLException queryException) throws SQLException {
        if (this.secondaryProtocol == null || !this.secondaryProtocol.isConnected()) {
            setSecondaryHostFail();
        } else {
            resetSecondaryFailoverData();
        }

        if (this.masterProtocol == null || !this.masterProtocol.isConnected()) {
            setMasterHostFail();
            throwFailoverMessage(masterProtocol != null ? masterProtocol.getHostAddress() : null, true, queryException, false);
        } else {
            resetMasterFailoverData();
            if (isSecondaryHostFail()) {
                //launched failLoop only if not throwing connection (connection will be closed).
                handleFailLoop();
            }
        }
    }

    /**
     * Called after a call on Connection.close(). Will explicitly closed all connections.
     */
    public void preClose() {
        if (explicitClosed.compareAndSet(false, true)) {
            proxy.lock.lock();
            try {
                removeListenerFromSchedulers();

                //closing connections
                closeConnection(waitNewSecondaryProtocol.getAndSet(null));
                closeConnection(waitNewMasterProtocol.getAndSet(null));
                closeConnection(masterProtocol);
                closeConnection(secondaryProtocol);
            } finally {
                proxy.lock.unlock();
            }
        }
    }

    @Override
    public void preExecute() throws SQLException {
        lastQueryNanos = System.nanoTime();
        checkWaitingConnection();
        //if connection is closed or failed on slave
        if (this.currentProtocol != null
                && (this.currentProtocol.isClosed() || (!currentReadOnlyAsked && !currentProtocol.isMasterConnection()))) {
            preAutoReconnect();
        }
    }

    /**
     * Verify that there is waiting connection that have to replace failing one.
     * If there is replace failed connection with new one.
     *
     * @throws SQLException if error occur
     */
    public void checkWaitingConnection() throws SQLException {
        if (isSecondaryHostFail()) {
            proxy.lock.lock();
            try {
                Protocol waitingProtocol = waitNewSecondaryProtocol.getAndSet(null);
                if (waitingProtocol != null && pingSecondaryProtocol(waitingProtocol)) {
                    lockAndSwitchSecondary(waitingProtocol);
                }
            } finally {
                proxy.lock.unlock();
            }
        }

        if (isMasterHostFail()) {
            proxy.lock.lock();
            try {
                Protocol waitingProtocol = waitNewMasterProtocol.getAndSet(null);
                if (waitingProtocol != null && pingMasterProtocol(waitingProtocol)) {
                    lockAndSwitchMaster(waitingProtocol);
                }
            } finally {
                proxy.lock.unlock();
            }
        }
    }


    /**
     * Loop to connect.
     *
     * @throws SQLException if there is any error during reconnection
     */
    public void reconnectFailedConnection(SearchFilter searchFilter) throws SQLException {
        if (!searchFilter.isInitialConnection()
                && (isExplicitClosed()
                || (searchFilter.isFineIfFoundOnlyMaster() && !isMasterHostFail())
                || searchFilter.isFineIfFoundOnlySlave() && !isSecondaryHostFail())) {
            return;
        }
        //check if a connection has been retrieved by failoverLoop during lock
        if (!searchFilter.isFailoverLoop()) {
            try {
                checkWaitingConnection();
                if ((searchFilter.isFineIfFoundOnlyMaster() && !isMasterHostFail())
                        || searchFilter.isFineIfFoundOnlySlave() && !isSecondaryHostFail()) {
                    return;
                }
            } catch (ReconnectDuringTransactionException e) {
                //don't throw an exception for this specific exception
                return;
            }
        }


        currentConnectionAttempts.incrementAndGet();
        resetOldsBlackListHosts();

        //put the list in the following order
        // - random order not blacklist and not connected host
        // - random order blacklist host
        // - connected host
        List<HostAddress> loopAddress = new LinkedList<HostAddress>(urlParser.getHostAddresses());
        loopAddress.removeAll(getBlacklistKeys());
        Collections.shuffle(loopAddress);
<<<<<<< HEAD
        List<HostAddress> blacklistShuffle = new LinkedList<HostAddress>(getBlacklistKeys());
=======
        List<HostAddress> blacklistShuffle = new LinkedList<>(getBlacklistKeys());
>>>>>>> 19091f7c
        blacklistShuffle.retainAll(urlParser.getHostAddresses());
        Collections.shuffle(blacklistShuffle);
        loopAddress.addAll(blacklistShuffle);

        //put connected at end
        if (masterProtocol != null && !isMasterHostFail()) {
            loopAddress.remove(masterProtocol.getHostAddress());
            loopAddress.add(masterProtocol.getHostAddress());
        }

        if (secondaryProtocol != null && !isSecondaryHostFail()) {
            loopAddress.remove(secondaryProtocol.getHostAddress());
            loopAddress.add(secondaryProtocol.getHostAddress());
        }

        if ((isMasterHostFail() || isSecondaryHostFail())
                || searchFilter.isInitialConnection()) {
            //while permit to avoid case when succeeded creating a new Master connection
            //and ping master connection fail a few millissecond after,
            //resulting a masterConnection not initialized.
            do {
                MastersSlavesProtocol.loop(this, loopAddress, searchFilter);
                //close loop if all connection are retrieved
                if (!searchFilter.isFailoverLoop()) {
                    try {
                        checkWaitingConnection();
                    } catch (ReconnectDuringTransactionException e) {
                        //don't throw an exception for this specific exception
                    }
                }
            } while (searchFilter.isInitialConnection() && masterProtocol == null);
        }

    }

    /**
     * Method called when a new Master connection is found after a fallback.
     *
     * @param newMasterProtocol the new active connection
     */
    public void foundActiveMaster(Protocol newMasterProtocol) {
        if (isMasterHostFail()) {
            if (isExplicitClosed()) {
                newMasterProtocol.close();
                return;
            }
            if (!waitNewMasterProtocol.compareAndSet(null, newMasterProtocol)) {
                newMasterProtocol.close();
            }
        } else {
            newMasterProtocol.close();
        }

    }

    /**
     * Use the parameter newMasterProtocol as new current master connection.
     * <p>
     * <i>Lock must be set</i>
     *
     * @param newMasterProtocol new master connection
     * @throws ReconnectDuringTransactionException if there was an active transaction.
     */
    public void lockAndSwitchMaster(Protocol newMasterProtocol) throws ReconnectDuringTransactionException {
        if (masterProtocol != null && !masterProtocol.isClosed()) {
            masterProtocol.close();
        }

        if (!currentReadOnlyAsked || isSecondaryHostFail()) {
            //actually on a secondary read-only because master was unknown.
            //So select master as currentConnection
            try {
                syncConnection(currentProtocol, newMasterProtocol);
            } catch (Exception e) {
                //Some error append during connection parameter synchronisation
            }
            //switching current connection to master connection
            currentProtocol = newMasterProtocol;
        }

        boolean inTransaction = this.masterProtocol != null && this.masterProtocol.inTransaction();
        this.masterProtocol = newMasterProtocol;
        resetMasterFailoverData();
        if (inTransaction) {
            //master connection was down, so has been change for a new active connection
            //problem was there was an active connection -> must throw exception so client known it
            throw new ReconnectDuringTransactionException("Connection reconnect automatically during an active transaction", 1401, "25S03");
        }
    }

    /**
     * Method called when a new secondary connection is found after a fallback.
     *
     * @param newSecondaryProtocol the new active connection
     * @throws SQLException if switch failed
     */
    public void foundActiveSecondary(Protocol newSecondaryProtocol) throws SQLException {
        if (isSecondaryHostFail()) {
            if (isExplicitClosed()) {
                newSecondaryProtocol.close();
                return;
            }

            if (proxy.lock.tryLock()) {
                try {
                    lockAndSwitchSecondary(newSecondaryProtocol);
                } finally {
                    proxy.lock.unlock();
                }
            } else {
                if (!waitNewSecondaryProtocol.compareAndSet(null, newSecondaryProtocol)) {
                    newSecondaryProtocol.close();
                }
            }
        } else {
            newSecondaryProtocol.close();
        }
    }

    /**
     * Use the parameter newSecondaryProtocol as new current secondary connection.
     *
     * @param newSecondaryProtocol new secondary connection
     * @throws SQLException if an error occur during setting session read-only
     */
    public void lockAndSwitchSecondary(Protocol newSecondaryProtocol) throws SQLException {
        if (secondaryProtocol != null && !secondaryProtocol.isClosed()) {
            secondaryProtocol.close();
        }

        //if asked to be on read only connection, switching to this new connection
        if (currentReadOnlyAsked || (urlParser.getOptions().failOnReadOnly && !currentReadOnlyAsked && isMasterHostFail())) {
            try {
                syncConnection(currentProtocol, newSecondaryProtocol);
            } catch (Exception e) {
                //Some error append during connection parameter synchronisation
            }
            currentProtocol = newSecondaryProtocol;
        }

        //set new found connection as slave connection.
        this.secondaryProtocol = newSecondaryProtocol;
        if (urlParser.getOptions().assureReadOnly) {
            setSessionReadOnly(true, this.secondaryProtocol);
        }

        resetSecondaryFailoverData();
    }

    /**
     * Switch to a read-only(secondary) or read and write connection(master).
     *
     * @param mustBeReadOnly the read-only status asked
     * @throws SQLException if operation hasn't change protocol
     */
    @Override
    public void switchReadOnlyConnection(Boolean mustBeReadOnly) throws SQLException {
        checkWaitingConnection();
        if (currentReadOnlyAsked != mustBeReadOnly) {
            proxy.lock.lock();
            try {
                // another thread updated state
                if (currentReadOnlyAsked == mustBeReadOnly) return;
                currentReadOnlyAsked = mustBeReadOnly;
                if (currentReadOnlyAsked) {
                    if (currentProtocol.isMasterConnection()) {
                        //must change to replica connection
                        if (!isSecondaryHostFail()) {
                            proxy.lock.lock();
                            try {
                                //switching to secondary connection
                                syncConnection(this.masterProtocol, this.secondaryProtocol);
                                currentProtocol = this.secondaryProtocol;
                                //current connection is now secondary
                                return;
                            } catch (SQLException e) {
                                //switching to secondary connection failed
                                if (setSecondaryHostFail()) {
                                    addToBlacklist(secondaryProtocol.getHostAddress());
                                }
                            } finally {
                                proxy.lock.unlock();
                            }
                        }
                        //stay on master connection, since slave connection is fail
                        FailoverLoop.addListener(this);
                    }
                } else {
                    if (!currentProtocol.isMasterConnection()) {
                        //must change to master connection
                        if (!isMasterHostFail()) {
                            try {
                                //switching to master connection
                                syncConnection(this.secondaryProtocol, this.masterProtocol);
                                currentProtocol = this.masterProtocol;
                                //current connection is now master
                                return;
                            } catch (SQLException e) {
                                //switching to master connection failed
                                if (setMasterHostFail()) {
                                    addToBlacklist(masterProtocol.getHostAddress());
                                }
                            }
                        }

                        try {
                            reconnectFailedConnection(new SearchFilter(true, false));
                            handleFailLoop();
                            //connection established, no need to send Exception !
                            //switching to master connection
                            try {
                                syncConnection(this.secondaryProtocol, this.masterProtocol);
                                currentProtocol = this.masterProtocol;
                            } catch (SQLException e) {
                                //switching to master connection failed
                                if (setMasterHostFail()) {
                                    addToBlacklist(masterProtocol.getHostAddress());
                                }
                            }
                        } catch (SQLException e) {
                            //stop failover, since we will throw a connection exception that will close the connection.
                            FailoverLoop.removeListener(this);
                            HostAddress failHost = (this.masterProtocol != null) ? this.masterProtocol.getHostAddress() : null;
                            throwFailoverMessage(failHost, true, new SQLException("master "
                                    + masterProtocol.getHostAddress() + " connection failed"), false);
                        }

                    }
                }
            } finally {
                proxy.lock.unlock();
            }
        }
    }

    /**
     * To handle the newly detected failover on the master connection.
     *
     * @param method    the initial called method
     * @param args      the initial args
     * @param killCmd   is the fail due to a KILL cmd
     * @return an object to indicate if the previous Exception must be thrown, or the object resulting if a failover worked
     * @throws Throwable if failover has not been catch
     */
    public HandleErrorResult primaryFail(Method method, Object[] args, boolean killCmd) throws Throwable {
        boolean alreadyClosed = !masterProtocol.isConnected();
        boolean inTransaction = masterProtocol != null && masterProtocol.inTransaction();

        //try to reconnect automatically only time before looping
        proxy.lock.lock();
        try {
<<<<<<< HEAD
            if (masterProtocol != null && masterProtocol.isConnected() && masterProtocol.isValid()) {
=======
            if (masterProtocol != null && masterProtocol.isConnected() && masterProtocol.isValid(0)) {
>>>>>>> 19091f7c
                if (inTransaction) {
                    masterProtocol.rollback();
                    return new HandleErrorResult(true);
                }
                return relaunchOperation(method, args);
            }
        } catch (SQLException e) {
            masterProtocol.close();

            if (setMasterHostFail()) {
                addToBlacklist(masterProtocol.getHostAddress());
            }
        } finally {
            proxy.lock.unlock();
        }

        //fail on slave if parameter permit so
        if (urlParser.getOptions().failOnReadOnly && !isSecondaryHostFail()) {
            try {
                if (this.secondaryProtocol != null && this.secondaryProtocol.ping()) {
                    //switching to secondary connection
                    syncConnection(masterProtocol, this.secondaryProtocol);
                    proxy.lock.lock();
                    try {
                        currentProtocol = this.secondaryProtocol;
                    } finally {
                        proxy.lock.unlock();
                    }
                    FailoverLoop.addListener(this);
                    try {
                        return relaunchOperation(method, args);
                    } catch (Exception e) {
                        //relaunchOperation failed
                    }
                    return new HandleErrorResult();
                }
            } catch (Exception e) {
                if (setSecondaryHostFail()) {
                    blackListAndCloseConnection(this.secondaryProtocol);
                }
            }
        }

        try {
            reconnectFailedConnection(new SearchFilter(true, urlParser.getOptions().failOnReadOnly));
            handleFailLoop();

            if (killCmd) return new HandleErrorResult(true, false);

            if (currentReadOnlyAsked || alreadyClosed || !inTransaction && isQueryRelaunchable(method, args)) {
                //connection was not in transaction

                //can relaunch query
                logger.info("Connection to master lost, new master {}, conn={} found"
                        + ", query type permit to be re-execute on new server without throwing exception",
                        currentProtocol.getHostAddress(),
                        currentProtocol.getServerThreadId());
                return relaunchOperation(method, args);
            }
            //throw Exception because must inform client, even if connection is reconnected
            return new HandleErrorResult(true);
        } catch (Exception e) {
            //we will throw a Connection exception that will close connection
            setMasterHostFail();
            FailoverLoop.removeListener(this);
            return new HandleErrorResult();
        }
    }

    private void blackListAndCloseConnection(Protocol protocol) {
        addToBlacklist(protocol.getHostAddress());
        if (protocol.isConnected()) {
            proxy.lock.lock();
            try {
                protocol.close();
            } finally {
                proxy.lock.unlock();
            }
        }
    }

    /**
     * Reconnect failed connection.
     *
     * @throws SQLException if reconnection has failed
     */
    public void reconnect() throws SQLException {
        SearchFilter filter;
        boolean inTransaction = false;
        if (currentReadOnlyAsked) {
            filter = new SearchFilter(true, true);
        } else {
            inTransaction = masterProtocol != null && masterProtocol.inTransaction();
            filter = new SearchFilter(true, urlParser.getOptions().failOnReadOnly);
        }
        reconnectFailedConnection(filter);
        handleFailLoop();
        if (inTransaction) {
            throw new ReconnectDuringTransactionException("Connection reconnect automatically during an active transaction", 1401, "25S03");
        }
    }

    /**
     * Ping secondary protocol.
     * ! lock must be set !
     *
     * @param protocol socket to ping
     * @return true if ping is valid.
     */
    private boolean pingSecondaryProtocol(Protocol protocol) {
        try {
            if (protocol != null && protocol.isConnected() && protocol.ping()) {
                return true;
            }
        } catch (Exception e) {
            protocol.close();

            if (setSecondaryHostFail()) {
                addToBlacklist(protocol.getHostAddress());
            }
        }
        return false;
    }

    /**
     * To handle the newly detected failover on the secondary connection.
     *
     * @param method    the initial called method
     * @param args      the initial args
     * @param killCmd   is fail due to a KILL command
     * @return an object to indicate if the previous Exception must be thrown, or the object resulting if a failover worked
     * @throws Throwable if failover has not catch error
     */
    public HandleErrorResult secondaryFail(Method method, Object[] args, boolean killCmd) throws Throwable {
        proxy.lock.lock();
        try {
            if (pingSecondaryProtocol(this.secondaryProtocol)) {
                return relaunchOperation(method, args);
            }
        } finally {
            proxy.lock.unlock();
        }


        if (!isMasterHostFail()) {
            try {
                //check that master is on before switching to him
<<<<<<< HEAD
                if (masterProtocol != null && masterProtocol.isValid()) {
=======
                if (masterProtocol != null && masterProtocol.isValid(0)) {
>>>>>>> 19091f7c
                    //switching to master connection
                    syncConnection(secondaryProtocol, masterProtocol);
                    proxy.lock.lock();
                    try {
                        currentProtocol = masterProtocol;
                    } finally {
                        proxy.lock.unlock();
                    }
                    FailoverLoop.addListener(this);
                    logger.info("Connection to slave lost, using master connection"
                            + ", query is re-execute on master server without throwing exception");
                    return relaunchOperation(method, args); //now that we are on master, relaunched result if the result was not crashing the master
                }
            } catch (Exception e) {
                //ping fail on master
                if (setMasterHostFail()) {
                    blackListAndCloseConnection(masterProtocol);
                }
            }
        }

        try {
            reconnectFailedConnection(new SearchFilter(true, true));
            handleFailLoop();
            if (isSecondaryHostFail()) {
                syncConnection(this.secondaryProtocol, this.masterProtocol);
                proxy.lock.lock();
                try {
                    currentProtocol = this.masterProtocol;
                } finally {
                    proxy.lock.unlock();
                }
            }

            if (killCmd) return new HandleErrorResult(true, false);

            logger.info("Connection to slave lost, new slave {}, conn={} found"
                    + ", query is re-execute on new server without throwing exception",
                    currentProtocol.getHostAddress(),
                    currentProtocol.getServerThreadId());
            return relaunchOperation(method, args); //now that we are reconnect, relaunched result if the result was not crashing the node
        } catch (Exception ee) {
            //we will throw a Connection exception that will close connection
            FailoverLoop.removeListener(this);
            return new HandleErrorResult();
        }
    }

    @Override
    public void handleFailLoop() {
        if (isMasterHostFail() || isSecondaryHostFail()) {
            if (!isExplicitClosed()) {
                FailoverLoop.addListener(this);
            }
        } else {
            FailoverLoop.removeListener(this);
        }
    }

    @Override
    public boolean isMasterConnected() {
        return masterProtocol != null && masterProtocol.isConnected();
    }

    /**
     * Check master status.
     *
     * @param searchFilter search filter
     * @return has some status changed
     */
    @Override
    public boolean checkMasterStatus(SearchFilter searchFilter) {
        if (masterProtocol != null) {
            pingMasterProtocol(masterProtocol);
        }
        return false;
    }

    @Override
    public void rePrepareOnSlave(ServerPrepareResult oldServerPrepareResult, boolean mustBeOnMaster) throws SQLException {
        if (isSecondaryHostFail()) {
            Protocol waitingProtocol = waitNewSecondaryProtocol.getAndSet(null);
            if (waitingProtocol != null) {
                proxy.lock.lock();
                try {
                    if (pingSecondaryProtocol(waitingProtocol)) {
                        lockAndSwitchSecondary(waitingProtocol);
                    }
                } finally {
                    proxy.lock.unlock();
                }
            }
        }

        if (secondaryProtocol != null && !isSecondaryHostFail()) {
            //prepare on slave
            ServerPrepareResult serverPrepareResult = secondaryProtocol.prepare(oldServerPrepareResult.getSql(), mustBeOnMaster);

            //release prepare on master
            try {
                serverPrepareResult.getUnProxiedProtocol().releasePrepareStatement(serverPrepareResult);
            } catch (SQLException exception) {
                //released failed.
            }

            //replace prepare data
            oldServerPrepareResult.failover(serverPrepareResult.getStatementId(), secondaryProtocol);
        }
    }

    /**
     * List current connected HostAddress.
     *
     * @return hostAddress List.
     */
    public List<HostAddress> connectedHosts() {
<<<<<<< HEAD
        List<HostAddress> usedHost = new ArrayList<HostAddress>();
=======
        List<HostAddress> usedHost = new ArrayList<>();
>>>>>>> 19091f7c

        if (isMasterHostFail()) {
            Protocol masterProtocol = waitNewMasterProtocol.get();
            if (masterProtocol != null) usedHost.add(masterProtocol.getHostAddress());
        } else usedHost.add(masterProtocol.getHostAddress());

        if (isSecondaryHostFail()) {
            Protocol secondProtocol = waitNewSecondaryProtocol.get();
            if (secondProtocol != null) usedHost.add(secondProtocol.getHostAddress());
        } else usedHost.add(secondaryProtocol.getHostAddress());

        return usedHost;
    }
}<|MERGE_RESOLUTION|>--- conflicted
+++ resolved
@@ -281,11 +281,7 @@
         List<HostAddress> loopAddress = new LinkedList<HostAddress>(urlParser.getHostAddresses());
         loopAddress.removeAll(getBlacklistKeys());
         Collections.shuffle(loopAddress);
-<<<<<<< HEAD
         List<HostAddress> blacklistShuffle = new LinkedList<HostAddress>(getBlacklistKeys());
-=======
-        List<HostAddress> blacklistShuffle = new LinkedList<>(getBlacklistKeys());
->>>>>>> 19091f7c
         blacklistShuffle.retainAll(urlParser.getHostAddresses());
         Collections.shuffle(blacklistShuffle);
         loopAddress.addAll(blacklistShuffle);
@@ -537,11 +533,7 @@
         //try to reconnect automatically only time before looping
         proxy.lock.lock();
         try {
-<<<<<<< HEAD
-            if (masterProtocol != null && masterProtocol.isConnected() && masterProtocol.isValid()) {
-=======
             if (masterProtocol != null && masterProtocol.isConnected() && masterProtocol.isValid(0)) {
->>>>>>> 19091f7c
                 if (inTransaction) {
                     masterProtocol.rollback();
                     return new HandleErrorResult(true);
@@ -689,11 +681,7 @@
         if (!isMasterHostFail()) {
             try {
                 //check that master is on before switching to him
-<<<<<<< HEAD
-                if (masterProtocol != null && masterProtocol.isValid()) {
-=======
                 if (masterProtocol != null && masterProtocol.isValid(0)) {
->>>>>>> 19091f7c
                     //switching to master connection
                     syncConnection(secondaryProtocol, masterProtocol);
                     proxy.lock.lock();
@@ -810,11 +798,7 @@
      * @return hostAddress List.
      */
     public List<HostAddress> connectedHosts() {
-<<<<<<< HEAD
         List<HostAddress> usedHost = new ArrayList<HostAddress>();
-=======
-        List<HostAddress> usedHost = new ArrayList<>();
->>>>>>> 19091f7c
 
         if (isMasterHostFail()) {
             Protocol masterProtocol = waitNewMasterProtocol.get();
