--- conflicted
+++ resolved
@@ -85,11 +85,7 @@
                             final List<HostAddress> addresses, SearchFilter searchFilter) throws SQLException {
 
         MastersSlavesProtocol protocol;
-<<<<<<< HEAD
-        Deque<HostAddress> loopAddresses = new ArrayDeque<HostAddress>(addresses);
-=======
-        ArrayDeque<HostAddress> loopAddresses = new ArrayDeque<>(addresses);
->>>>>>> fde60c15
+        ArrayDeque<HostAddress> loopAddresses = new ArrayDeque<HostAddress>(addresses);
         if (loopAddresses.isEmpty()) resetHostList(listener, loopAddresses);
 
         int maxConnectionTry = listener.getRetriesAllDown();
@@ -170,11 +166,7 @@
     private static void resetHostList(MastersSlavesListener listener, Deque<HostAddress> loopAddresses) {
         //if all servers have been connected without result
         //add back all servers
-<<<<<<< HEAD
         List<HostAddress> servers = new ArrayList<HostAddress>();
-=======
-        List<HostAddress> servers = new ArrayList<>();
->>>>>>> fde60c15
         servers.addAll(listener.getUrlParser().getHostAddresses());
         Collections.shuffle(servers);
 
