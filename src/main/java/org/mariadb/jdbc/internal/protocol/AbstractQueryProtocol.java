/*
 *
 * MariaDB Client for Java
 *
 * Copyright (c) 2012-2014 Monty Program Ab.
 * Copyright (c) 2015-2017 MariaDB Ab.
 *
 * This library is free software; you can redistribute it and/or modify it under
 * the terms of the GNU Lesser General Public License as published by the Free
 * Software Foundation; either version 2.1 of the License, or (at your option)
 * any later version.
 *
 * This library is distributed in the hope that it will be useful, but
 * WITHOUT ANY WARRANTY; without even the implied warranty of MERCHANTABILITY or
 * FITNESS FOR A PARTICULAR PURPOSE.  See the GNU Lesser General Public License
 * for more details.
 *
 * You should have received a copy of the GNU Lesser General Public License along
 * with this library; if not, write to Monty Program Ab info@montyprogram.com.
 *
 * This particular MariaDB Client for Java file is work
 * derived from a Drizzle-JDBC. Drizzle-JDBC file which is covered by subject to
 * the following copyright and notice provisions:
 *
 * Copyright (c) 2009-2011, Marcus Eriksson
 *
 * Redistribution and use in source and binary forms, with or without modification,
 * are permitted provided that the following conditions are met:
 * Redistributions of source code must retain the above copyright notice, this list
 * of conditions and the following disclaimer.
 *
 * Redistributions in binary form must reproduce the above copyright notice, this
 * list of conditions and the following disclaimer in the documentation and/or
 * other materials provided with the distribution.
 *
 * Neither the name of the driver nor the names of its contributors may not be
 * used to endorse or promote products derived from this software without specific
 * prior written permission.
 *
 * THIS SOFTWARE IS PROVIDED BY THE COPYRIGHT HOLDERS  AND CONTRIBUTORS "AS IS"
 * AND ANY EXPRESS OR IMPLIED WARRANTIES, INCLUDING, BUT NOT LIMITED TO, THE IMPLIED
 * WARRANTIES OF MERCHANTABILITY AND FITNESS FOR A PARTICULAR PURPOSE ARE DISCLAIMED.
 * IN NO EVENT SHALL THE COPYRIGHT HOLDER OR CONTRIBUTORS BE LIABLE FOR ANY DIRECT,
 * INDIRECT, INCIDENTAL, SPECIAL, EXEMPLARY, OR CONSEQUENTIAL DAMAGES (INCLUDING, BUT
 * NOT LIMITED TO, PROCUREMENT OF SUBSTITUTE GOODS OR SERVICES; LOSS OF USE, DATA, OR
 * PROFITS; OR BUSINESS INTERRUPTION) HOWEVER CAUSED AND ON ANY THEORY OF LIABILITY,
 * WHETHER IN CONTRACT, STRICT LIABILITY, OR TORT (INCLUDING NEGLIGENCE OR OTHERWISE)
 * ARISING IN ANY WAY OUT OF THE USE OF THIS SOFTWARE, EVEN IF ADVISED OF THE POSSIBILITY
 * OF SUCH DAMAGE.
 *
 */

package org.mariadb.jdbc.internal.protocol;

import org.mariadb.jdbc.LocalInfileInterceptor;
import org.mariadb.jdbc.MariaDbConnection;
import org.mariadb.jdbc.MariaDbStatement;
import org.mariadb.jdbc.UrlParser;
import org.mariadb.jdbc.internal.MariaDbServerCapabilities;
import org.mariadb.jdbc.internal.com.read.Buffer;
import org.mariadb.jdbc.internal.com.read.ErrorPacket;
import org.mariadb.jdbc.internal.com.read.dao.Results;
import org.mariadb.jdbc.internal.com.read.resultset.ColumnInformation;
import org.mariadb.jdbc.internal.com.read.resultset.SelectResultSet;
import org.mariadb.jdbc.internal.com.read.resultset.UpdatableResultSet;
import org.mariadb.jdbc.internal.com.send.ComQuery;
import org.mariadb.jdbc.internal.com.send.ComStmtExecute;
import org.mariadb.jdbc.internal.com.send.ComStmtPrepare;
import org.mariadb.jdbc.internal.com.send.SendChangeDbPacket;
import org.mariadb.jdbc.internal.com.send.parameters.ParameterHolder;
import org.mariadb.jdbc.internal.io.output.PacketOutputStream;
import org.mariadb.jdbc.internal.logging.Logger;
import org.mariadb.jdbc.internal.logging.LoggerFactory;
import org.mariadb.jdbc.internal.util.BulkStatus;
import org.mariadb.jdbc.internal.util.LogQueryTool;
import org.mariadb.jdbc.internal.util.Utils;
import org.mariadb.jdbc.internal.util.constant.ServerStatus;
import org.mariadb.jdbc.internal.util.constant.StateChange;
import org.mariadb.jdbc.internal.util.dao.ClientPrepareResult;
import org.mariadb.jdbc.internal.util.dao.PrepareResult;
import org.mariadb.jdbc.internal.util.dao.ServerPrepareResult;
import org.mariadb.jdbc.internal.util.exceptions.ExceptionMapper;
import org.mariadb.jdbc.internal.util.exceptions.MaxAllowedPacketException;
import org.mariadb.jdbc.internal.util.scheduler.SchedulerServiceProviderHolder;

import java.io.FileInputStream;
import java.io.FileNotFoundException;
import java.io.IOException;
import java.io.InputStream;
import java.net.SocketException;
import java.net.URL;
import java.nio.charset.Charset;
import java.sql.*;
import java.util.List;
import java.util.ServiceLoader;
import java.util.concurrent.ExecutionException;
import java.util.concurrent.FutureTask;
import java.util.concurrent.ThreadPoolExecutor;
import java.util.concurrent.locks.ReentrantLock;

import static org.mariadb.jdbc.internal.com.Packet.*;
import static org.mariadb.jdbc.internal.util.SqlStates.*;


public class AbstractQueryProtocol extends AbstractConnectProtocol implements Protocol {
    protected static ThreadPoolExecutor readScheduler = null;
    private static final Logger logger = LoggerFactory.getLogger(AbstractQueryProtocol.class);
    private int transactionIsolationLevel = 0;
    private InputStream localInfileInputStream;
    private long maxRows;  /* max rows returned by a statement */
    private volatile int statementIdToRelease = -1;
    private FutureTask activeFutureTask = null;
    private final LogQueryTool logQuery;
    private boolean interrupted;

    /**
     * Get a protocol instance.
     *
     * @param urlParser connection URL information's
     * @param lock      the lock for thread synchronisation
     */

    AbstractQueryProtocol(final UrlParser urlParser, final ReentrantLock lock) {
        super(urlParser, lock);
        logQuery = new LogQueryTool(options);
    }

    /**
     * Execute internal query.
     * <p>
     * !! will not support multi values queries !!
     *
     * @param sql sql
     * @throws SQLException in any exception occur
     */
    public void executeQuery(final String sql) throws SQLException {
        executeQuery(isMasterConnection(), new Results(), sql);
    }

    /**
     * Execute query directly to outputStream.
     *
     * @param mustExecuteOnMaster was intended to be launched on master connection
     * @param results             result
     * @param sql                 the query to executeInternal
     * @throws SQLException exception
     */
    @Override
    public void executeQuery(boolean mustExecuteOnMaster, Results results, final String sql) throws SQLException {

        cmdPrologue();
        try {

            writer.startPacket(0);
            writer.write(COM_QUERY);
            writer.write(sql);
            writer.flush();
            getResult(results);

        } catch (SQLException sqlException) {
            throw logQuery.exceptionWithQuery(sql, sqlException, explicitClosed);
        } catch (IOException e) {
            throw handleIoException(e);
        }

    }

    @Override
    public void executeQuery(boolean mustExecuteOnMaster, Results results, final String sql, Charset charset) throws SQLException {
        cmdPrologue();
        try {

            writer.startPacket(0);
            writer.write(COM_QUERY);
            writer.write(sql.getBytes(charset));
            writer.flush();
            getResult(results);

        } catch (SQLException sqlException) {
            throw logQuery.exceptionWithQuery(sql, sqlException, explicitClosed);
        } catch (IOException e) {
            throw handleIoException(e);
        }

    }


    /**
     * Execute a unique clientPrepareQuery.
     *
     * @param mustExecuteOnMaster was intended to be launched on master connection
     * @param results             results
     * @param clientPrepareResult clientPrepareResult
     * @param parameters          parameters
     * @throws SQLException exception
     */
    public void executeQuery(boolean mustExecuteOnMaster, Results results, final ClientPrepareResult clientPrepareResult,
                             ParameterHolder[] parameters) throws SQLException {
        cmdPrologue();
        try {

            if (clientPrepareResult.getParamCount() == 0 && !clientPrepareResult.isQueryMultiValuesRewritable()) {
                if (clientPrepareResult.getQueryParts().size() == 1) {
                    ComQuery.sendDirect(writer, clientPrepareResult.getQueryParts().get(0));
                } else {
                    ComQuery.sendMultiDirect(writer, clientPrepareResult.getQueryParts());
                }
            } else {
                writer.startPacket(0);
                ComQuery.sendSubCmd(writer, clientPrepareResult, parameters);
                writer.flush();
            }
            getResult(results);

        } catch (SQLException queryException) {
            throw logQuery.exceptionWithQuery(parameters, queryException, clientPrepareResult);
        } catch (IOException e) {
            throw handleIoException(e);
        }
    }

    /**
     * Execute a unique clientPrepareQuery.
     *
     * @param mustExecuteOnMaster was intended to be launched on master connection
     * @param results             results
     * @param clientPrepareResult clientPrepareResult
     * @param parameters          parameters
     * @param queryTimeout        if timeout is set and must use max_statement_time
     * @throws SQLException exception
     */
    public void executeQuery(boolean mustExecuteOnMaster, Results results, final ClientPrepareResult clientPrepareResult,
                             ParameterHolder[] parameters, int queryTimeout) throws SQLException {
        cmdPrologue();
        try {

            if (clientPrepareResult.getParamCount() == 0 && !clientPrepareResult.isQueryMultiValuesRewritable()) {
                if (clientPrepareResult.getQueryParts().size() == 1) {
                    ComQuery.sendDirect(writer, clientPrepareResult.getQueryParts().get(0), queryTimeout);
                } else {
                    ComQuery.sendMultiDirect(writer, clientPrepareResult.getQueryParts(), queryTimeout);
                }
            } else {
                writer.startPacket(0);
                ComQuery.sendSubCmd(writer, clientPrepareResult, parameters);
                writer.flush();
            }
            getResult(results);

        } catch (SQLException queryException) {
            throw logQuery.exceptionWithQuery(parameters, queryException, clientPrepareResult);
        } catch (IOException e) {
            throw handleIoException(e);
        }
    }

    /**
     * Execute clientPrepareQuery batch.
     *
     * @param mustExecuteOnMaster   was intended to be launched on master connection
     * @param results               results
     * @param prepareResult         ClientPrepareResult
     * @param parametersList        List of parameters
     * @param hasLongData           has parameter with long data (stream)
     * @throws SQLException exception
     */
    public boolean executeBatchClient(boolean mustExecuteOnMaster, Results results, final ClientPrepareResult prepareResult,
                                      final List<ParameterHolder[]> parametersList, boolean hasLongData) throws SQLException {

        //***********************************************************************************************************
        // Multiple solution for batching :
        // - rewrite as multi-values (only if generated keys are not needed and query can be rewritten)
        // - multiple INSERT separate by semi-columns
        // - use pipeline
        // - use bulk
        // - one after the other
        //***********************************************************************************************************

        if (options.rewriteBatchedStatements) {
            if (prepareResult.isQueryMultiValuesRewritable() && results.getAutoGeneratedKeys() == Statement.NO_GENERATED_KEYS) {

                //values rewritten in one query :
                // INSERT INTO X(a,b) VALUES (1,2), (3,4), ...
                executeBatchRewrite(results, prepareResult, parametersList, true);
                return true;

            } else if (prepareResult.isQueryMultipleRewritable()) {

                if (options.useBulkStmts
                        && !hasLongData
                        && results.getAutoGeneratedKeys() == Statement.NO_GENERATED_KEYS
                        && versionGreaterOrEqual(10,2,7)
                        && executeBulkBatch(results, prepareResult.getSql(), null, parametersList)) {
                    return true;
                }

                //multi rewritten in one query :
                // INSERT INTO X(a,b) VALUES (1,2);INSERT INTO X(a,b) VALUES (3,4); ...
                executeBatchRewrite(results, prepareResult, parametersList, false);
                return true;
            }
        }

        if (options.useBulkStmts
                && !hasLongData
                && results.getAutoGeneratedKeys() == Statement.NO_GENERATED_KEYS
                && versionGreaterOrEqual(10, 2, 7)
                && executeBulkBatch(results, prepareResult.getSql(), null, parametersList)) {
            return true;
        }

        if (options.useBatchMultiSend) {
            //send by bulk : send data by bulk before reading corresponding results
            executeBatchMulti(results, prepareResult, parametersList);
            return true;
        }

        return false;
    }

    /**
     * Execute clientPrepareQuery batch.
     *
     * @param results               results
     * @param sql                   sql command
     * @param serverPrepareResult   prepare result if exist
     * @param parametersList        List of parameters
     * @return if executed
     * @throws SQLException exception
     */
    private boolean executeBulkBatch(Results results, String sql, ServerPrepareResult serverPrepareResult,
                                  final List<ParameterHolder[]> parametersList) throws SQLException {

        //**************************************************************************************
        // Ensure BULK can be use :
        // - server version >= 10.2.7
        // - no stream
        // - parameter type doesn't change
        //**************************************************************************************

        //ensure that there is no long data and type doesn't change
        ParameterHolder[] initParameters = parametersList.get(0);
        int parameterCount = initParameters.length;
        short[] types = new short[parameterCount];
        for (int i = 0; i < parameterCount; i++) {
            types[i] = initParameters[i].getColumnType().getType();
        }

        //must ensure that data type doesn't change
        for (ParameterHolder[] parameters : parametersList) {
            for (int i = 0; i < parameterCount; i++) {
                if (parameters[i].getColumnType().getType() != types[i]) return false;
            }
        }

        cmdPrologue();

        ServerPrepareResult tmpServerPrepareResult = serverPrepareResult;
        try {
            SQLException exception = null;

            //**************************************************************************************
            // send PREPARE if needed
            //**************************************************************************************
            if (serverPrepareResult == null) {
                tmpServerPrepareResult = prepare(sql, true);
            }

            //**************************************************************************************
            // send BULK
            //**************************************************************************************
            int statementId = tmpServerPrepareResult != null ? tmpServerPrepareResult.getStatementId() : -1;

            byte[] lastCmdData = null;
            int index = 0;
            ParameterHolder[] firstParameters = parametersList.get(0);

            do {
                writer.startPacket(0);
                writer.write(COM_STMT_BULK_EXECUTE);
                writer.writeInt(statementId);
                writer.writeShort((byte) 0x80); //always SEND_TYPES_TO_SERVER

                for (ParameterHolder param : firstParameters) {
                    writer.writeShort(param.getColumnType().getType());
                }

                if (lastCmdData != null) {
                    writer.checkMaxAllowedLength(lastCmdData.length);
                    writer.write(lastCmdData);
                    writer.mark();
                    index++;
                    lastCmdData = null;
                }

                for (; index < parametersList.size(); index++) {
                    ParameterHolder[] parameters = parametersList.get(index);
                    for (int i = 0; i < parameterCount; i++) {
                        ParameterHolder holder = parameters[i];
                        if (holder.isNullData()) {
                            writer.write(1); //NULL
                        } else {
                            writer.write(0); //NONE
                            holder.writeBinary(writer);
                        }
                    }

                    //if buffer > MAX_ALLOWED_PACKET, flush until last mark.
                    if (writer.exceedMaxLength() && writer.isMarked()) {
                        writer.flushBufferStopAtMark();
                    }

                    //if flushed, quit loop
                    if (writer.bufferIsDataAfterMark()) break;

                    writer.checkMaxAllowedLength(0);
                    writer.mark();
                }

                if (writer.bufferIsDataAfterMark()) {
                    //flush has been done
                    lastCmdData = writer.resetMark();
                } else {
                    writer.flush();
                    writer.resetMark();
                }

                try {
                    getResult(results);
                } catch (SQLException sqle) {
                    if ("HY000".equals(sqle.getSQLState()) && sqle.getErrorCode() == 1295) {
                        //query contain commands that cannot be handled by BULK protocol
                        // clear error and special error code, so it won't leak anywhere
                        // and wouldn't be misinterpreted as an additional update count
                        results.getCmdInformation().reset();
                        return false;
                    }
                    if (exception == null) {
                        exception = logQuery.exceptionWithQuery(sql, sqle, explicitClosed);
                        if (!options.continueBatchOnError) throw exception;
                    }
                }

            } while (index < parametersList.size() - 1);

            if (lastCmdData != null) {
                writer.startPacket(0);
                writer.write(COM_STMT_BULK_EXECUTE);
                writer.writeInt(statementId);
                writer.writeShort((byte) 0x80); //always SEND_TYPES_TO_SERVER

                for (ParameterHolder param : firstParameters) {
                    writer.writeShort(param.getColumnType().getType());
                }
                writer.write(lastCmdData);
                writer.flush();
                try {
                    getResult(results);
                } catch (SQLException sqle) {
                    if ("HY000".equals(sqle.getSQLState()) && sqle.getErrorCode() == 1295) {
                        //query contain SELECT. cannot be handle by BULK protocol
                        return false;
                    }
                    if (exception == null) {
                        exception = logQuery.exceptionWithQuery(sql, sqle, explicitClosed);
                        if (!options.continueBatchOnError) throw exception;
                    }
                }
            }

            if (exception != null) throw exception;
            results.setRewritten(true);
            return true;

        } catch (IOException e) {
            throw handleIoException(e);
        } finally {
            if (serverPrepareResult == null && tmpServerPrepareResult != null) releasePrepareStatement(tmpServerPrepareResult);
            writer.resetMark();
        }
    }

    private void initializeBatchReader() {
        if (options.useBatchMultiSend && readScheduler == null) {
            synchronized (AbstractQueryProtocol.class) {
                if (readScheduler == null) {
                    readScheduler = SchedulerServiceProviderHolder.getBulkScheduler();
                }
            }
        }
    }

    /**
     * Execute clientPrepareQuery batch.
     *
     * @param results             results
     * @param clientPrepareResult ClientPrepareResult
     * @param parametersList      List of parameters
     * @throws SQLException exception
     */
    private void executeBatchMulti(Results results, final ClientPrepareResult clientPrepareResult,
                                  final List<ParameterHolder[]> parametersList) throws SQLException {

        cmdPrologue();
        initializeBatchReader();
        new AbstractMultiSend(this, writer, results, clientPrepareResult, parametersList) {

            @Override
            public void sendCmd(PacketOutputStream writer, Results results,
                                List<ParameterHolder[]> parametersList, List<String> queries, int paramCount, BulkStatus status,
                                PrepareResult prepareResult)
                    throws SQLException, IOException {

                ParameterHolder[] parameters = parametersList.get(status.sendCmdCounter);
                writer.startPacket(0);
                ComQuery.sendSubCmd(writer, clientPrepareResult, parameters);
                writer.flush();
            }


            @Override
            public SQLException handleResultException(SQLException qex, Results results,
                                                      List<ParameterHolder[]> parametersList, List<String> queries, int currentCounter,
                                                      int sendCmdCounter, int paramCount, PrepareResult prepareResult) {

                int counter = results.getCurrentStatNumber() - 1;
                ParameterHolder[] parameters = parametersList.get(counter);
                List<byte[]> queryParts = clientPrepareResult.getQueryParts();
                StringBuilder sql = new StringBuilder(new String(queryParts.get(0)));

                for (int i = 0; i < paramCount; i++) {
                    sql.append(parameters[i].toString()).append(new String(queryParts.get(i + 1)));
                }

                return logQuery.exceptionWithQuery(sql.toString(), qex, explicitClosed);
            }


            @Override
            public int getParamCount() {
                return clientPrepareResult.getQueryParts().size() - 1;
            }


            @Override
            public int getTotalExecutionNumber() {
                return parametersList.size();
            }

        }.executeBatch();

    }

    /**
     * Execute batch from Statement.executeBatch().
     *
     * @param mustExecuteOnMaster   was intended to be launched on master connection
     * @param results               results
     * @param queries               queries
     * @throws SQLException         if any exception occur
     */
    public void executeBatchStmt(boolean mustExecuteOnMaster, Results results, final List<String> queries)
            throws SQLException {
        cmdPrologue();
        if (this.options.rewriteBatchedStatements) {

            //check that queries are rewritable
            boolean canAggregateSemiColumn = true;
            for (String query : queries) {
                if (!ClientPrepareResult.canAggregateSemiColon(query, noBackslashEscapes())) {
                    canAggregateSemiColumn = false;
                    break;
                }
            }

            if (isInterrupted()) {
                //interrupted by timeout, must throw an exception manually
                throw new SQLTimeoutException("Timeout during batch execution");
            }

            if (canAggregateSemiColumn) {
                executeBatchAggregateSemiColon(results, queries);
            } else {
                executeBatch(results, queries);
            }

        } else {
            executeBatch(results, queries);
        }
    }

    /**
     * Execute list of queries not rewritable.
     *
     * @param results             result object
     * @param queries             list of queries
     * @throws SQLException exception
     */
    private void executeBatch(Results results, final List<String> queries)
            throws SQLException {

        if (!options.useBatchMultiSend) {

            String sql = null;
            SQLException exception = null;

            for (int i = 0; i < queries.size() && !isInterrupted(); i++) {

                try {

                    sql = queries.get(i);
                    writer.startPacket(0);
                    writer.write(COM_QUERY);
                    writer.write(sql);
                    writer.flush();
                    getResult(results);

                } catch (SQLException sqlException) {
                    if (exception == null) {
                        exception = logQuery.exceptionWithQuery(sql, sqlException, explicitClosed);
                        if (!options.continueBatchOnError) throw exception;
                    }
                } catch (IOException e) {
                    if (exception == null) {
                        exception = handleIoException(e);
                        if (!options.continueBatchOnError) throw exception;
                    }
                }
            }
            stopIfInterrupted();

            if (exception != null) throw exception;
            return;
        }
        initializeBatchReader();
        new AbstractMultiSend(this, writer, results, queries) {

            @Override
            public void sendCmd(PacketOutputStream pos, Results results,
                                List<ParameterHolder[]> parametersList, List<String> queries, int paramCount, BulkStatus status,
                                PrepareResult prepareResult)
                    throws SQLException, IOException {

                String sql = queries.get(status.sendCmdCounter);
                pos.startPacket(0);
                pos.write(COM_QUERY);
                pos.write(sql);
                pos.flush();
            }

            @Override
            public SQLException handleResultException(SQLException qex, Results results,
                                                      List<ParameterHolder[]> parametersList, List<String> queries, int currentCounter,
                                                      int sendCmdCounter, int paramCount, PrepareResult prepareResult) {

                String sql = queries.get(currentCounter + sendCmdCounter);
                return logQuery.exceptionWithQuery(sql, qex, explicitClosed);

            }

            @Override
            public int getParamCount() {
                return -1;
            }

            @Override
            public int getTotalExecutionNumber() {
                return queries.size();
            }

        }.executeBatch();

    }

    /**
     * Prepare query on server side.
     * Will permit to know the parameter number of the query, and permit to send only the data on next results.
     * <p>
     * For failover, two additional information are in the result-set object :
     * - current connection : Since server maintain a state of this prepare statement, all query will be executed on this particular connection.
     * - executeOnMaster : state of current connection when creating this prepareStatement (if was on master, will only be executed on master.
     * If was on a slave, can be execute temporary on master, but we keep this flag,
     * so when a slave is connected back to relaunch this query on slave)
     *
     * @param sql             the query
     * @param executeOnMaster state of current connection when creating this prepareStatement
     * @return a ServerPrepareResult object that contain prepare result information.
     * @throws SQLException if any error occur on connection.
     */
    @Override
    public ServerPrepareResult prepare(String sql, boolean executeOnMaster) throws SQLException {

        cmdPrologue();
        lock.lock();
        try {
            if (options.cachePrepStmts) {

                ServerPrepareResult pr = serverPrepareStatementCache.get(database + "-" + sql);

                if (pr != null && pr.incrementShareCounter()) {
                    return pr;
                }

            }
            writer.startPacket(0);
            writer.write(COM_STMT_PREPARE);
            writer.write(sql);
            writer.flush();

            ComStmtPrepare comStmtPrepare = new ComStmtPrepare(this, sql);
            return comStmtPrepare.read(reader, eofDeprecated);
        } catch (IOException e) {
            throw handleIoException(e);
        } finally {
            lock.unlock();
        }
    }

    /**
     * Execute list of queries.
     * This method is used when using text batch statement and using rewriting (allowMultiQueries || rewriteBatchedStatements).
     * queries will be send to server according to max_allowed_packet size.
     *
     * @param results             result object
     * @param queries             list of queries
     * @throws SQLException exception
     */
    private void executeBatchAggregateSemiColon(Results results, final List<String> queries)
            throws SQLException {

        String firstSql = null;
        int currentIndex = 0;
        int totalQueries = queries.size();
        SQLException exception = null;

        do {

            try {

                firstSql = queries.get(currentIndex++);

                if (totalQueries == 1) {
                    writer.startPacket(0);
                    writer.write(COM_QUERY);
                    writer.write(firstSql);
                    writer.flush();
                } else {
                    currentIndex = ComQuery.sendBatchAggregateSemiColon(writer, firstSql, queries, currentIndex);
                }
                getResult(results);

            } catch (SQLException sqlException) {
                if (exception == null) {
                    exception = logQuery.exceptionWithQuery(firstSql, sqlException, explicitClosed);
                    if (!options.continueBatchOnError) throw exception;
                }
            } catch (IOException e) {
                throw handleIoException(e);
            }
            stopIfInterrupted();

        } while (currentIndex < totalQueries);

        if (exception != null) throw exception;
    }

    /**
     * Specific execution for batch rewrite that has specific query for memory.
     *
     * @param results             result
     * @param prepareResult       prepareResult
     * @param parameterList       parameters
     * @param rewriteValues       is rewritable flag
     * @throws SQLException exception
     */
    private void executeBatchRewrite(Results results,
                                    final ClientPrepareResult prepareResult, List<ParameterHolder[]> parameterList,
                                    boolean rewriteValues) throws SQLException {

        cmdPrologue();

        ParameterHolder[] parameters;
        int currentIndex = 0;
        int totalParameterList = parameterList.size();

        try {

            do {

                currentIndex = ComQuery.sendRewriteCmd(writer, prepareResult.getQueryParts(), currentIndex,
                        prepareResult.getParamCount(), parameterList, rewriteValues);
                getResult(results);

                if (Thread.currentThread().isInterrupted()) {
                    throw new SQLException("Interrupted during batch", INTERRUPTED_EXCEPTION.getSqlState(), -1);
                }

            } while (currentIndex < totalParameterList);

        } catch (SQLException sqlEx) {
            throw logQuery.exceptionWithQuery(sqlEx, prepareResult);
        } catch (IOException e) {
            throw handleIoException(e);
        } finally {
            results.setRewritten(rewriteValues);
        }
    }

    /**
     * Execute Prepare if needed, and execute COM_STMT_EXECUTE queries in batch.
     *
     * @param mustExecuteOnMaster   must normally be executed on master connection
     * @param serverPrepareResult   prepare result. can be null if not prepared.
     * @param results               execution results
     * @param sql                   sql query if needed to be prepared
     * @param parametersList        parameter list
     * @param hasLongData           has long data (stream)
     * @return executed
     * @throws SQLException if parameter error or connection error occur.
     */
    public boolean executeBatchServer(boolean mustExecuteOnMaster, ServerPrepareResult serverPrepareResult,
                                      Results results, String sql, final List<ParameterHolder[]> parametersList,
                                      boolean hasLongData) throws SQLException {

        cmdPrologue();

        if (options.useBulkStmts
                && !hasLongData
                && results.getAutoGeneratedKeys() == Statement.NO_GENERATED_KEYS
                && versionGreaterOrEqual(10,2,7)
                && executeBulkBatch(results, sql, serverPrepareResult, parametersList)) {
            return true;
        }

        if (!options.useBatchMultiSend) return false;
        initializeBatchReader();
        new AbstractMultiSend(this, writer, results, serverPrepareResult, parametersList, true, sql) {
            @Override
            public void sendCmd(PacketOutputStream writer, Results results,
                                List<ParameterHolder[]> parametersList, List<String> queries, int paramCount, BulkStatus status,
                                PrepareResult prepareResult)
                    throws SQLException, IOException {

                ParameterHolder[] parameters = parametersList.get(status.sendCmdCounter);

                //validate parameter set
                if (parameters.length < paramCount) {
                    throw new SQLException("Parameter at position " + (paramCount - 1) + " is not set", "07004");
                }

                //send binary data in a separate stream
                for (int i = 0; i < paramCount; i++) {
                    if (parameters[i].isLongData()) {
                        writer.startPacket(0);
                        writer.write(COM_STMT_SEND_LONG_DATA);
                        writer.writeInt(statementId);
                        writer.writeShort((short) i);
                        parameters[i].writeBinary(writer);
                        writer.flush();
                    }
                }

                writer.startPacket(0);
                ComStmtExecute.writeCmd(statementId, parameters, paramCount, parameterTypeHeader, writer, CURSOR_TYPE_NO_CURSOR);
                writer.flush();
            }

            @Override
            public SQLException handleResultException(SQLException qex, Results results,
                                                      List<ParameterHolder[]> parametersList, List<String> queries, int currentCounter,
                                                      int sendCmdCounter, int paramCount, PrepareResult prepareResult) {
                return logQuery.exceptionWithQuery(qex, prepareResult);
            }

            @Override
            public int getParamCount() {
                return getPrepareResult() == null ? parametersList.get(0).length : ((ServerPrepareResult) getPrepareResult()).getParameters().length;
            }

            @Override
            public int getTotalExecutionNumber() {
                return parametersList.size();
            }

        }.executeBatch();
        return true;
    }

    /**
     * Execute a query that is already prepared.
     *
     * @param mustExecuteOnMaster must execute on master
     * @param serverPrepareResult prepare result
     * @param results             execution result
     * @param parameters          parameters
     * @throws SQLException exception
     */
    @Override
    public void executePreparedQuery(boolean mustExecuteOnMaster, ServerPrepareResult serverPrepareResult, Results results,
                                     ParameterHolder[] parameters)
            throws SQLException {

        cmdPrologue();

        try {

            int parameterCount = serverPrepareResult.getParameters().length;

            //send binary data in a separate stream
            for (int i = 0; i < parameterCount; i++) {
                if (parameters[i].isLongData()) {
                    writer.startPacket(0);
                    writer.write(COM_STMT_SEND_LONG_DATA);
                    writer.writeInt(serverPrepareResult.getStatementId());
                    writer.writeShort((short) i);
                    parameters[i].writeBinary(writer);
                    writer.flush();
                }
            }

            //send execute query
            new ComStmtExecute(serverPrepareResult.getStatementId(), parameters,
                    parameterCount, serverPrepareResult.getParameterTypeHeader(), CURSOR_TYPE_NO_CURSOR)
                    .send(writer);
            getResult(results);

        } catch (SQLException qex) {
            throw logQuery.exceptionWithQuery(parameters, qex, serverPrepareResult);
        } catch (IOException e) {
            throw handleIoException(e);
        }
    }

    /**
     * Rollback transaction.
     */
    public void rollback() throws SQLException {

        cmdPrologue();

        lock.lock();
        try {

            if (inTransaction()) executeQuery("ROLLBACK");

        } catch (Exception e) {
            /* eat exception */
        } finally {
            lock.unlock();
        }
    }

    /**
     * Force release of prepare statement that are not used.
     * This method will be call when adding a new prepare statement in cache, so the packet can be send to server without
     * problem.
     *
     * @param statementId prepared statement Id to remove.
     * @return true if successfully released
     * @throws SQLException if connection exception.
     */
    public boolean forceReleasePrepareStatement(int statementId) throws SQLException {

        if (lock.tryLock()) {

            try {

                checkClose();

                try {
                    writer.startPacket(0);
                    writer.write(COM_STMT_CLOSE);
                    writer.writeInt(statementId);
                    writer.flush();
                    return true;
                } catch (IOException e) {
                    throw new SQLException("Could not deallocate query: " + e.getMessage(), CONNECTION_EXCEPTION.getSqlState(), e);
                }

            } finally {
                lock.unlock();
            }

        } else {
            //lock is used by another thread (bulk reading)
            statementIdToRelease = statementId;
        }

        return false;
    }

    /**
     * Force release of prepare statement that are not used.
     * This permit to deallocate a statement that cannot be release due to multi-thread use.
     *
     * @throws SQLException if connection occur
     */
    public void forceReleaseWaitingPrepareStatement() throws SQLException {
        if (statementIdToRelease != -1 && forceReleasePrepareStatement(statementIdToRelease)) {
            statementIdToRelease = -1;
        }
    }

    @Override
    public boolean ping() throws SQLException {

        cmdPrologue();
        lock.lock();
        try {

            writer.startPacket(0);
            writer.write(COM_PING);
            writer.flush();

            Buffer buffer = reader.getPacket(true);
            return buffer.getByteAt(0) == OK;

        } catch (IOException e) {
            throw new SQLException("Could not ping: " + e.getMessage(), CONNECTION_EXCEPTION.getSqlState(), e);
        } finally {
            lock.unlock();
        }
    }

<<<<<<< HEAD
    @Override
    public boolean isValid() throws SQLException {

        if (isMasterConnection() && urlParser.isMultiMaster()) {
            //this is a galera node.
            //checking not only that node is responding, but that this node is in primary mode too.
            Results results = new Results();
            executeQuery(true, results, "SELECT @@wsrep_cluster_status");
            results.commandEnd();
            ResultSet rs = results.getResultSet();

            if (rs != null && (!rs.next() || "PRIMARY".equalsIgnoreCase(rs.getString(1)))) return true;

            //connected to a galera node, but not primary
            return false;
        }

        return ping();
=======
    /**
     * Check that connection is valid.
     * !! careful, timeout is in milliseconds, connection.isValid(timeout) is in seconds !!
     *
     * @param timeout timeout in milliseconds
     * @return true is valid
     * @throws SQLException if any error occur
     */
    @Override
    public boolean isValid(int timeout) throws SQLException {

        try {

            this.socket.setSoTimeout(timeout);
            if (isMasterConnection() && urlParser.isMultiMaster()) {
                //this is a galera node.
                //checking not only that node is responding, but that this node is in primary mode too.
                Results results = new Results();
                executeQuery(true, results, "SELECT @@wsrep_cluster_status");
                results.commandEnd();
                ResultSet rs = results.getResultSet();

                //return true if connected to a galera node that is primary
                return (rs != null && (!rs.next() || "PRIMARY".equalsIgnoreCase(rs.getString(1))));
            }

            return ping();

        } catch (SocketException socketException) {
            throw new SQLException("Could not valid connection : " + socketException.getMessage(),
                    CONNECTION_EXCEPTION.getSqlState(),
                    socketException);
        } finally {

            //set back initial socket timeout
            try {
                this.socket.setSoTimeout(options.socketTimeout == null ? 0 : options.socketTimeout);
            } catch (SocketException socketException) {
                //eat
            }
        }
    }


    @Override
    public String getCatalog() throws SQLException {

        if ((serverCapabilities & MariaDbServerCapabilities.CLIENT_SESSION_TRACK) != 0) {
            //client session track return empty value, not null value. Java require sending null if empty
            if (database != null && database.isEmpty()) return null;
            return database;
        }

        cmdPrologue();
        lock.lock();
        try {
            Results results = new Results();
            executeQuery(isMasterConnection(), results, "select database()");
            results.commandEnd();
            ResultSet rs = results.getResultSet();
            if (rs.next()) {
                this.database = rs.getString(1);
                return database;
            }
            return null;
        } finally {
            lock.unlock();
        }
>>>>>>> 19091f7c
    }

    @Override
    public void setCatalog(final String database) throws SQLException {

        cmdPrologue();

        lock.lock();
        try {

            final SendChangeDbPacket packet = new SendChangeDbPacket(database);
            packet.send(writer);
            final Buffer buffer = reader.getPacket(true);

            if (buffer.getByteAt(0) == ERROR) {
                final ErrorPacket ep = new ErrorPacket(buffer);
                throw new SQLException("Could not select database '" + database + "' : " + ep.getMessage(),
                        ep.getSqlState(), ep.getErrorNumber());
            }

            this.database = database;

        } catch (IOException e) {
            throw handleIoException(e);
        } finally {
            lock.unlock();
        }
    }

    /**
     * Cancels the current query - clones the current protocol and executes a query using the new connection.
     *
     * @throws SQLException never thrown
     */
    @Override
<<<<<<< HEAD
    public void cancelCurrentQuery() throws SQLException, IOException {
        MasterProtocol copiedProtocol = null;
        try {
            copiedProtocol = new MasterProtocol(urlParser, new ReentrantLock());
=======
    public void cancelCurrentQuery() throws SQLException {
        try (MasterProtocol copiedProtocol = new MasterProtocol(urlParser, new ReentrantLock())) {
>>>>>>> 19091f7c
            copiedProtocol.setHostAddress(getHostAddress());
            copiedProtocol.connect();
            //no lock, because there is already a query running that possessed the lock.
            copiedProtocol.executeQuery("KILL QUERY " + serverThreadId);
        } finally {
            if (copiedProtocol != null) copiedProtocol.close();
        }
        interrupted = true;
    }

    /**
     * Get current autocommit status.
     *
     * @return autocommit status
     */
    @Override
    public boolean getAutocommit() {
        return ((serverStatus & ServerStatus.AUTOCOMMIT) != 0);
    }

    @Override
    public boolean inTransaction() {
        return ((serverStatus & ServerStatus.IN_TRANSACTION) != 0);
    }

    public void closeExplicit() {
        this.explicitClosed = true;
        close();
    }

    /**
     * Deallocate prepare statement if not used anymore.
     *
     * @param serverPrepareResult allocation result
     * @throws SQLException if de-allocation failed.
     */
    @Override
    public void releasePrepareStatement(ServerPrepareResult serverPrepareResult) throws SQLException {
        //If prepared cache is enable, the ServerPrepareResult can be shared in many PrepStatement,
        //so synchronised use count indicator will be decrement.
        serverPrepareResult.decrementShareCounter();

        //deallocate from server if not cached
        if (serverPrepareResult.canBeDeallocate()) {
            forceReleasePrepareStatement(serverPrepareResult.getStatementId());
        }
    }

    /**
     * Set max row return by a statement.
     *
     * @param max row number max value
     */
    public void setInternalMaxRows(long max) {
        if (maxRows != max) maxRows = max;
    }

    public long getMaxRows() {
        return maxRows;
    }

    @Override
    public void setMaxRows(long max) throws SQLException {
        if (maxRows != max) {
            if (max == 0) {
                executeQuery("set @@SQL_SELECT_LIMIT=DEFAULT");
            } else {
                executeQuery("set @@SQL_SELECT_LIMIT=" + max);
            }
            maxRows = max;
        }
    }

    @Override
    public void setLocalInfileInputStream(InputStream inputStream) {
        this.localInfileInputStream = inputStream;
    }

    /**
     * Returns the connection timeout in milliseconds.
     *
     * @return the connection timeout in milliseconds.
     * @throws SocketException if there is an error in the underlying protocol, such as a TCP error.
     */
    @Override
    public int getTimeout() throws SocketException {
        return this.socket.getSoTimeout();
    }

    /**
     * Sets the connection timeout.
     *
     * @param timeout the timeout, in milliseconds
     * @throws SocketException if there is an error in the underlying protocol, such as a TCP error.
     */
    @Override
    public void setTimeout(int timeout) throws SocketException {
        lock.lock();
        try {
            this.getOptions().socketTimeout = timeout;
            this.socket.setSoTimeout(timeout);
        } finally {
            lock.unlock();
        }
    }

    /**
     * Set transaction isolation.
     *
     * @param level transaction level.
     * @throws SQLException if transaction level is unknown
     */
    public void setTransactionIsolation(final int level) throws SQLException {
        cmdPrologue();
        lock.lock();
        try {
            String query = "SET SESSION TRANSACTION ISOLATION LEVEL";
            switch (level) {
                case Connection.TRANSACTION_READ_UNCOMMITTED:
                    query += " READ UNCOMMITTED";
                    break;
                case Connection.TRANSACTION_READ_COMMITTED:
                    query += " READ COMMITTED";
                    break;
                case Connection.TRANSACTION_REPEATABLE_READ:
                    query += " REPEATABLE READ";
                    break;
                case Connection.TRANSACTION_SERIALIZABLE:
                    query += " SERIALIZABLE";
                    break;
                default:
                    throw new SQLException("Unsupported transaction isolation level");
            }
            executeQuery(query);
            transactionIsolationLevel = level;
        } finally {
            lock.unlock();
        }
    }

    public int getTransactionIsolationLevel() {
        return transactionIsolationLevel;
    }

    private void checkClose() throws SQLException {
        if (!this.connected) throw new SQLException("Connection is close", "08000", 1220);
    }

    @Override
    public void getResult(Results results) throws SQLException {

        readPacket(results);

        //load additional results
        while (hasMoreResults()) {
            readPacket(results);
        }

    }

    /**
     * Read server response packet.
     *
     * @param results result object
     * @throws SQLException if sub-result connection fail
     * @see <a href="https://mariadb.com/kb/en/mariadb/4-server-response-packets/">server response packets</a>
     */
    private void readPacket(Results results) throws SQLException {
        Buffer buffer;
        try {
            buffer = reader.getPacket(true);
        } catch (IOException e) {
            throw handleIoException(e);
        }

        switch (buffer.getByteAt(0)) {

            //*********************************************************************************************************
            //* OK response
            //*********************************************************************************************************
            case OK:
                readOkPacket(buffer, results);
                break;

            //*********************************************************************************************************
            //* ERROR response
            //*********************************************************************************************************
            case ERROR:
                throw readErrorPacket(buffer, results);

                //*********************************************************************************************************
                //* LOCAL INFILE response
                //*********************************************************************************************************
            case LOCAL_INFILE:
                readLocalInfilePacket(buffer, results);
                break;

            //*********************************************************************************************************
            //* ResultSet
            //*********************************************************************************************************
            default:
                readResultSet(buffer, results);
                break;

        }

    }

    /**
     * Read OK_Packet.
     *
     * @param buffer  current buffer
     * @param results result object
     * @see <a href="https://mariadb.com/kb/en/mariadb/ok_packet/">OK_Packet</a>
     */
    private void readOkPacket(Buffer buffer, Results results) {
        buffer.skipByte(); //fieldCount
        final long updateCount = buffer.getLengthEncodedNumeric();
        final long insertId = buffer.getLengthEncodedNumeric();

        serverStatus = buffer.readShort();
        hasWarnings = (buffer.readShort() > 0);

        if ((serverStatus & ServerStatus.SERVER_SESSION_STATE_CHANGED) != 0) {
            handleStateChange(buffer, results);
        }

        results.addStats(updateCount, insertId, hasMoreResults());
    }

    private void handleStateChange(Buffer buf, Results results) {
        buf.skipLengthEncodedBytes(); //info
        while (buf.remaining() > 0) {
            Buffer stateInfo = buf.getLengthEncodedBuffer();
            if (stateInfo.remaining() > 0) {
                switch (stateInfo.readByte()) {

                    case StateChange.SESSION_TRACK_SYSTEM_VARIABLES:
                        Buffer sessionVariableBuf = stateInfo.getLengthEncodedBuffer();
<<<<<<< HEAD
                        String variable = sessionVariableBuf.readStringLengthEncoded(Buffer.UTF_8);
                        String value = sessionVariableBuf.readStringLengthEncoded(Buffer.UTF_8);
                        logger.debug("System variable change : " + variable + "=" + value);

                        //only variable use by
                        if ("auto_increment_increment".equals(variable)) {
                            autoIncrementIncrement = Integer.parseInt(value);
                            results.setAutoIncrement(autoIncrementIncrement);
=======
                        String variable = sessionVariableBuf.readStringLengthEncoded(StandardCharsets.UTF_8);
                        String value = sessionVariableBuf.readStringLengthEncoded(StandardCharsets.UTF_8);
                        logger.debug("System variable change :  {} = {}", variable, value);

                        //only variable uses
                        switch (variable) {

                            case "auto_increment_increment":
                                autoIncrementIncrement = Integer.parseInt(value);
                                results.setAutoIncrement(autoIncrementIncrement);
                                break;

                            default:
                                //variable not used by driver
>>>>>>> 19091f7c
                        }
                        break;

                    case StateChange.SESSION_TRACK_SCHEMA:
                        Buffer sessionSchemaBuf = stateInfo.getLengthEncodedBuffer();
<<<<<<< HEAD
                        database = sessionSchemaBuf.readStringLengthEncoded(Buffer.UTF_8);
                        logger.debug("default database change. is now '" + database + "'");
=======
                        database = sessionSchemaBuf.readStringLengthEncoded(StandardCharsets.UTF_8);
                        logger.debug("Database change : now is '{}'", database);
>>>>>>> 19091f7c
                        break;

                    default:
                        stateInfo.skipLengthEncodedBytes();
                }
            }
        }

    }

    /**
     * Get current auto increment increment.
     * *** no lock needed ****
     *
     * @return auto increment increment.
     * @throws SQLException if cannot retrieve auto increment value
     */
    public int getAutoIncrementIncrement() throws SQLException {
        if (autoIncrementIncrement == 0) {
            lock.lock();
            try {
                Results results = new Results();
                executeQuery(true, results, "select @@auto_increment_increment");
                results.commandEnd();
                ResultSet rs = results.getResultSet();
                rs.next();
                autoIncrementIncrement = rs.getInt(1);
            } catch (SQLException e) {
                if (e.getSQLState().startsWith("08")) throw e;
                autoIncrementIncrement = 1;
            } finally {
                lock.unlock();
            }
        }
        return autoIncrementIncrement;
    }


    /**
     * Read ERR_Packet.
     *
     * @param buffer  current buffer
     * @param results result object
     * @return SQLException if sub-result connection fail
     * @see <a href="https://mariadb.com/kb/en/mariadb/err_packet/">ERR_Packet</a>
     */
    private SQLException readErrorPacket(Buffer buffer, Results results) {
        removeHasMoreResults();
        this.hasWarnings = false;
        buffer.skipByte();
        int errorNumber = buffer.readShort();
        String message;
        String sqlState;
        if (buffer.readByte() == '#') {
            sqlState = new String(buffer.readRawBytes(5));
            message = buffer.readStringNullEnd(Buffer.UTF_8);
        } else {
            // Pre-4.1 message, still can be output in newer versions (e.g with 'Too many connections')
            buffer.position -= 1;
            message = new String(buffer.buf, buffer.position, buffer.limit - buffer.position, Buffer.UTF_8);
            sqlState = "HY000";
        }
        results.addStatsError(false);
        removeActiveStreamingResult();
        return new SQLException(message, sqlState, errorNumber);
    }

    /**
     * Read Local_infile Packet.
     *
     * @param buffer  current buffer
     * @param results result object
     * @throws SQLException if sub-result connection fail
     * @see <a href="https://mariadb.com/kb/en/mariadb/local_infile-packet/">local_infile packet</a>
     */
    private void readLocalInfilePacket(Buffer buffer, Results results) throws SQLException {

        int seq = 2;
        buffer.getLengthEncodedNumeric(); //field pos
        String fileName = buffer.readStringNullEnd(Buffer.UTF_8);
        try {
            // Server request the local file (LOCAL DATA LOCAL INFILE)
            // We do accept general URLs, too. If the localInfileStream is
            // set, use that.
            InputStream is;
            writer.startPacket(seq);
            if (localInfileInputStream == null) {

                if (!getUrlParser().getOptions().allowLocalInfile) {
                    writer.writeEmptyPacket();
                    reader.getPacket(true);
                    throw new SQLException(
                            "Usage of LOCAL INFILE is disabled. To use it enable it via the connection property allowLocalInfile=true",
                            FEATURE_NOT_SUPPORTED.getSqlState(), -1);
                }

                //validate all defined interceptors
                ServiceLoader<LocalInfileInterceptor> loader = ServiceLoader.load(LocalInfileInterceptor.class);
                for (LocalInfileInterceptor interceptor : loader) {
                    if (!interceptor.validate(fileName)) {
                        writer.writeEmptyPacket();
                        reader.getPacket(true);
                        throw new SQLException("LOCAL DATA LOCAL INFILE request to send local file named \""
                                + fileName + "\" not validated by interceptor \"" + interceptor.getClass().getName()
                                + "\"");
                    }
                }

                try {
                    URL url = new URL(fileName);
                    is = url.openStream();
                } catch (IOException ioe) {
                    try {
                        is = new FileInputStream(fileName);
                    } catch (FileNotFoundException f) {
                        writer.writeEmptyPacket();
                        reader.getPacket(true);
                        throw new SQLException("Could not send file : " + f.getMessage(), "22000", -1, f);
                    }
                }
            } else {
                is = localInfileInputStream;
                localInfileInputStream = null;
            }

            try {

                byte[] buf = new byte[8192];
                int len;
                while ((len = is.read(buf)) > 0) {
                    writer.startPacket(seq++);
                    writer.write(buf, 0, len);
                    writer.flush();
                }
                writer.writeEmptyPacket();

            } catch (IOException ioe) {
                throw handleIoException(ioe);
            } finally {
                is.close();
            }

            getResult(results);

        } catch (IOException e) {
            throw handleIoException(e);
        }
    }

    /**
     * Read ResultSet Packet.
     *
     * @param buffer  current buffer
     * @param results result object
     * @throws SQLException if sub-result connection fail
     * @see <a href="https://mariadb.com/kb/en/mariadb/resultset/">resultSet packets</a>
     */
    private void readResultSet(Buffer buffer, Results results) throws SQLException {
        long fieldCount = buffer.getLengthEncodedNumeric();

        try {

            //read columns information's
            ColumnInformation[] ci = new ColumnInformation[(int) fieldCount];
            for (int i = 0; i < fieldCount; i++) {
                ci[i] = new ColumnInformation(reader.getPacket(false));
            }

            boolean callableResult = false;
            if (!eofDeprecated) {
                //read EOF packet
                //EOF status is mandatory because :
                // - Call query will have an callable resultSet for OUT parameters
                //   -> this resultSet must be identified and not listed in JDBC statement.getResultSet()
                // - after a callable resultSet, a OK packet is send, but mysql does send the  a bad "more result flag"
                Buffer bufferEof = reader.getPacket(true);
                if (bufferEof.readByte() != EOF) {
                    throw new SQLException("Packets out of order when reading field packets, expected was EOF stream."
                            + ((options.enablePacketDebug) ? getTraces() : "Packet contents (hex) = "
                                + Utils.hexdump(options.maxQuerySizeToLog, 0, bufferEof.position, bufferEof.buf)));
                }
                bufferEof.skipBytes(2); //Skip warningCount
                callableResult = (bufferEof.readShort() & ServerStatus.PS_OUT_PARAMETERS) != 0;
            }

            //read resultSet
            SelectResultSet selectResultSet;
            if (results.getResultSetConcurrency() == ResultSet.CONCUR_READ_ONLY) {
                selectResultSet = new SelectResultSet(ci, results, this, reader, callableResult, eofDeprecated);
            } else {
                //remove fetch size to permit updating results without creating new connection
                results.removeFetchSize();
                selectResultSet = new UpdatableResultSet(ci, results, this, reader, callableResult, eofDeprecated);
            }

            results.addResultSet(selectResultSet, hasMoreResults() || results.getFetchSize() > 0);

        } catch (IOException e) {
            throw handleIoException(e);
        }
    }

    public void prologProxy(ServerPrepareResult serverPrepareResult, long maxRows, boolean hasProxy,
                            MariaDbConnection connection, MariaDbStatement statement) throws SQLException {
        prolog(maxRows, hasProxy, connection, statement);
    }

    /**
     * Preparation before command.
     *
     * @param maxRows    query max rows
     * @param hasProxy   has proxy
     * @param connection current connection
     * @param statement  current statement
     * @throws SQLException if any error occur.
     */
    public void prolog(long maxRows, boolean hasProxy, MariaDbConnection connection, MariaDbStatement statement)
            throws SQLException {
        if (explicitClosed) {
            throw new SQLException("execute() is called on closed connection");
        }
        //old failover handling
        if (!hasProxy && shouldReconnectWithoutProxy()) {
            try {
                connectWithoutProxy();
            } catch (SQLException qe) {
                ExceptionMapper.throwException(qe, connection, statement);
            }
        }

        try {
            setMaxRows(maxRows);
        } catch (SQLException qe) {
            ExceptionMapper.throwException(qe, connection, statement);
        }

        connection.reenableWarnings();
    }

    public ServerPrepareResult addPrepareInCache(String key, ServerPrepareResult serverPrepareResult) {
        return serverPrepareStatementCache.put(key, serverPrepareResult);
    }


    private void cmdPrologue() throws SQLException {

        //load active result if any so buffer are clean for next query
        if (activeStreamingResult != null) {
            activeStreamingResult.loadFully(false, this);
            activeStreamingResult = null;
        }

        if (activeFutureTask != null) {
            //wait for remaining batch result to be read, to ensure correct connection state
            try {
                activeFutureTask.get();
            } catch (ExecutionException executionException) {
                //last batch exception are to be discarded
            } catch (InterruptedException interruptedException) {
                Thread.currentThread().interrupt();
                throw new SQLException("Interrupted reading remaining batch response ",
                        INTERRUPTED_EXCEPTION.getSqlState(), -1, interruptedException);
            } finally {
                //bulk can prepare, and so if prepare cache is enable, can replace an already cached prepareStatement
                //this permit to release those old prepared statement without conflict.
                forceReleaseWaitingPrepareStatement();
            }
            activeFutureTask = null;
        }

        if (!this.connected) throw new SQLException("Connection is close", "08000", 1220);
        interrupted = false;

    }

    /**
     * Set current state after a failover.
     *
     * @param maxRows                   current Max rows
     * @param transactionIsolationLevel current transactionIsolationLevel
     * @param database                  current database
     * @param autocommit                current autocommit state
     * @throws SQLException if any error occur.
     */
    //TODO set all client affected variables when implementing CONJ-319
    public void resetStateAfterFailover(long maxRows, int transactionIsolationLevel, String database, boolean autocommit) throws SQLException {
        setMaxRows(maxRows);

        if (transactionIsolationLevel != 0) {
            setTransactionIsolation(transactionIsolationLevel);
        }

        if (database != null && !"".equals(database) && !getDatabase().equals(database)) {
            setCatalog(database);
        }

        if (getAutocommit() != autocommit) {
            executeQuery("set autocommit=" + (autocommit ? "1" : "0"));
        }
    }

    /**
     * Handle IoException (reconnect if Exception is due to having send too much data,
     * making server close the connection.
     * <p>
     * There is 3 kind of IOException :
     * <ol>
     * <li> MaxAllowedPacketException :
     * without need of reconnect : thrown when driver don't send packet that would have been too big
     * then error is not a CONNECTION_EXCEPTION</li>
     * <li>packets size is greater than max_allowed_packet (can be checked with writer.isAllowedCmdLength()). Need to reconnect</li>
     * <li>unknown IO error throw a CONNECTION_EXCEPTION</li>
     * </ol>
     *
     * @param initialException initial Io error
     * @return the resulting error to return to client.
     */
    public SQLException handleIoException(IOException initialException) {
        boolean mustReconnect;
        boolean driverPreventError = false;

        if (MaxAllowedPacketException.class.isInstance(initialException)) {
            mustReconnect = ((MaxAllowedPacketException) initialException).isMustReconnect();
            driverPreventError = !mustReconnect;
        } else {
            mustReconnect = writer.exceedMaxLength();
        }

        if (mustReconnect) {
            try {
                connect();
            } catch (SQLException queryException) {
                return new SQLNonTransientConnectionException("Could not send query: " + initialException.getMessage()
                        + "\nError during reconnection" + getTraces(), CONNECTION_EXCEPTION.getSqlState(), initialException);
            }

            try {
                resetStateAfterFailover(getMaxRows(), getTransactionIsolationLevel(), getDatabase(), getAutocommit());
            } catch (SQLException queryException) {
                return new SQLException("reconnection succeed, but resetting previous state failed",
                        UNDEFINED_SQLSTATE.getSqlState() + getTraces(), initialException);
            }

            return new SQLException("Could not send query: query size is >= to max_allowed_packet ("
                    + writer.getMaxAllowedPacket() + ")" + getTraces(), UNDEFINED_SQLSTATE.getSqlState(), initialException);
        }

        return new SQLException("Could not send query: " + initialException.getMessage() + getTraces(),
                driverPreventError ? UNDEFINED_SQLSTATE.getSqlState() : CONNECTION_EXCEPTION.getSqlState(), initialException);

    }

    public void setActiveFutureTask(FutureTask activeFutureTask) {
        this.activeFutureTask = activeFutureTask;
    }

    public boolean isInterrupted() {
        return interrupted;
    }

    /**
     * Throw TimeoutException if timeout has been reached.
     *
     * @throws SQLTimeoutException to indicate timeout exception.
     */
    public void stopIfInterrupted() throws SQLTimeoutException {
        if (isInterrupted()) {
            //interrupted during read, must throw an exception manually
            throw new SQLTimeoutException("Timeout during batch execution");
        }
    }
}<|MERGE_RESOLUTION|>--- conflicted
+++ resolved
@@ -1022,26 +1022,6 @@
         }
     }
 
-<<<<<<< HEAD
-    @Override
-    public boolean isValid() throws SQLException {
-
-        if (isMasterConnection() && urlParser.isMultiMaster()) {
-            //this is a galera node.
-            //checking not only that node is responding, but that this node is in primary mode too.
-            Results results = new Results();
-            executeQuery(true, results, "SELECT @@wsrep_cluster_status");
-            results.commandEnd();
-            ResultSet rs = results.getResultSet();
-
-            if (rs != null && (!rs.next() || "PRIMARY".equalsIgnoreCase(rs.getString(1)))) return true;
-
-            //connected to a galera node, but not primary
-            return false;
-        }
-
-        return ping();
-=======
     /**
      * Check that connection is valid.
      * !! careful, timeout is in milliseconds, connection.isValid(timeout) is in seconds !!
@@ -1110,7 +1090,6 @@
         } finally {
             lock.unlock();
         }
->>>>>>> 19091f7c
     }
 
     @Override
@@ -1146,15 +1125,10 @@
      * @throws SQLException never thrown
      */
     @Override
-<<<<<<< HEAD
-    public void cancelCurrentQuery() throws SQLException, IOException {
+    public void cancelCurrentQuery() throws SQLException {
         MasterProtocol copiedProtocol = null;
         try {
             copiedProtocol = new MasterProtocol(urlParser, new ReentrantLock());
-=======
-    public void cancelCurrentQuery() throws SQLException {
-        try (MasterProtocol copiedProtocol = new MasterProtocol(urlParser, new ReentrantLock())) {
->>>>>>> 19091f7c
             copiedProtocol.setHostAddress(getHostAddress());
             copiedProtocol.connect();
             //no lock, because there is already a query running that possessed the lock.
@@ -1394,43 +1368,21 @@
 
                     case StateChange.SESSION_TRACK_SYSTEM_VARIABLES:
                         Buffer sessionVariableBuf = stateInfo.getLengthEncodedBuffer();
-<<<<<<< HEAD
                         String variable = sessionVariableBuf.readStringLengthEncoded(Buffer.UTF_8);
                         String value = sessionVariableBuf.readStringLengthEncoded(Buffer.UTF_8);
-                        logger.debug("System variable change : " + variable + "=" + value);
-
-                        //only variable use by
+                        logger.debug("System variable change :  {} = {}", variable, value);
+
+                        //only variable uses
                         if ("auto_increment_increment".equals(variable)) {
                             autoIncrementIncrement = Integer.parseInt(value);
                             results.setAutoIncrement(autoIncrementIncrement);
-=======
-                        String variable = sessionVariableBuf.readStringLengthEncoded(StandardCharsets.UTF_8);
-                        String value = sessionVariableBuf.readStringLengthEncoded(StandardCharsets.UTF_8);
-                        logger.debug("System variable change :  {} = {}", variable, value);
-
-                        //only variable uses
-                        switch (variable) {
-
-                            case "auto_increment_increment":
-                                autoIncrementIncrement = Integer.parseInt(value);
-                                results.setAutoIncrement(autoIncrementIncrement);
-                                break;
-
-                            default:
-                                //variable not used by driver
->>>>>>> 19091f7c
                         }
                         break;
 
                     case StateChange.SESSION_TRACK_SCHEMA:
                         Buffer sessionSchemaBuf = stateInfo.getLengthEncodedBuffer();
-<<<<<<< HEAD
                         database = sessionSchemaBuf.readStringLengthEncoded(Buffer.UTF_8);
-                        logger.debug("default database change. is now '" + database + "'");
-=======
-                        database = sessionSchemaBuf.readStringLengthEncoded(StandardCharsets.UTF_8);
                         logger.debug("Database change : now is '{}'", database);
->>>>>>> 19091f7c
                         break;
 
                     default:
