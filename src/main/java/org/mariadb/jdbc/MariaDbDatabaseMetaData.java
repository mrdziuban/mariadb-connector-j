--- conflicted
+++ resolved
@@ -92,11 +92,7 @@
                 + "COLUMN_TYPE))";
 
         if ((dataTypeMappingFlags & SelectResultSet.TINYINT1_IS_BIT) > 0) {
-<<<<<<< HEAD
-            upperCaseWithoutSize = " IF(COLUMN_TYPE = 'tinyint(1)', 'BIT', " + upperCaseWithoutSize + ")";
-=======
             upperCaseWithoutSize = " IF(COLUMN_TYPE like 'tinyint(1)%', 'BIT', " + upperCaseWithoutSize + ")";
->>>>>>> 1c1a366d
         }
 
         if ((dataTypeMappingFlags & SelectResultSet.YEAR_IS_DATE_TYPE) == 0) {
@@ -438,11 +434,7 @@
                 + " WHEN 'timestamp' THEN " + Types.TIMESTAMP
                 + " WHEN 'tinyint' THEN "
                 + (((connection.getProtocol().getDataTypeMappingFlags() & SelectResultSet.TINYINT1_IS_BIT) == 0)
-<<<<<<< HEAD
-                ? Types.TINYINT : "IF(" + fullTypeColumnName + "='tinyint(1)'," + Types.BIT + "," + Types.TINYINT + ") ")
-=======
                 ? Types.TINYINT : "IF(" + fullTypeColumnName + " like 'tinyint(1)%'," + Types.BIT + "," + Types.TINYINT + ") ")
->>>>>>> 1c1a366d
                 + " WHEN 'year' THEN "
                 + (((connection.getProtocol().getDataTypeMappingFlags() & SelectResultSet.YEAR_IS_DATE_TYPE) == 0)
                 ? Types.SMALLINT : Types.DATE)
