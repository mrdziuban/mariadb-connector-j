--- conflicted
+++ resolved
@@ -91,13 +91,8 @@
                 + "COLUMN_TYPE) - 1 ), SUBSTRING(COLUMN_TYPE ,1+locate(')', COLUMN_TYPE))), "
                 + "COLUMN_TYPE))";
 
-<<<<<<< HEAD
         if ((dataTypeMappingFlags & SelectResultSet.TINYINT1_IS_BIT) > 0) {
-            upperCaseWithoutSize = " IF(COLUMN_TYPE = 'tinyint(1)', 'BIT', " + upperCaseWithoutSize + ")";
-=======
-        if ((dataTypeMappingFlags & MariaSelectResultSet.TINYINT1_IS_BIT) > 0) {
             upperCaseWithoutSize = " IF(COLUMN_TYPE like 'tinyint(1)%', 'BIT', " + upperCaseWithoutSize + ")";
->>>>>>> b70cbb3a
         }
 
         if ((dataTypeMappingFlags & SelectResultSet.YEAR_IS_DATE_TYPE) == 0) {
@@ -408,7 +403,6 @@
     }
 
     private String dataTypeClause(String fullTypeColumnName) {
-<<<<<<< HEAD
         return " CASE data_type"
                 + " WHEN 'bit' THEN " + Types.BIT
                 + " WHEN 'tinyblob' THEN " + Types.VARBINARY
@@ -440,51 +434,12 @@
                 + " WHEN 'timestamp' THEN " + Types.TIMESTAMP
                 + " WHEN 'tinyint' THEN "
                 + (((connection.getProtocol().getDataTypeMappingFlags() & SelectResultSet.TINYINT1_IS_BIT) == 0)
-                ? Types.TINYINT : "IF(" + fullTypeColumnName + "='tinyint(1)'," + Types.BIT + "," + Types.TINYINT + ") ")
+                ? Types.TINYINT : "IF(" + fullTypeColumnName + "like 'tinyint(1)%'," + Types.BIT + "," + Types.TINYINT + ") ")
                 + " WHEN 'year' THEN "
                 + (((connection.getProtocol().getDataTypeMappingFlags() & SelectResultSet.YEAR_IS_DATE_TYPE) == 0)
                 ? Types.SMALLINT : Types.DATE)
                 + " ELSE " + Types.OTHER
                 + " END ";
-=======
-        return
-                " CASE data_type"
-                        + " WHEN 'bit' THEN " + Types.BIT
-                        + " WHEN 'tinyblob' THEN " + Types.VARBINARY
-                        + " WHEN 'mediumblob' THEN " + Types.LONGVARBINARY
-                        + " WHEN 'longblob' THEN " + Types.LONGVARBINARY
-                        + " WHEN 'blob' THEN " + Types.LONGVARBINARY
-                        + " WHEN 'tinytext' THEN " + Types.VARCHAR
-                        + " WHEN 'mediumtext' THEN " + Types.LONGVARCHAR
-                        + " WHEN 'longtext' THEN " + Types.LONGVARCHAR
-                        + " WHEN 'text' THEN " + Types.LONGVARCHAR
-                        + " WHEN 'date' THEN " + Types.DATE
-                        + " WHEN 'datetime' THEN " + Types.TIMESTAMP
-                        + " WHEN 'decimal' THEN " + Types.DECIMAL
-                        + " WHEN 'double' THEN " + Types.DOUBLE
-                        + " WHEN 'enum' THEN " + Types.VARCHAR
-                        + " WHEN 'float' THEN " + Types.REAL
-                        + " WHEN 'int' THEN IF( " + fullTypeColumnName + " like '%unsigned%', " + Types.INTEGER + "," + Types.INTEGER + ")"
-                        + " WHEN 'bigint' THEN " + Types.BIGINT
-                        + " WHEN 'mediumint' THEN " + Types.INTEGER
-                        + " WHEN 'null' THEN " + Types.NULL
-                        + " WHEN 'set' THEN " + Types.VARCHAR
-                        + " WHEN 'smallint' THEN IF( " + fullTypeColumnName + " like '%unsigned%', " + Types.SMALLINT + "," + Types.SMALLINT + ")"
-                        + " WHEN 'varchar' THEN " + Types.VARCHAR
-                        + " WHEN 'varbinary' THEN " + Types.VARBINARY
-                        + " WHEN 'char' THEN " + Types.CHAR
-                        + " WHEN 'binary' THEN " + Types.BINARY
-                        + " WHEN 'time' THEN " + Types.TIME
-                        + " WHEN 'timestamp' THEN " + Types.TIMESTAMP
-                        + " WHEN 'tinyint' THEN "
-                        + (((connection.getProtocol().getDataTypeMappingFlags() & MariaSelectResultSet.TINYINT1_IS_BIT) == 0)
-                        ? Types.TINYINT : "IF(" + fullTypeColumnName + " like 'tinyint(1)%'," + Types.BIT + "," + Types.TINYINT + ") ")
-                        + " WHEN 'year' THEN "
-                        + (((connection.getProtocol().getDataTypeMappingFlags() & MariaSelectResultSet.YEAR_IS_DATE_TYPE) == 0)
-                        ? Types.SMALLINT : Types.DATE)
-                        + " ELSE " + Types.OTHER
-                        + " END ";
->>>>>>> b70cbb3a
     }
 
     private ResultSet executeQuery(String sql) throws SQLException {
