--- conflicted
+++ resolved
@@ -1234,36 +1234,6 @@
     }
 
     /**
-<<<<<<< HEAD
-=======
-     * Execute batch, like executeBatch(), with returning results with long[].
-     * For when row count may exceed Integer.MAX_VALUE.
-     *
-     * @return an array of update counts (one element for each command in the batch)
-     * @throws SQLException if a database error occur.
-     */
-    @Override
-    public long[] executeLargeBatch() throws SQLException {
-        checkClose();
-        int size;
-        if (batchQueries == null || (size = batchQueries.size()) == 0) return new long[0];
-
-        lock.lock();
-        try {
-            internalBatchExecution(size);
-            return results.getCmdInformation().getLargeUpdateCounts();
-
-        } catch (SQLException initialSqlEx) {
-            if (results != null) results.commandEnd();
-            throw executeLargeBatchExceptionEpilogue(initialSqlEx, results.getCmdInformation(), size);
-        } finally {
-            executeBatchEpilogue();
-            lock.unlock();
-        }
-    }
-
-    /**
->>>>>>> 723f06a3
      * Internal batch execution.
      *
      * @param size expected result-set size
