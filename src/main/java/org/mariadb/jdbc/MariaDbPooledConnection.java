--- conflicted
+++ resolved
@@ -77,14 +77,9 @@
     public MariaDbPooledConnection(MariaDbConnection connection) {
         this.connection = connection;
         connection.pooledConnection = this;
-<<<<<<< HEAD
         statementEventListeners = new CopyOnWriteArrayList<StatementEventListener>();
         connectionEventListeners = new CopyOnWriteArrayList<ConnectionEventListener>();
-=======
-        statementEventListeners = new CopyOnWriteArrayList<>();
-        connectionEventListeners = new CopyOnWriteArrayList<>();
         lastUsed = new AtomicLong(System.nanoTime());
->>>>>>> fde60c15
     }
 
     /**
