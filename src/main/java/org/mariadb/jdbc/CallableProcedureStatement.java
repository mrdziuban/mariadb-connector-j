/*
 *
 * MariaDB Client for Java
 *
 * Copyright (c) 2012-2014 Monty Program Ab.
 * Copyright (c) 2015-2017 MariaDB Ab.
 *
 * This library is free software; you can redistribute it and/or modify it under
 * the terms of the GNU Lesser General Public License as published by the Free
 * Software Foundation; either version 2.1 of the License, or (at your option)
 * any later version.
 *
 * This library is distributed in the hope that it will be useful, but
 * WITHOUT ANY WARRANTY; without even the implied warranty of MERCHANTABILITY or
 * FITNESS FOR A PARTICULAR PURPOSE.  See the GNU Lesser General Public License
 * for more details.
 *
 * You should have received a copy of the GNU Lesser General Public License along
 * with this library; if not, write to Monty Program Ab info@montyprogram.com.
 *
 * This particular MariaDB Client for Java file is work
 * derived from a Drizzle-JDBC. Drizzle-JDBC file which is covered by subject to
 * the following copyright and notice provisions:
 *
 * Copyright (c) 2009-2011, Marcus Eriksson
 *
 * Redistribution and use in source and binary forms, with or without modification,
 * are permitted provided that the following conditions are met:
 * Redistributions of source code must retain the above copyright notice, this list
 * of conditions and the following disclaimer.
 *
 * Redistributions in binary form must reproduce the above copyright notice, this
 * list of conditions and the following disclaimer in the documentation and/or
 * other materials provided with the distribution.
 *
 * Neither the name of the driver nor the names of its contributors may not be
 * used to endorse or promote products derived from this software without specific
 * prior written permission.
 *
 * THIS SOFTWARE IS PROVIDED BY THE COPYRIGHT HOLDERS  AND CONTRIBUTORS "AS IS"
 * AND ANY EXPRESS OR IMPLIED WARRANTIES, INCLUDING, BUT NOT LIMITED TO, THE IMPLIED
 * WARRANTIES OF MERCHANTABILITY AND FITNESS FOR A PARTICULAR PURPOSE ARE DISCLAIMED.
 * IN NO EVENT SHALL THE COPYRIGHT HOLDER OR CONTRIBUTORS BE LIABLE FOR ANY DIRECT,
 * INDIRECT, INCIDENTAL, SPECIAL, EXEMPLARY, OR CONSEQUENTIAL DAMAGES (INCLUDING, BUT
 * NOT LIMITED TO, PROCUREMENT OF SUBSTITUTE GOODS OR SERVICES; LOSS OF USE, DATA, OR
 * PROFITS; OR BUSINESS INTERRUPTION) HOWEVER CAUSED AND ON ANY THEORY OF LIABILITY,
 * WHETHER IN CONTRACT, STRICT LIABILITY, OR TORT (INCLUDING NEGLIGENCE OR OTHERWISE)
 * ARISING IN ANY WAY OUT OF THE USE OF THIS SOFTWARE, EVEN IF ADVISED OF THE POSSIBILITY
 * OF SUCH DAMAGE.
 *
 */


package org.mariadb.jdbc;

import org.mariadb.jdbc.internal.ColumnType;
import org.mariadb.jdbc.internal.com.read.resultset.SelectResultSet;
import org.mariadb.jdbc.internal.util.exceptions.ExceptionMapper;

import java.io.InputStream;
import java.io.Reader;
import java.math.BigDecimal;
import java.net.URL;
import java.sql.*;
import java.util.Calendar;
import java.util.List;
import java.util.Map;

public abstract class CallableProcedureStatement extends MariaDbPreparedStatementServer implements CallableStatement, Cloneable {

    /**
     * Information about parameters, merely from registerOutputParameter() and setXXX() calls.
     */
    protected List<CallParameter> params;
    protected int[] outputParameterMapper = null;
    protected CallableParameterMetaData parameterMetadata;
    protected boolean hasInOutParameters;

    /**
     * Constructor for getter/setter of callableStatement.
     *
     * @param connection            current connection
     * @param sql                   query
     * @param resultSetScrollType   one of the following <code>ResultSet</code> constants: <code>ResultSet.TYPE_FORWARD_ONLY</code>,
     *                              <code>ResultSet.TYPE_SCROLL_INSENSITIVE</code>, or <code>ResultSet.TYPE_SCROLL_SENSITIVE</code>
     * @param resultSetConcurrency  a concurrency type; one of <code>ResultSet.CONCUR_READ_ONLY</code> or
     *                              <code>ResultSet.CONCUR_UPDATABLE</code>
     * @throws SQLException is prepareStatement connection throw any error
     */
    public CallableProcedureStatement(MariaDbConnection connection, String sql, int resultSetScrollType, int resultSetConcurrency)
            throws SQLException {
        super(connection, sql, resultSetScrollType, resultSetConcurrency, Statement.NO_GENERATED_KEYS);
    }

    /**
     * Clone data.
     *
     * @param connection connection
     * @return Cloned .
     * @throws CloneNotSupportedException if any error occur.
     */
    public CallableProcedureStatement clone(MariaDbConnection connection) throws CloneNotSupportedException {
        CallableProcedureStatement clone = (CallableProcedureStatement) super.clone(connection);
        clone.params = params;
        clone.parameterMetadata = parameterMetadata;
        clone.hasInOutParameters = hasInOutParameters;
        clone.outputParameterMapper = outputParameterMapper;
        return clone;
    }

    /**
     * Set in/out parameters value.
     */
    public void setParametersVariables() {
        hasInOutParameters = false;
        for (CallParameter param : params) {
            if (param != null && param.isOutput() && param.isInput()) {
                hasInOutParameters = true;
                break;
            }
        }
    }

    protected abstract SelectResultSet getOutputResult() throws SQLException;

    public ParameterMetaData getParameterMetaData() throws SQLException {
        parameterMetadata.readMetadataFromDbIfRequired();
        return parameterMetadata;
    }

    /**
     * Convert parameter name to parameter index in the query.
     *
     * @param parameterName name
     * @return index
     * @throws SQLException exception
     */
    private int nameToIndex(String parameterName) throws SQLException {
        parameterMetadata.readMetadataFromDbIfRequired();
        for (int i = 1; i <= parameterMetadata.getParameterCount(); i++) {
            String name = parameterMetadata.getName(i);
            if (name != null && name.equalsIgnoreCase(parameterName)) {
                return i;
            }
        }
        throw new SQLException("there is no parameter with the name " + parameterName);
    }


    /**
     * Convert parameter name to output parameter index in the query.
     *
     * @param parameterName name
     * @return index
     * @throws SQLException exception
     */
    private int nameToOutputIndex(String parameterName) throws SQLException {
        parameterMetadata.readMetadataFromDbIfRequired();
        for (int i = 0; i < parameterMetadata.getParameterCount(); i++) {
            String name = parameterMetadata.getName(i + 1);
            if (name != null && name.equalsIgnoreCase(parameterName)) {
                if (outputParameterMapper[i] == -1) {
                    //this is not an outputParameter
                    throw new SQLException("Parameter '" + parameterName
                            + "' is not declared as output parameter with method registerOutParameter");
                }
                return outputParameterMapper[i];
            }
        }
        throw new SQLException("there is no parameter with the name " + parameterName);
    }

    /**
     * Convert parameter index to corresponding outputIndex.
     *
     * @param parameterIndex index
     * @return index
     * @throws SQLException exception
     */
    private int indexToOutputIndex(int parameterIndex) throws SQLException {
        try {
            if (outputParameterMapper[parameterIndex - 1] == -1) {
                //this is not an outputParameter
                throw new SQLException("Parameter in index '" + parameterIndex
                        + "' is not declared as output parameter with method registerOutParameter");
            }
            return outputParameterMapper[parameterIndex - 1];
        } catch (ArrayIndexOutOfBoundsException arrayIndexOutOfBoundsException) {
            if (parameterIndex < 1) {
                throw new SQLException("Index " + parameterIndex + " must at minimum be 1");
            }
            throw new SQLException("Index value '" + parameterIndex
                    + "' is incorrect. Maximum value is " + params.size());
        }
    }

    @Override
    public boolean wasNull() throws SQLException {
        return getOutputResult().wasNull();
    }

    @Override
    public String getString(int parameterIndex) throws SQLException {
        return getOutputResult().getString(indexToOutputIndex(parameterIndex));
    }

    @Override
    public String getString(String parameterName) throws SQLException {
        return getOutputResult().getString(nameToOutputIndex(parameterName));
    }

    @Override
    public boolean getBoolean(int parameterIndex) throws SQLException {
        return getOutputResult().getBoolean(indexToOutputIndex(parameterIndex));
    }

    @Override
    public boolean getBoolean(String parameterName) throws SQLException {
        return getOutputResult().getBoolean(nameToOutputIndex(parameterName));
    }

    @Override
    public byte getByte(int parameterIndex) throws SQLException {
        return getOutputResult().getByte(indexToOutputIndex(parameterIndex));
    }

    @Override
    public byte getByte(String parameterName) throws SQLException {
        return getOutputResult().getByte(nameToOutputIndex(parameterName));
    }

    @Override
    public short getShort(int parameterIndex) throws SQLException {
        return getOutputResult().getShort(indexToOutputIndex(parameterIndex));
    }

    @Override
    public short getShort(String parameterName) throws SQLException {
        return getOutputResult().getShort(nameToOutputIndex(parameterName));
    }

    @Override
    public int getInt(String parameterName) throws SQLException {
        return getOutputResult().getInt(nameToOutputIndex(parameterName));
    }

    @Override
    public int getInt(int parameterIndex) throws SQLException {
        return getOutputResult().getInt(indexToOutputIndex(parameterIndex));
    }

    @Override
    public long getLong(String parameterName) throws SQLException {
        return getOutputResult().getLong(nameToOutputIndex(parameterName));
    }

    @Override
    public long getLong(int parameterIndex) throws SQLException {
        return getOutputResult().getLong(indexToOutputIndex(parameterIndex));
    }

    @Override
    public float getFloat(String parameterName) throws SQLException {
        return getOutputResult().getFloat(nameToOutputIndex(parameterName));
    }

    @Override
    public float getFloat(int parameterIndex) throws SQLException {
        return getOutputResult().getFloat(indexToOutputIndex(parameterIndex));
    }

    @Override
    public double getDouble(int parameterIndex) throws SQLException {
        return getOutputResult().getDouble(indexToOutputIndex(parameterIndex));
    }

    @Override
    public double getDouble(String parameterName) throws SQLException {
        return getOutputResult().getDouble(nameToOutputIndex(parameterName));
    }

    @Override
    @Deprecated
    @SuppressWarnings("deprecation")
    public BigDecimal getBigDecimal(int parameterIndex, int scale) throws SQLException {
        return getOutputResult().getBigDecimal(indexToOutputIndex(parameterIndex));
    }

    @Override
    public BigDecimal getBigDecimal(int parameterIndex) throws SQLException {
        return getOutputResult().getBigDecimal(indexToOutputIndex(parameterIndex));
    }

    @Override
    public BigDecimal getBigDecimal(String parameterName) throws SQLException {
        return getOutputResult().getBigDecimal(nameToOutputIndex(parameterName));
    }

    @Override
    public byte[] getBytes(String parameterName) throws SQLException {
        return getOutputResult().getBytes(nameToOutputIndex(parameterName));
    }

    @Override
    public byte[] getBytes(int parameterIndex) throws SQLException {
        return getOutputResult().getBytes(indexToOutputIndex(parameterIndex));
    }

    @Override
    public Date getDate(int parameterIndex) throws SQLException {
        return getOutputResult().getDate(indexToOutputIndex(parameterIndex));
    }

    @Override
    public Date getDate(String parameterName) throws SQLException {
        return getOutputResult().getDate(nameToOutputIndex(parameterName));
    }

    @Override
    public Date getDate(String parameterName, Calendar cal) throws SQLException {
        return getOutputResult().getDate(nameToOutputIndex(parameterName), cal);
    }

    @Override
    public Date getDate(int parameterIndex, Calendar cal) throws SQLException {
        return getOutputResult().getDate(parameterIndex, cal);
    }

    @Override
    public Time getTime(int parameterIndex, Calendar cal) throws SQLException {
        return getOutputResult().getTime(indexToOutputIndex(parameterIndex), cal);
    }

    @Override
    public Time getTime(String parameterName) throws SQLException {
        return getOutputResult().getTime(nameToOutputIndex(parameterName));
    }

    @Override
    public Time getTime(String parameterName, Calendar cal) throws SQLException {
        return getOutputResult().getTime(nameToOutputIndex(parameterName), cal);
    }

    @Override
    public Time getTime(int parameterIndex) throws SQLException {
        return getOutputResult().getTime(indexToOutputIndex(parameterIndex));
    }

    @Override
    public Timestamp getTimestamp(int parameterIndex) throws SQLException {
        return getOutputResult().getTimestamp(parameterIndex);
    }

    @Override
    public Timestamp getTimestamp(int parameterIndex, Calendar cal) throws SQLException {
        return getOutputResult().getTimestamp(indexToOutputIndex(parameterIndex), cal);
    }

    @Override
    public Timestamp getTimestamp(String parameterName) throws SQLException {
        return getOutputResult().getTimestamp(nameToOutputIndex(parameterName));
    }


    @Override
    public Timestamp getTimestamp(String parameterName, Calendar cal) throws SQLException {
        return getOutputResult().getTimestamp(nameToOutputIndex(parameterName), cal);
    }

    @Override
    public Object getObject(int parameterIndex, Map<String, Class<?>> map) throws SQLException {
        return getOutputResult().getObject(indexToOutputIndex(parameterIndex), map);
    }

    @Override
    public Object getObject(int parameterIndex) throws SQLException {
        Class<?> classType = ColumnType.classFromJavaType(getParameter(parameterIndex).getOutputSqlType());
        if (classType != null) {
            return getOutputResult().getObject(indexToOutputIndex(parameterIndex), classType);
        }
        return getOutputResult().getObject(indexToOutputIndex(parameterIndex));
    }

    @Override
    public Object getObject(String parameterName) throws SQLException {
        int index = nameToIndex(parameterName);
        Class<?> classType = ColumnType.classFromJavaType(getParameter(index).getOutputSqlType());
        if (classType != null) {
            return getOutputResult().getObject(indexToOutputIndex(index), classType);
        }
        return getOutputResult().getObject(indexToOutputIndex(index));
    }


    @Override
    public Object getObject(String parameterName, Map<String, Class<?>> map) throws SQLException {
        return getOutputResult().getObject(nameToOutputIndex(parameterName), map);
    }

    public <T> T getObject(int parameterIndex, Class<T> type) throws SQLException {
        return getOutputResult().getObject(indexToOutputIndex(parameterIndex), type);
    }

    public <T> T getObject(String parameterName, Class<T> type) throws SQLException {
        return getOutputResult().getObject(nameToOutputIndex(parameterName), type);
    }

    @Override
    public Ref getRef(int parameterIndex) throws SQLException {
        return getOutputResult().getRef(indexToOutputIndex(parameterIndex));
    }

    @Override
    public Ref getRef(String parameterName) throws SQLException {
        return getOutputResult().getRef(nameToOutputIndex(parameterName));
    }

    @Override
    public Blob getBlob(int parameterIndex) throws SQLException {
        return getOutputResult().getBlob(parameterIndex);
    }

    @Override
    public Blob getBlob(String parameterName) throws SQLException {
        return getOutputResult().getBlob(nameToOutputIndex(parameterName));
    }

    @Override
    public Clob getClob(String parameterName) throws SQLException {
        return getOutputResult().getClob(nameToOutputIndex(parameterName));
    }

    @Override
    public Clob getClob(int parameterIndex) throws SQLException {
        return getOutputResult().getClob(indexToOutputIndex(parameterIndex));
    }

    @Override
    public Array getArray(String parameterName) throws SQLException {
        return getOutputResult().getArray(nameToOutputIndex(parameterName));
    }

    @Override
    public Array getArray(int parameterIndex) throws SQLException {
        return getOutputResult().getArray(indexToOutputIndex(parameterIndex));
    }

    @Override
    public URL getURL(int parameterIndex) throws SQLException {
        return getOutputResult().getURL(indexToOutputIndex(parameterIndex));
    }

    @Override
    public URL getURL(String parameterName) throws SQLException {
        return getOutputResult().getURL(nameToOutputIndex(parameterName));
    }


    @Override
    public RowId getRowId(int parameterIndex) throws SQLException {
        throw ExceptionMapper.getFeatureNotSupportedException("RowIDs not supported");
    }

    @Override
    public RowId getRowId(String parameterName) throws SQLException {
        throw ExceptionMapper.getFeatureNotSupportedException("RowIDs not supported");
    }

    @Override
    public NClob getNClob(int parameterIndex) throws SQLException {
        return getOutputResult().getNClob(indexToOutputIndex(parameterIndex));
    }

    @Override
    public NClob getNClob(String parameterName) throws SQLException {
        return getOutputResult().getNClob(nameToOutputIndex(parameterName));
    }

    @Override
    public SQLXML getSQLXML(int parameterIndex) throws SQLException {
        throw ExceptionMapper.getFeatureNotSupportedException("SQLXML not supported");
    }

    @Override
    public SQLXML getSQLXML(String parameterName) throws SQLException {
        throw ExceptionMapper.getFeatureNotSupportedException("SQLXML not supported");
    }

    @Override
    public String getNString(int parameterIndex) throws SQLException {
        return getOutputResult().getString(indexToOutputIndex(parameterIndex));
    }

    @Override
    public String getNString(String parameterName) throws SQLException {
        return getOutputResult().getString(nameToOutputIndex(parameterName));
    }

    @Override
    public Reader getNCharacterStream(int parameterIndex) throws SQLException {
        return getOutputResult().getCharacterStream(indexToOutputIndex(parameterIndex));
    }

    @Override
    public Reader getNCharacterStream(String parameterName) throws SQLException {
        return getOutputResult().getCharacterStream(nameToOutputIndex(parameterName));
    }

    @Override
    public Reader getCharacterStream(int parameterIndex) throws SQLException {
        return getOutputResult().getCharacterStream(indexToOutputIndex(parameterIndex));
    }

    @Override
    public Reader getCharacterStream(String parameterName) throws SQLException {
        return getOutputResult().getCharacterStream(nameToOutputIndex(parameterName));
    }

    /**
     * <p>Registers the designated output parameter.
     * This version of
     * the method <code>registerOutParameter</code>
     * should be used for a user-defined or <code>REF</code> output parameter.  Examples
     * of user-defined types include: <code>STRUCT</code>, <code>DISTINCT</code>,
     * <code>JAVA_OBJECT</code>, and named array types.</p>
     * <p>All OUT parameters must be registered
     * before a stored procedure is executed.</p>
     * <p>  For a user-defined parameter, the fully-qualified SQL
     * type name of the parameter should also be given, while a <code>REF</code>
     * parameter requires that the fully-qualified type name of the
     * referenced type be given.  A JDBC driver that does not need the
     * type code and type name information may ignore it.   To be portable,
     * however, applications should always provide these values for
     * user-defined and <code>REF</code> parameters.</p>
     * <p>Although it is intended for user-defined and <code>REF</code> parameters,
     * this method may be used to register a parameter of any JDBC type.
     * If the parameter does not have a user-defined or <code>REF</code> type, the
     * <i>typeName</i> parameter is ignored.</p>
     * <p><B>Note:</B> When reading the value of an out parameter, you
     * must use the getter method whose Java type corresponds to the
     * parameter's registered SQL type.</p>
     *
     * @param parameterIndex the first parameter is 1, the second is 2,...
     * @param sqlType        a value from {@link Types}
     * @param typeName       the fully-qualified name of an SQL structured type
     * @throws SQLException                    if the parameterIndex is not valid;
     *                                         if a database access error occurs or
     *                                         this method is called on a closed <code>CallableStatement</code>
     * @throws SQLFeatureNotSupportedException if <code>sqlType</code> is
     *                                         a <code>ARRAY</code>, <code>BLOB</code>, <code>CLOB</code>,
     *                                         <code>DATALINK</code>, <code>JAVA_OBJECT</code>, <code>NCHAR</code>,
     *                                         <code>NCLOB</code>, <code>NVARCHAR</code>, <code>LONGNVARCHAR</code>,
     *                                         <code>REF</code>, <code>ROWID</code>, <code>SQLXML</code>
     *                                         or  <code>STRUCT</code> data type and the JDBC driver does not support
     *                                         this data type
     * @see Types
     */
    public void registerOutParameter(int parameterIndex, int sqlType, String typeName) throws SQLException {
        CallParameter callParameter = getParameter(parameterIndex);
        callParameter.setOutputSqlType(sqlType);
        callParameter.setTypeName(typeName);
        callParameter.setOutput(true);
    }

    @Override
    public void registerOutParameter(int parameterIndex, int sqlType) throws SQLException {
        registerOutParameter(parameterIndex, sqlType, -1);
    }

    /**
     * <p>Registers the parameter in ordinal position
     * <code>parameterIndex</code> to be of JDBC type
     * <code>sqlType</code>. All OUT parameters must be registered
     * before a stored procedure is executed.</p>
     * <p>The JDBC type specified by <code>sqlType</code> for an OUT
     * parameter determines the Java type that must be used
     * in the <code>get</code> method to read the value of that parameter.</p>
     * <p>This version of <code>registerOutParameter</code> should be
     * used when the parameter is of JDBC type <code>NUMERIC</code>
     * or <code>DECIMAL</code>.</p>
     *
     * @param parameterIndex the first parameter is 1, the second is 2,
     *                       and so on
     * @param sqlType        the SQL type code defined by <code>java.sql.Types</code>.
     * @param scale          the desired number of digits to the right of the
     *                       decimal point.  It must be greater than or equal to zero.
     * @throws SQLException                    if the parameterIndex is not valid;
     *                                         if a database access error occurs or
     *                                         this method is called on a closed <code>CallableStatement</code>
     * @throws SQLFeatureNotSupportedException if <code>sqlType</code> is
     *                                         a <code>ARRAY</code>, <code>BLOB</code>, <code>CLOB</code>,
     *                                         <code>DATALINK</code>, <code>JAVA_OBJECT</code>, <code>NCHAR</code>,
     *                                         <code>NCLOB</code>, <code>NVARCHAR</code>, <code>LONGNVARCHAR</code>,
     *                                         <code>REF</code>, <code>ROWID</code>, <code>SQLXML</code>
     *                                         or  <code>STRUCT</code> data type and the JDBC driver does not support
     *                                         this data type
     * @see Types
     */
    @Override
    public void registerOutParameter(int parameterIndex, int sqlType, int scale) throws SQLException {
        CallParameter callParameter = getParameter(parameterIndex);
        callParameter.setOutput(true);
        callParameter.setOutputSqlType(sqlType);
        callParameter.setScale(scale);
    }

    @Override
    public void registerOutParameter(String parameterName, int sqlType) throws SQLException {
        registerOutParameter(nameToIndex(parameterName), sqlType);
    }

    @Override
    public void registerOutParameter(String parameterName, int sqlType, int scale) throws SQLException {
        registerOutParameter(nameToIndex(parameterName), sqlType, scale);
    }


    @Override
    public void registerOutParameter(String parameterName, int sqlType, String typeName) throws SQLException {
        registerOutParameter(nameToIndex(parameterName), sqlType, typeName);
    }

<<<<<<< HEAD
    CallParameter getParameter(int index) throws SQLException {
=======

    @Override
    public void registerOutParameter(int parameterIndex, SQLType sqlType) throws SQLException {
        registerOutParameter(parameterIndex, sqlType.getVendorTypeNumber());
    }

    @Override
    public void registerOutParameter(int parameterIndex, SQLType sqlType, int scale) throws SQLException {
        registerOutParameter(parameterIndex, sqlType.getVendorTypeNumber(), scale);
    }

    @Override
    public void registerOutParameter(int parameterIndex, SQLType sqlType, String typeName) throws SQLException {
        registerOutParameter(parameterIndex, sqlType.getVendorTypeNumber(), typeName);
    }

    @Override
    public void registerOutParameter(String parameterName, SQLType sqlType) throws SQLException {
        registerOutParameter(parameterName, sqlType.getVendorTypeNumber());
    }

    @Override
    public void registerOutParameter(String parameterName, SQLType sqlType, int scale) throws SQLException {
        registerOutParameter(parameterName, sqlType.getVendorTypeNumber(), scale);
    }

    @Override
    public void registerOutParameter(String parameterName, SQLType sqlType, String typeName) throws SQLException {
        registerOutParameter(parameterName, sqlType.getVendorTypeNumber(), typeName);
    }

    private CallParameter getParameter(int index) throws SQLException {
>>>>>>> fde60c15
        if (index > params.size() || index <= 0) {
            throw new SQLException("No parameter with index " + index);
        }
        return params.get(index - 1);
    }

    @Override
    public void setSQLXML(String parameterName, SQLXML xmlObject) throws SQLException {
        throw ExceptionMapper.getFeatureNotSupportedException("SQLXML not supported");
    }

    @Override
    public void setRowId(String parameterName, RowId rowid) throws SQLException {
        throw ExceptionMapper.getFeatureNotSupportedException("RowIDs not supported");
    }

    @Override
    public void setNString(String parameterName, String value) throws SQLException {
        setString(nameToIndex(parameterName), value);
    }

    @Override
    public void setNCharacterStream(String parameterName, Reader value, long length) throws SQLException {
        setCharacterStream(nameToIndex(parameterName), value, length);
    }

    @Override
    public void setNCharacterStream(String parameterName, Reader value) throws SQLException {
        setCharacterStream(nameToIndex(parameterName), value);
    }

    @Override
    public void setNClob(String parameterName, NClob value) throws SQLException {
        setClob(nameToIndex(parameterName), value);
    }

    @Override
    public void setNClob(String parameterName, Reader reader, long length) throws SQLException {
        setClob(nameToIndex(parameterName), reader, length);
    }

    @Override
    public void setNClob(String parameterName, Reader reader) throws SQLException {
        setClob(nameToIndex(parameterName), reader);
    }

    @Override
    public void setClob(String parameterName, Reader reader, long length) throws SQLException {
        setClob(nameToIndex(parameterName), reader, length);
    }

    @Override
    public void setClob(String parameterName, Clob clob) throws SQLException {
        setClob(nameToIndex(parameterName), clob);
    }

    @Override
    public void setClob(String parameterName, Reader reader) throws SQLException {
        setClob(nameToIndex(parameterName), reader);
    }

    @Override
    public void setBlob(String parameterName, InputStream inputStream, long length) throws SQLException {
        setBlob(nameToIndex(parameterName), inputStream, length);
    }

    @Override
    public void setBlob(String parameterName, Blob blob) throws SQLException {
        setBlob(nameToIndex(parameterName), blob);
    }

    @Override
    public void setBlob(String parameterName, InputStream inputStream) throws SQLException {
        setBlob(nameToIndex(parameterName), inputStream);
    }

    @Override
    public void setAsciiStream(String parameterName, InputStream inputStream, long length) throws SQLException {
        setAsciiStream(nameToIndex(parameterName), inputStream, length);
    }

    @Override
    public void setAsciiStream(String parameterName, InputStream inputStream, int length) throws SQLException {
        setAsciiStream(nameToIndex(parameterName), inputStream, length);
    }

    @Override
    public void setAsciiStream(String parameterName, InputStream inputStream) throws SQLException {
        setAsciiStream(nameToIndex(parameterName), inputStream);
    }

    @Override
    public void setBinaryStream(String parameterName, InputStream inputStream, long length) throws SQLException {
        setBinaryStream(nameToIndex(parameterName), inputStream, length);
    }


    @Override
    public void setBinaryStream(String parameterName, InputStream inputStream) throws SQLException {
        setBinaryStream(nameToIndex(parameterName), inputStream);
    }

    @Override
    public void setBinaryStream(String parameterName, InputStream inputStream, int length) throws SQLException {
        setBinaryStream(nameToIndex(parameterName), inputStream, length);
    }

    @Override
    public void setCharacterStream(String parameterName, Reader reader, long length) throws SQLException {
        setCharacterStream(nameToIndex(parameterName), reader, length);
    }

    @Override
    public void setCharacterStream(String parameterName, Reader reader) throws SQLException {
        setCharacterStream(nameToIndex(parameterName), reader);
    }

    @Override
    public void setCharacterStream(String parameterName, Reader reader, int length) throws SQLException {
        setCharacterStream(nameToIndex(parameterName), reader, length);
    }

    @Override
    public void setURL(String parameterName, URL url) throws SQLException {
        setURL(nameToIndex(parameterName), url);
    }

    @Override
    public void setNull(String parameterName, int sqlType) throws SQLException {
        setNull(nameToIndex(parameterName), sqlType);
    }

    @Override
    public void setNull(String parameterName, int sqlType, String typeName) throws SQLException {
        setNull(nameToIndex(parameterName), sqlType, typeName);
    }

    @Override
    public void setBoolean(String parameterName, boolean booleanValue) throws SQLException {
        setBoolean(nameToIndex(parameterName), booleanValue);

    }

    @Override
    public void setByte(String parameterName, byte byteValue) throws SQLException {
        setByte(nameToIndex(parameterName), byteValue);
    }

    @Override
    public void setShort(String parameterName, short shortValue) throws SQLException {
        setShort(nameToIndex(parameterName), shortValue);
    }

    @Override
    public void setInt(String parameterName, int intValue) throws SQLException {
        setInt(nameToIndex(parameterName), intValue);
    }

    @Override
    public void setLong(String parameterName, long longValue) throws SQLException {
        setLong(nameToIndex(parameterName), longValue);
    }

    @Override
    public void setFloat(String parameterName, float floatValue) throws SQLException {
        setFloat(nameToIndex(parameterName), floatValue);
    }

    @Override
    public void setDouble(String parameterName, double doubleValue) throws SQLException {
        setDouble(nameToIndex(parameterName), doubleValue);
    }

    @Override
    public void setBigDecimal(String parameterName, BigDecimal bigDecimal) throws SQLException {
        setBigDecimal(nameToIndex(parameterName), bigDecimal);
    }

    @Override
    public void setString(String parameterName, String stringValue) throws SQLException {
        setString(nameToIndex(parameterName), stringValue);
    }

    @Override
    public void setBytes(String parameterName, byte[] bytes) throws SQLException {
        setBytes(nameToIndex(parameterName), bytes);
    }

    @Override
    public void setDate(String parameterName, Date date) throws SQLException {
        setDate(nameToIndex(parameterName), date);
    }

    @Override
    public void setDate(String parameterName, Date date, Calendar cal) throws SQLException {
        setDate(nameToIndex(parameterName), date, cal);
    }

    @Override
    public void setTime(String parameterName, Time time) throws SQLException {
        setTime(nameToIndex(parameterName), time);
    }

    @Override
    public void setTime(String parameterName, Time time, Calendar cal) throws SQLException {
        setTime(nameToIndex(parameterName), time, cal);
    }

    @Override
    public void setTimestamp(String parameterName, Timestamp timestamp) throws SQLException {
        setTimestamp(nameToIndex(parameterName), timestamp);
    }

    @Override
    public void setTimestamp(String parameterName, Timestamp timestamp, Calendar cal) throws SQLException {
        setTimestamp(nameToIndex(parameterName), timestamp, cal);
    }


    @Override
    public void setObject(String parameterName, Object obj, int targetSqlType, int scale) throws SQLException {
        setObject(nameToIndex(parameterName), obj, targetSqlType, scale);
    }

    @Override
    public void setObject(String parameterName, Object obj, int targetSqlType) throws SQLException {
        setObject(nameToIndex(parameterName), obj, targetSqlType);
    }

    @Override
    public void setObject(String parameterName, Object obj) throws SQLException {
        setObject(nameToIndex(parameterName), obj);
    }

}<|MERGE_RESOLUTION|>--- conflicted
+++ resolved
@@ -620,42 +620,7 @@
         registerOutParameter(nameToIndex(parameterName), sqlType, typeName);
     }
 
-<<<<<<< HEAD
     CallParameter getParameter(int index) throws SQLException {
-=======
-
-    @Override
-    public void registerOutParameter(int parameterIndex, SQLType sqlType) throws SQLException {
-        registerOutParameter(parameterIndex, sqlType.getVendorTypeNumber());
-    }
-
-    @Override
-    public void registerOutParameter(int parameterIndex, SQLType sqlType, int scale) throws SQLException {
-        registerOutParameter(parameterIndex, sqlType.getVendorTypeNumber(), scale);
-    }
-
-    @Override
-    public void registerOutParameter(int parameterIndex, SQLType sqlType, String typeName) throws SQLException {
-        registerOutParameter(parameterIndex, sqlType.getVendorTypeNumber(), typeName);
-    }
-
-    @Override
-    public void registerOutParameter(String parameterName, SQLType sqlType) throws SQLException {
-        registerOutParameter(parameterName, sqlType.getVendorTypeNumber());
-    }
-
-    @Override
-    public void registerOutParameter(String parameterName, SQLType sqlType, int scale) throws SQLException {
-        registerOutParameter(parameterName, sqlType.getVendorTypeNumber(), scale);
-    }
-
-    @Override
-    public void registerOutParameter(String parameterName, SQLType sqlType, String typeName) throws SQLException {
-        registerOutParameter(parameterName, sqlType.getVendorTypeNumber(), typeName);
-    }
-
-    private CallParameter getParameter(int index) throws SQLException {
->>>>>>> fde60c15
         if (index > params.size() || index <= 0) {
             throw new SQLException("No parameter with index " + index);
         }
