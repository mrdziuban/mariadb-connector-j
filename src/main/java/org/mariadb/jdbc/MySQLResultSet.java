/*
MariaDB Client for Java

Copyright (c) 2012 Monty Program Ab.

This library is free software; you can redistribute it and/or modify it under
the terms of the GNU Lesser General Public License as published by the Free
Software Foundation; either version 2.1 of the License, or (at your option)
any later version.

This library is distributed in the hope that it will be useful, but
WITHOUT ANY WARRANTY; without even the implied warranty of MERCHANTABILITY or
FITNESS FOR A PARTICULAR PURPOSE.  See the GNU Lesser General Public License
for more details.

You should have received a copy of the GNU Lesser General Public License along
with this library; if not, write to Monty Program Ab info@montyprogram.com.

This particular MariaDB Client for Java file is work
derived from a Drizzle-JDBC. Drizzle-JDBC file which is covered by subject to
the following copyright and notice provisions:

Copyright (c) 2009-2011, Marcus Eriksson

Redistribution and use in source and binary forms, with or without modification,
are permitted provided that the following conditions are met:
Redistributions of source code must retain the above copyright notice, this list
of conditions and the following disclaimer.

Redistributions in binary form must reproduce the above copyright notice, this
list of conditions and the following disclaimer in the documentation and/or
other materials provided with the distribution.

Neither the name of the driver nor the names of its contributors may not be
used to endorse or promote products derived from this software without specific
prior written permission.

THIS SOFTWARE IS PROVIDED BY THE COPYRIGHT HOLDERS  AND CONTRIBUTORS "AS IS"
AND ANY EXPRESS OR IMPLIED WARRANTIES, INCLUDING, BUT NOT LIMITED TO, THE IMPLIED
WARRANTIES OF MERCHANTABILITY AND FITNESS FOR A PARTICULAR PURPOSE ARE DISCLAIMED.
IN NO EVENT SHALL THE COPYRIGHT HOLDER OR CONTRIBUTORS BE LIABLE FOR ANY DIRECT,
INDIRECT, INCIDENTAL, SPECIAL, EXEMPLARY, OR CONSEQUENTIAL DAMAGES (INCLUDING, BUT
NOT LIMITED TO, PROCUREMENT OF SUBSTITUTE GOODS OR SERVICES; LOSS OF USE, DATA, OR
PROFITS; OR BUSINESS INTERRUPTION) HOWEVER CAUSED AND ON ANY THEORY OF LIABILITY,
WHETHER IN CONTRACT, STRICT LIABILITY, OR TORT (INCLUDING NEGLIGENCE OR OTHERWISE)
ARISING IN ANY WAY OUT OF THE USE OF THIS SOFTWARE, EVEN IF ADVISED OF THE POSSIBILITY
OF SUCH DAMAGE.
*/

package org.mariadb.jdbc;

import org.mariadb.jdbc.internal.SQLExceptionMapper;
import org.mariadb.jdbc.internal.common.QueryException;
import org.mariadb.jdbc.internal.common.ValueObject;
import org.mariadb.jdbc.internal.common.queryresults.*;
import org.mariadb.jdbc.internal.mysql.MySQLColumnInformation;
import org.mariadb.jdbc.internal.mysql.MySQLProtocol;
import org.mariadb.jdbc.internal.mysql.MySQLType;
import org.mariadb.jdbc.internal.mysql.MySQLValueObject;

import java.io.IOException;
import java.io.InputStream;
import java.io.Reader;
import java.io.StringReader;
import java.math.BigDecimal;
import java.net.MalformedURLException;
import java.net.URL;
import java.sql.*;
import java.sql.Date;
import java.text.ParseException;
import java.util.*;


public class MySQLResultSet implements ResultSet {

    public static final MySQLResultSet EMPTY = createEmptyResultSet();
    private QueryResult queryResult;
    private Statement statement;
    private MySQLProtocol protocol;
    private boolean lastGetWasNull;
    private boolean warningsCleared;
    ColumnNameMap columnNameMap;
    Calendar cal;

    protected MySQLResultSet() {
    }
    public MySQLResultSet(QueryResult dqr, Statement statement, MySQLProtocol protocol, Calendar cal) {
        this.queryResult = dqr;
        this.statement = statement;
        this.protocol = protocol;
        this.cal = cal;
        this.columnNameMap = new ColumnNameMap(dqr.getColumnInformation());
    }

    private static MySQLResultSet createEmptyResultSet() {
        MySQLColumnInformation[] colList = new MySQLColumnInformation[0];
        List<ValueObject[]> voList = Collections.emptyList();
        QueryResult qr = new CachedSelectResult(colList, voList, (short) 0);
        return new MySQLResultSet(qr, null, null, null);
    }

    public boolean next() throws SQLException {
        try {
            return queryResult.getResultSetType() == ResultSetType.SELECT
                && ((SelectQueryResult) queryResult).next();
        } catch(IOException ioe) {
            throw new SQLException(ioe);
        } catch (QueryException qe) {
            throw new SQLException(qe);
        }
    }

    public void close() throws SQLException {
        if (this.queryResult != null) {
            this.queryResult.close();
        }
    }

    /**
     * Reports whether the last column read had a value of SQL <code>NULL</code>. Note that you must first call one of
     * the getter methods on a column to try to read its value and then call the method <code>wasNull</code> to see if
     * the value read was SQL <code>NULL</code>.
     *
     * @return <code>true</code> if the last column value read was SQL <code>NULL</code> and <code>false</code>
     *         otherwise
     * @throws java.sql.SQLException if a database access error occurs or this method is called on a closed result set
     */
    public boolean wasNull() throws SQLException {
        return lastGetWasNull;
    }


    public String getString(int i) throws SQLException {
        return getValueObject(i).getString();
    }

    public int getInt(int i) throws SQLException {
        return getValueObject(i).getInt();
    }

    public int getInt(String s) throws SQLException {
        return getInt(findColumn(s));
    }

    private ValueObject getValueObject(int i) throws SQLException {
        if (queryResult.getResultSetType() == ResultSetType.SELECT) {
            ValueObject vo;
            try {
                vo = ((SelectQueryResult) queryResult).getValueObject(i - 1);
            } catch (NoSuchColumnException e) {
                throw SQLExceptionMapper.getSQLException(e.getMessage(), e);
            }
            this.lastGetWasNull = vo.isNull();
            return vo;
        }
        throw SQLExceptionMapper.getSQLException("Cannot get data from update-result sets");
    }

    /**
     * Retrieves the value of the designated column in the current row of this <code>ResultSet</code> object as a
     * <code>long</code> in the Java programming language.
     *
     * @param columnLabel the label for the column specified with the SQL AS clause.  If the SQL AS clause was not
     *                    specified, then the label is the name of the column
     * @return the column value; if the value is SQL <code>NULL</code>, the value returned is <code>0</code>
     * @throws java.sql.SQLException if the columnLabel is not valid; if a database access error occurs or this method
     *                               is called on a closed result set
     */
    public long getLong(String columnLabel) throws SQLException {
        return getLong(findColumn(columnLabel));
    }

    /**
     * Retrieves the value of the designated column in the current row of this <code>ResultSet</code> object as a
     * <code>float</code> in the Java programming language.
     *
     * @param columnLabel the label for the column specified with the SQL AS clause.  If the SQL AS clause was not
     *                    specified, then the label is the name of the column
     * @return the column value; if the value is SQL <code>NULL</code>, the value returned is <code>0</code>
     * @throws java.sql.SQLException if the columnLabel is not valid; if a database access error occurs or this method
     *                               is called on a closed result set
     */
    public float getFloat(String columnLabel) throws SQLException {
        return getFloat(findColumn(columnLabel));
    }

    /**
     * Retrieves the value of the designated column in the current row of this <code>ResultSet</code> object as a
     * <code>double</code> in the Java programming language.
     *
     * @param columnLabel the label for the column specified with the SQL AS clause.  If the SQL AS clause was not
     *                    specified, then the label is the name of the column
     * @return the column value; if the value is SQL <code>NULL</code>, the value returned is <code>0</code>
     * @throws java.sql.SQLException if the columnLabel is not valid; if a database access error occurs or this method
     *                               is called on a closed result set
     */
    public double getDouble(String columnLabel) throws SQLException {
        return getDouble(findColumn(columnLabel));
    }

    /**
     * Retrieves the value of the designated column in the current row of this <code>ResultSet</code> object as a
     * <code>java.math.BigDecimal</code> in the Java programming language.
     *
     * @param columnLabel the label for the column specified with the SQL AS clause.  If the SQL AS clause was not
     *                    specified, then the label is the name of the column
     * @param scale       the number of digits to the right of the decimal point
     * @return the column value; if the value is SQL <code>NULL</code>, the value returned is <code>null</code>
     * @throws java.sql.SQLException if the columnLabel is not valid; if a database access error occurs or this method
     *                               is called on a closed result set
     * @throws java.sql.SQLFeatureNotSupportedException
     *                               if the JDBC driver does not support this method
     * @deprecated
     */
    public BigDecimal getBigDecimal(String columnLabel, int scale) throws SQLException {
        return getBigDecimal(findColumn(columnLabel),scale);
    }

    /**
     * Retrieves the value of the designated column in the current row of this <code>ResultSet</code> object as a
     * <code>byte</code> array in the Java programming language. The bytes represent the raw values returned by the
     * driver.
     *
     * @param columnLabel the label for the column specified with the SQL AS clause.  If the SQL AS clause was not
     *                    specified, then the label is the name of the column
     * @return the column value; if the value is SQL <code>NULL</code>, the value returned is <code>null</code>
     * @throws java.sql.SQLException if the columnLabel is not valid; if a database access error occurs or this method
     *                               is called on a closed result set
     */
    public byte[] getBytes(String columnLabel) throws SQLException {
        return getBytes(findColumn(columnLabel));
    }

    /**
     * Retrieves the value of the designated column in the current row of this <code>ResultSet</code> object as a
     * <code>java.sql.Date</code> object in the Java programming language.
     *
     * @param columnLabel the label for the column specified with the SQL AS clause.  If the SQL AS clause was not
     *                    specified, then the label is the name of the column
     * @return the column value; if the value is SQL <code>NULL</code>, the value returned is <code>null</code>
     * @throws java.sql.SQLException if the columnLabel is not valid; if a database access error occurs or this method
     *                               is called on a closed result set
     */
    public Date getDate(String columnLabel) throws SQLException {
        return getDate(findColumn(columnLabel));
    }

    /**
     * Retrieves the value of the designated column in the current row of this <code>ResultSet</code> object as a
     * <code>java.sql.Time</code> object in the Java programming language.
     *
     * @param columnLabel the label for the column specified with the SQL AS clause.  If the SQL AS clause was not
     *                    specified, then the label is the name of the column
     * @return the column value; if the value is SQL <code>NULL</code>, the value returned is <code>null</code>
     * @throws java.sql.SQLException if the columnLabel is not valid; if a database access error occurs or this method
     *                               is called on a closed result set
     */
    public Time getTime(String columnLabel) throws SQLException {
        return getTime(findColumn(columnLabel));
    }

    /**
     * Retrieves the value of the designated column in the current row of this <code>ResultSet</code> object as a
     * <code>java.sql.Timestamp</code> object in the Java programming language.
     *
     * @param columnLabel the label for the column specified with the SQL AS clause.  If the SQL AS clause was not
     *                    specified, then the label is the name of the column
     * @return the column value; if the value is SQL <code>NULL</code>, the value returned is <code>null</code>
     * @throws java.sql.SQLException if the columnLabel is not valid; if a database access error occurs or this method
     *                               is called on a closed result set
     */
    public Timestamp getTimestamp(String columnLabel) throws SQLException {
        return getTimestamp(findColumn(columnLabel));
    }

    /**
     * Retrieves the value of the designated column in the current row of this <code>ResultSet</code> object as a stream
     * of ASCII characters. The value can then be read in chunks from the stream. This method is particularly suitable
     * for retrieving large <code>LONGVARCHAR</code> values. The JDBC driver will do any necessary conversion from the
     * database format into ASCII.
     * <p/>
     * <P><B>Note:</B> All the data in the returned stream must be read prior to getting the value of any other column.
     * The next call to a getter method implicitly closes the stream. Also, a stream may return <code>0</code> when the
     * method <code>available</code> is called whether there is data available or not.
     *
     * @param columnLabel the label for the column specified with the SQL AS clause.  If the SQL AS clause was not
     *                    specified, then the label is the name of the column
     * @return a Java input stream that delivers the database column value as a stream of one-byte ASCII characters. If
     *         the value is SQL <code>NULL</code>, the value returned is <code>null</code>.
     * @throws java.sql.SQLException if the columnLabel is not valid; if a database access error occurs or this method
     *                               is called on a closed result set
     */
    public InputStream getAsciiStream(String columnLabel) throws SQLException {
        return getAsciiStream(findColumn(columnLabel));

    }

    /**
     * Retrieves the value of the designated column in the current row of this <code>ResultSet</code> object as a stream
     * of two-byte Unicode characters. The first byte is the high byte; the second byte is the low byte.
     * <p/>
     * The value can then be read in chunks from the stream. This method is particularly suitable for retrieving large
     * <code>LONGVARCHAR</code> values. The JDBC technology-enabled driver will do any necessary conversion from the
     * database format into Unicode.
     * <p/>
     * <P><B>Note:</B> All the data in the returned stream must be read prior to getting the value of any other column.
     * The next call to a getter method implicitly closes the stream. Also, a stream may return <code>0</code> when the
     * method <code>InputStream.available</code> is called, whether there is data available or not.
     *
     * @param columnLabel the label for the column specified with the SQL AS clause.  If the SQL AS clause was not
     *                    specified, then the label is the name of the column
     * @return a Java input stream that delivers the database column value as a stream of two-byte Unicode characters.
     *         If the value is SQL <code>NULL</code>, the value returned is <code>null</code>.
     * @throws java.sql.SQLException if the columnLabel is not valid; if a database access error occurs or this method
     *                               is called on a closed result set
     * @throws java.sql.SQLFeatureNotSupportedException
     *                               if the JDBC driver does not support this method
     * @deprecated use <code>getCharacterStream</code> instead
     */
    public InputStream getUnicodeStream(String columnLabel) throws SQLException {
        return getUnicodeStream(findColumn(columnLabel));
    }

    /**
     * Retrieves the value of the designated column in the current row of this <code>ResultSet</code> object as a stream
     * of uninterpreted <code>byte</code>s. The value can then be read in chunks from the stream. This method is
     * particularly suitable for retrieving large <code>LONGVARBINARY</code> values.
     * <p/>
     * <P><B>Note:</B> All the data in the returned stream must be read prior to getting the value of any other column.
     * The next call to a getter method implicitly closes the stream. Also, a stream may return <code>0</code> when the
     * method <code>available</code> is called whether there is data available or not.
     *
     * @param columnLabel the label for the column specified with the SQL AS clause.  If the SQL AS clause was not
     *                    specified, then the label is the name of the column
     * @return a Java input stream that delivers the database column value as a stream of uninterpreted bytes; if the
     *         value is SQL <code>NULL</code>, the result is <code>null</code>
     * @throws java.sql.SQLException if the columnLabel is not valid; if a database access error occurs or this method
     *                               is called on a closed result set
     */
    public InputStream getBinaryStream(String columnLabel) throws SQLException {
       return getBinaryStream(findColumn(columnLabel));
    }

    /**
     * Retrieves the first warning reported by calls on this <code>ResultSet</code> object. Subsequent warnings on this
     * <code>ResultSet</code> object will be chained to the <code>SQLWarning</code> object that this method returns.
     * <p/>
     * <P>The warning chain is automatically cleared each time a new row is read.  This method may not be called on a
     * <code>ResultSet</code> object that has been closed; doing so will cause an <code>SQLException</code> to be
     * thrown.
     * <p/>
     * <B>Note:</B> This warning chain only covers warnings caused by <code>ResultSet</code> methods.  Any warning
     * caused by <code>Statement</code> methods (such as reading OUT parameters) will be chained on the
     * <code>Statement</code> object.
     *
     * @return the first <code>SQLWarning</code> object reported or <code>null</code> if there are none
     * @throws java.sql.SQLException if a database access error occurs or this method is called on a closed result set
     */
    public SQLWarning getWarnings() throws SQLException {
        if (this.statement == null || warningsCleared)
            return null;
        return this.statement.getWarnings();
    }

    /**
     * Clears all warnings reported on this <code>ResultSet</code> object. After this method is called, the method
     * <code>getWarnings</code> returns <code>null</code> until a new warning is reported for this
     * <code>ResultSet</code> object.
     *
     * @throws java.sql.SQLException if a database access error occurs or this method is called on a closed result set
     */
    public void clearWarnings() throws SQLException {
        warningsCleared = true;
    }

    /**
     * Retrieves the name of the SQL cursor used by this <code>ResultSet</code> object.
     * <p/>
     * <P>In SQL, a result table is retrieved through a cursor that is named. The current row of a result set can be
     * updated or deleted using a positioned update/delete statement that references the cursor name. To insure that the
     * cursor has the proper isolation level to support update, the cursor's <code>SELECT</code> statement should be of
     * the form <code>SELECT FOR UPDATE</code>. If <code>FOR UPDATE</code> is omitted, the positioned updates may fail.
     * <p/>
     * <P>The JDBC API supports this SQL feature by providing the name of the SQL cursor used by a
     * <code>ResultSet</code> object. The current row of a <code>ResultSet</code> object is also the current row of this
     * SQL cursor.
     *
     * @return the SQL name for this <code>ResultSet</code> object's cursor
     * @throws java.sql.SQLException if a database access error occurs or this method is called on a closed result set
     * @throws java.sql.SQLFeatureNotSupportedException
     *                               if the JDBC driver does not support this method
     */
    public String getCursorName() throws SQLException {
        throw SQLExceptionMapper.getFeatureNotSupportedException("Cursors not supported");
    }

    /**
     * Retrieves the  number, types and properties of this <code>ResultSet</code> object's columns.
     *
     * @return the description of this <code>ResultSet</code> object's columns
     * @throws java.sql.SQLException if a database access error occurs or this method is called on a closed result set
     */
    public ResultSetMetaData getMetaData() throws SQLException {
        return new MySQLResultSetMetaData(queryResult.getColumnInformation(), protocol.datatypeMappingFlags);
    }

    /**
     * <p>Gets the value of the designated column in the current row of this <code>ResultSet</code> object as an
     * <code>Object</code> in the Java programming language.
     * <p/>
     * <p>This method will return the value of the given column as a Java object.  The type of the Java object will be
     * the default Java object type corresponding to the column's SQL type, following the mapping for built-in types
     * specified in the JDBC specification. If the value is an SQL <code>NULL</code>, the driver returns a Java
     * <code>null</code>.
     * <p/>
     * <p>This method may also be used to read database-specific abstract data types.
     * <p/>
     * In the JDBC 2.0 API, the behavior of method <code>getObject</code> is extended to materialize data of SQL
     * user-defined types.
     * <p/>
     * If <code>Connection.getTypeMap</code> does not throw a <code>SQLFeatureNotSupportedException</code>, then when a
     * column contains a structured or distinct value, the behavior of this method is as if it were a call to:
     * <code>getObject(columnIndex, this.getStatement().getConnection().getTypeMap())</code>.
     * <p/>
     * If <code>Connection.getTypeMap</code> does throw a <code>SQLFeatureNotSupportedException</code>, then structured
     * values are not supported, and distinct values are mapped to the default Java class as determined by the
     * underlying SQL type of the DISTINCT type.
     *
     * @param columnIndex the first column is 1, the second is 2, ...
     * @return a <code>java.lang.Object</code> holding the column value
     * @throws java.sql.SQLException if the columnIndex is not valid; if a database access error occurs or this method
     *                               is called on a closed result set
     */
    public Object getObject(int columnIndex) throws SQLException {
        try {
            return getValueObject(columnIndex).getObject(protocol.datatypeMappingFlags, cal);
        } catch (ParseException e) {
            throw SQLExceptionMapper.getSQLException("Could not get object: " + e.getMessage(), "S1009", e);
        }
    }

    /**
     * <p>Gets the value of the designated column in the current row of this <code>ResultSet</code> object as an
     * <code>Object</code> in the Java programming language.
     * <p/>
     * <p>This method will return the value of the given column as a Java object.  The type of the Java object will be
     * the default Java object type corresponding to the column's SQL type, following the mapping for built-in types
     * specified in the JDBC specification. If the value is an SQL <code>NULL</code>, the driver returns a Java
     * <code>null</code>.
     * <p/>
     * This method may also be used to read database-specific abstract data types.
     * <p/>
     * In the JDBC 2.0 API, the behavior of the method <code>getObject</code> is extended to materialize data of SQL
     * user-defined types.  When a column contains a structured or distinct value, the behavior of this method is as if
     * it were a call to: <code>getObject(columnIndex, this.getStatement().getConnection().getTypeMap())</code>.
     *
     * @param columnLabel the label for the column specified with the SQL AS clause.  If the SQL AS clause was not
     *                    specified, then the label is the name of the column
     * @return a <code>java.lang.Object</code> holding the column value
     * @throws java.sql.SQLException if the columnLabel is not valid; if a database access error occurs or this method
     *                               is called on a closed result set
     */
    public Object getObject(String columnLabel) throws SQLException {
        return getObject(findColumn(columnLabel));
    }

    /**
     * Maps the given <code>ResultSet</code> column label to its <code>ResultSet</code> column index.
     *
     * @param columnLabel the label for the column specified with the SQL AS clause.  If the SQL AS clause was not
     *                    specified, then the label is the name of the column
     * @return the column index of the given column name
     * @throws java.sql.SQLException if the <code>ResultSet</code> object does not contain a column labeled
     *                               <code>columnLabel</code>, a database access error occurs or this method is called
     *                               on a closed result set
     */
    public int findColumn(String columnLabel) throws SQLException {
        if (this.queryResult.getResultSetType() == ResultSetType.SELECT) {
             return columnNameMap.getIndex(columnLabel) +1;
        }
        throw SQLExceptionMapper.getSQLException("Cannot get column id of update result sets");
    }

    /**
     * Retrieves the value of the designated column in the current row of this <code>ResultSet</code> object as a
     * <code>java.io.Reader</code> object.
     *
     * @param columnIndex the first column is 1, the second is 2, ...
     * @return a <code>java.io.Reader</code> object that contains the column value; if the value is SQL
     *         <code>NULL</code>, the value returned is <code>null</code> in the Java programming language.
     * @throws java.sql.SQLException if the columnIndex is not valid; if a database access error occurs or this method
     *                               is called on a closed result set
     * @since 1.2
     */
    public Reader getCharacterStream(int columnIndex) throws SQLException {
        String s = getValueObject(columnIndex).getString();
        if (s == null)
            return null;
        return new StringReader(s);
    }

    /**
     * Retrieves the value of the designated column in the current row of this <code>ResultSet</code> object as a
     * <code>java.io.Reader</code> object.
     *
     * @param columnLabel the label for the column specified with the SQL AS clause.  If the SQL AS clause was not
     *                    specified, then the label is the name of the column
     * @return a <code>java.io.Reader</code> object that contains the column value; if the value is SQL
     *         <code>NULL</code>, the value returned is <code>null</code> in the Java programming language
     * @throws java.sql.SQLException if the columnLabel is not valid; if a database access error occurs or this method
     *                               is called on a closed result set
     * @since 1.2
     */
    public Reader getCharacterStream(String columnLabel) throws SQLException {
        return getCharacterStream(findColumn(columnLabel));
    }

    /**
     * Retrieves the value of the designated column in the current row of this <code>ResultSet</code> object as a
     * <code>java.math.BigDecimal</code> with full precision.
     *
     * @param columnIndex the first column is 1, the second is 2, ...
     * @return the column value (full precision); if the value is SQL <code>NULL</code>, the value returned is
     *         <code>null</code> in the Java programming language.
     * @throws java.sql.SQLException if the columnIndex is not valid; if a database access error occurs or this method
     *                               is called on a closed result set
     * @since 1.2
     */
    public BigDecimal getBigDecimal(int columnIndex) throws SQLException {
        return getValueObject(columnIndex).getBigDecimal();
    }

    /**
     * Retrieves the value of the designated column in the current row of this <code>ResultSet</code> object as a
     * <code>java.math.BigDecimal</code> with full precision.
     *
     * @param columnLabel the label for the column specified with the SQL AS clause.  If the SQL AS clause was not
     *                    specified, then the label is the name of the column
     * @return the column value (full precision); if the value is SQL <code>NULL</code>, the value returned is
     *         <code>null</code> in the Java programming language.
     * @throws java.sql.SQLException if the columnLabel is not valid; if a database access error occurs or this method
     *                               is called on a closed result set
     * @since 1.2
     */
    public BigDecimal getBigDecimal(String columnLabel) throws SQLException {
        return getBigDecimal(findColumn(columnLabel));
    }

    /**
     * Retrieves whether the cursor is before the first row in this <code>ResultSet</code> object.
     * <p/>
     * <strong>Note:</strong>Support for the <code>isBeforeFirst</code> method is optional for <code>ResultSet</code>s
     * with a result set type of <code>TYPE_FORWARD_ONLY</code>
     *
     * @return <code>true</code> if the cursor is before the first row; <code>false</code> if the cursor is at any other
     *         position or the result set contains no rows
     * @throws java.sql.SQLException if a database access error occurs or this method is called on a closed result set
     * @throws java.sql.SQLFeatureNotSupportedException
     *                               if the JDBC driver does not support this method
     * @since 1.2
     */
    public boolean isBeforeFirst() throws SQLException {
        return (queryResult.getResultSetType() == ResultSetType.SELECT  
                && ((SelectQueryResult) queryResult).isBeforeFirst());
    }

    /**
     * Retrieves whether the cursor is after the last row in this <code>ResultSet</code> object.
     * <p/>
     * <strong>Note:</strong>Support for the <code>isAfterLast</code> method is optional for <code>ResultSet</code>s
     * with a result set type of <code>TYPE_FORWARD_ONLY</code>
     *
     * @return <code>true</code> if the cursor is after the last row; <code>false</code> if the cursor is at any other
     *         position or the result set contains no rows
     * @throws java.sql.SQLException if a database access error occurs or this method is called on a closed result set
     * @throws java.sql.SQLFeatureNotSupportedException
     *                               if the JDBC driver does not support this method
     * @since 1.2
     */
    public boolean isAfterLast() throws SQLException {
        return queryResult.getResultSetType() == ResultSetType.SELECT
                && ((SelectQueryResult) queryResult).isAfterLast();
    }

    /**
     * Retrieves whether the cursor is on the first row of this <code>ResultSet</code> object.
     * <p/>
     * <strong>Note:</strong>Support for the <code>isFirst</code> method is optional for <code>ResultSet</code>s with a
     * result set type of <code>TYPE_FORWARD_ONLY</code>
     *
     * @return <code>true</code> if the cursor is on the first row; <code>false</code> otherwise
     * @throws java.sql.SQLException if a database access error occurs or this method is called on a closed result set
     * @throws java.sql.SQLFeatureNotSupportedException
     *                               if the JDBC driver does not support this method
     * @since 1.2
     */
    public boolean isFirst() throws SQLException {
        return queryResult.getResultSetType() != ResultSetType.MODIFY
                && ((SelectQueryResult) queryResult).getRowPointer() == 0;
    }

    /**
     * Retrieves whether the cursor is on the last row of this <code>ResultSet</code> object. <strong>Note:</strong>
     * Calling the method <code>isLast</code> may be expensive because the JDBC driver might need to fetch ahead one row
     * in order to determine whether the current row is the last row in the result set.
     * <p/>
     * <strong>Note:</strong> Support for the <code>isLast</code> method is optional for <code>ResultSet</code>s with a
     * result set type of <code>TYPE_FORWARD_ONLY</code>
     *
     * @return <code>true</code> if the cursor is on the last row; <code>false</code> otherwise
     * @throws java.sql.SQLException if a database access error occurs or this method is called on a closed result set
     * @throws java.sql.SQLFeatureNotSupportedException
     *                               if the JDBC driver does not support this method
     * @since 1.2
     */
    public boolean isLast() throws SQLException {
        if (queryResult.getResultSetType() == ResultSetType.SELECT)
        {
            if (queryResult instanceof CachedSelectResult) {
               return ((SelectQueryResult) queryResult).getRowPointer() == queryResult.getRows() - 1;
            }
        }
        throw new SQLFeatureNotSupportedException("isLast is not supported for TYPE_FORWARD_ONLY result sets");
    }

    /**
     * Moves the cursor to the front of this <code>ResultSet</code> object, just before the first row. This method has
     * no effect if the result set contains no rows.
     *
     * @throws java.sql.SQLException if a database access error occurs; this method is called on a closed result set or
     *                               the result set type is <code>TYPE_FORWARD_ONLY</code>
     * @throws java.sql.SQLFeatureNotSupportedException
     *                               if the JDBC driver does not support this method
     * @since 1.2
     */
    public void beforeFirst() throws SQLException {
        if (queryResult.getResultSetType() == ResultSetType.SELECT) {
            if (!(queryResult instanceof CachedSelectResult)) {
              throw new SQLException("Invalid operation for result set type TYPE_FORWARD_ONLY");
            }
            ((SelectQueryResult) queryResult).moveRowPointerTo(-1);
        }
    }

    /**
     * Moves the cursor to the end of this <code>ResultSet</code> object, just after the last row. This method has no
     * effect if the result set contains no rows.
     *
     * @throws java.sql.SQLException if a database access error occurs; this method is called on a closed result set or
     *                               the result set type is <code>TYPE_FORWARD_ONLY</code>
     * @throws java.sql.SQLFeatureNotSupportedException
     *                               if the JDBC driver does not support this method
     * @since 1.2
     */
    public void afterLast() throws SQLException {
        throw SQLExceptionMapper.getFeatureNotSupportedException("Cannot move after last row");
    }

    /**
     * Moves the cursor to the first row in this <code>ResultSet</code> object.
     *
     * @return <code>true</code> if the cursor is on a valid row; <code>false</code> if there are no rows in the result
     *         set
     * @throws java.sql.SQLException if a database access error occurs; this method is called on a closed result set or
     *                               the result set type is <code>TYPE_FORWARD_ONLY</code>
     * @throws java.sql.SQLFeatureNotSupportedException
     *                               if the JDBC driver does not support this method
     * @since 1.2
     */
    public boolean first() throws SQLException {
        if (queryResult.getResultSetType() == ResultSetType.SELECT) {
            if (!(queryResult instanceof CachedSelectResult)) {
              throw new SQLException("Invalid operation for result set type TYPE_FORWARD_ONLY");
            }
             
            if (queryResult.getRows() > 0) {
                ((SelectQueryResult) queryResult).moveRowPointerTo(0);
                return true;
            }
        }
        return false;
    }

    /**
     * Moves the cursor to the last row in this <code>ResultSet</code> object.
     *
     * @return <code>true</code> if the cursor is on a valid row; <code>false</code> if there are no rows in the result
     *         set
     * @throws java.sql.SQLException if a database access error occurs; this method is called on a closed result set or
     *                               the result set type is <code>TYPE_FORWARD_ONLY</code>
     * @throws java.sql.SQLFeatureNotSupportedException
     *                               if the JDBC driver does not support this method
     * @since 1.2
     */
    public boolean last() throws SQLException {
        if (queryResult.getResultSetType() == ResultSetType.SELECT && queryResult.getRows() > 0) {
            ((SelectQueryResult) queryResult).moveRowPointerTo(queryResult.getRows() - 1);
            return true;
        }
        return false;
    }

    /**
     * Retrieves the current row number.  The first row is number 1, the second number 2, and so on.
     * <p/>
     * <strong>Note:</strong>Support for the <code>getRow</code> method is optional for <code>ResultSet</code>s with a
     * result set type of <code>TYPE_FORWARD_ONLY</code>
     *
     * @return the current row number; <code>0</code> if there is no current row
     * @throws java.sql.SQLException if a database access error occurs or this method is called on a closed result set
     * @throws java.sql.SQLFeatureNotSupportedException
     *                               if the JDBC driver does not support this method
     * @since 1.2
     */
    public int getRow() throws SQLException {
        if (queryResult.getResultSetType() == ResultSetType.SELECT) {
            return ((SelectQueryResult) queryResult).getRowPointer() + 1;//+1 since first row is 1, not 0
        }
        return 0;
    }

    /**
     * Moves the cursor to the given row number in this <code>ResultSet</code> object.
     * <p/>
     * <p>If the row number is positive, the cursor moves to the given row number with respect to the beginning of the
     * result set.  The first row is row 1, the second is row 2, and so on.
     * <p/>
     * <p>If the given row number is negative, the cursor moves to an absolute row position with respect to the end of
     * the result set.  For example, calling the method <code>absolute(-1)</code> positions the cursor on the last row;
     * calling the method <code>absolute(-2)</code> moves the cursor to the next-to-last row, and so on.
     * <p/>
     * <p>An attempt to position the cursor beyond the first/last row in the result set leaves the cursor before the
     * first row or after the last row.
     * <p/>
     * <p><B>Note:</B> Calling <code>absolute(1)</code> is the same as calling <code>first()</code>. Calling
     * <code>absolute(-1)</code> is the same as calling <code>last()</code>.
     *
     * @param row the number of the row to which the cursor should move. A positive number indicates the row number
     *            counting from the beginning of the result set; a negative number indicates the row number counting
     *            from the end of the result set
     * @return <code>true</code> if the cursor is moved to a position in this <code>ResultSet</code> object;
     *         <code>false</code> if the cursor is before the first row or after the last row
     * @throws java.sql.SQLException if a database access error occurs; this method is called on a closed result set or
     *                               the result set type is <code>TYPE_FORWARD_ONLY</code>
     * @throws java.sql.SQLFeatureNotSupportedException
     *                               if the JDBC driver does not support this method
     * @since 1.2
     */
    public boolean absolute(int row) throws SQLException {
        if (queryResult.getResultSetType() != ResultSetType.SELECT) {
            return false;
        }
        SelectQueryResult sqr = (SelectQueryResult) queryResult;
        if (sqr.getRows() > 0) {
            if (row >= 0 && row <= sqr.getRows()) {
                sqr.moveRowPointerTo(row - 1);
                return true;
            }
            if (row < 0) {
                sqr.moveRowPointerTo(sqr.getRows() + row);
            }
            return true;
        }
        return false;
    }

    /**
     * Moves the cursor a relative number of rows, either positive or negative. Attempting to move beyond the first/last
     * row in the result set positions the cursor before/after the the first/last row. Calling <code>relative(0)</code>
     * is valid, but does not change the cursor position.
     * <p/>
     * <p>Note: Calling the method <code>relative(1)</code> is identical to calling the method <code>next()</code> and
     * calling the method <code>relative(-1)</code> is identical to calling the method <code>previous()</code>.
     *
     * @param rows an <code>int</code> specifying the number of rows to move from the current row; a positive number
     *             moves the cursor forward; a negative number moves the cursor backward
     * @return <code>true</code> if the cursor is on a row; <code>false</code> otherwise
     * @throws java.sql.SQLException if a database access error occurs;  this method is called on a closed result set or
     *                               the result set type is <code>TYPE_FORWARD_ONLY</code>
     * @throws java.sql.SQLFeatureNotSupportedException
     *                               if the JDBC driver does not support this method
     * @since 1.2
     */
    public boolean relative(int rows) throws SQLException {
        if (queryResult.getResultSetType() != ResultSetType.SELECT) {
            return false;
        }
        SelectQueryResult sqr = (SelectQueryResult) queryResult;
        if (queryResult.getRows() > 0) {
            int newPos = sqr.getRowPointer() + rows;
            if (newPos > -1 && newPos <= queryResult.getRows()) {
                sqr.moveRowPointerTo(newPos);
                return true;
            }
        }
        return false;
    }

    /**
     * Moves the cursor to the previous row in this <code>ResultSet</code> object.
     * <p/>
     * When a call to the <code>previous</code> method returns <code>false</code>, the cursor is positioned before the
     * first row.  Any invocation of a <code>ResultSet</code> method which requires a current row will result in a
     * <code>SQLException</code> being thrown.
     * <p/>
     * If an input stream is open for the current row, a call to the method <code>previous</code> will implicitly close
     * it.  A <code>ResultSet</code> object's warning change is cleared when a new row is read.
     * <p/>
     *
     * @return <code>true</code> if the cursor is now positioned on a valid row; <code>false</code> if the cursor is
     *         positioned before the first row
     * @throws java.sql.SQLException if a database access error occurs; this method is called on a closed result set or
     *                               the result set type is <code>TYPE_FORWARD_ONLY</code>
     * @throws java.sql.SQLFeatureNotSupportedException
     *                               if the JDBC driver does not support this method
     * @since 1.2
     */
    public boolean previous() throws SQLException {
        if (queryResult.getResultSetType() != ResultSetType.SELECT) {
            return false;
        }
        SelectQueryResult sqr = (SelectQueryResult) queryResult;

        if (sqr.isBeforeFirst())
            return false;

        if (sqr.getRows() >= 0) {
            sqr.moveRowPointerTo(sqr.getRowPointer() - 1);
            return !sqr.isBeforeFirst();
        }
        return false;
    }

    /**
     * Gives a hint as to the direction in which the rows in this <code>ResultSet</code> object will be processed. The
     * initial value is determined by the <code>Statement</code> object that produced this <code>ResultSet</code>
     * object. The fetch direction may be changed at any time.
     *
     * @param direction an <code>int</code> specifying the suggested fetch direction; one of
     *                  <code>ResultSet.FETCH_FORWARD</code>, <code>ResultSet.FETCH_REVERSE</code>, or
     *                  <code>ResultSet.FETCH_UNKNOWN</code>
     * @throws java.sql.SQLException if a database access error occurs; this method is called on a closed result set or
     *                               the result set type is <code>TYPE_FORWARD_ONLY</code> and the fetch direction is
     *                               not <code>FETCH_FORWARD</code>
     * @see java.sql.Statement#setFetchDirection
     * @see #getFetchDirection
     * @since 1.2
     */
    public void setFetchDirection(int direction) throws SQLException {
        // todo: ignored for now
    }

    /**
     * Retrieves the fetch direction for this <code>ResultSet</code> object.
     *
     * @return the current fetch direction for this <code>ResultSet</code> object
     * @throws java.sql.SQLException if a database access error occurs or this method is called on a closed result set
     * @see #setFetchDirection
     * @since 1.2
     */
    public int getFetchDirection() throws SQLException {
        return ResultSet.FETCH_UNKNOWN;
    }

    /**
     * Gives the JDBC driver a hint as to the number of rows that should be fetched from the database when more rows are
     * needed for this <code>ResultSet</code> object. If the fetch size specified is zero, the JDBC driver ignores the
     * value and is free to make its own best guess as to what the fetch size should be.  The default value is set by
     * the <code>Statement</code> object that created the result set.  The fetch size may be changed at any time.
     *
     * @param rows the number of rows to fetch
     * @throws java.sql.SQLException if a database access error occurs; this method is called on a closed result set or
     *                               the condition <code>rows >= 0 </code> is not satisfied
     * @see #getFetchSize
     * @since 1.2
     */
    public void setFetchSize(int rows) throws SQLException {
        // ignored - we fetch 'em all!
    }

    /**
     * Retrieves the fetch size for this <code>ResultSet</code> object.
     *
     * @return the current fetch size for this <code>ResultSet</code> object
     * @throws java.sql.SQLException if a database access error occurs or this method is called on a closed result set
     * @see #setFetchSize
     * @since 1.2
     */
    public int getFetchSize() throws SQLException {
        return 0;
    }

    /**
     * Retrieves the type of this <code>ResultSet</code> object. The type is determined by the <code>Statement</code>
     * object that created the result set.
     *
     * @return <code>ResultSet.TYPE_FORWARD_ONLY</code>, <code>ResultSet.TYPE_SCROLL_INSENSITIVE</code>, or
     *         <code>ResultSet.TYPE_SCROLL_SENSITIVE</code>
     * @throws java.sql.SQLException if a database access error occurs or this method is called on a closed result set
     * @since 1.2
     */
    public int getType() throws SQLException {
        return (queryResult instanceof StreamingSelectResult)? ResultSet.TYPE_FORWARD_ONLY : ResultSet.TYPE_SCROLL_INSENSITIVE;
    }

    /**
     * Retrieves the concurrency mode of this <code>ResultSet</code> object. The concurrency used is determined by the
     * <code>Statement</code> object that created the result set.
     *
     * @return the concurrency type, either <code>ResultSet.CONCUR_READ_ONLY</code> or
     *         <code>ResultSet.CONCUR_UPDATABLE</code>
     * @throws java.sql.SQLException if a database access error occurs or this method is called on a closed result set
     * @since 1.2
     */
    public int getConcurrency() throws SQLException {
        return ResultSet.CONCUR_READ_ONLY;
    }

    /**
     * Retrieves whether the current row has been updated.  The value returned depends on whether or not the result set
     * can detect updates.
     * <p/>
     * <strong>Note:</strong> Support for the <code>rowUpdated</code> method is optional with a result set concurrency
     * of <code>CONCUR_READ_ONLY</code>
     *
     * @return <code>true</code> if the current row is detected to have been visibly updated by the owner or another;
     *         <code>false</code> otherwise
     * @throws java.sql.SQLException if a database access error occurs or this method is called on a closed result set
     * @throws java.sql.SQLFeatureNotSupportedException
     *                               if the JDBC driver does not support this method
     * @see java.sql.DatabaseMetaData#updatesAreDetected
     * @since 1.2
     */
    public boolean rowUpdated() throws SQLException {
        throw SQLExceptionMapper.getFeatureNotSupportedException("Detecting row updates are not supported");
    }

    /**
     * Retrieves whether the current row has had an insertion. The value returned depends on whether or not this
     * <code>ResultSet</code> object can detect visible inserts.
     * <p/>
     * <strong>Note:</strong> Support for the <code>rowInserted</code> method is optional with a result set concurrency
     * of <code>CONCUR_READ_ONLY</code>
     *
     * @return <code>true</code> if the current row is detected to have been inserted; <code>false</code> otherwise
     * @throws java.sql.SQLException if a database access error occurs or this method is called on a closed result set
     * @throws java.sql.SQLFeatureNotSupportedException
     *                               if the JDBC driver does not support this method
     * @see java.sql.DatabaseMetaData#insertsAreDetected
     * @since 1.2
     */
    public boolean rowInserted() throws SQLException {
        throw SQLExceptionMapper.getFeatureNotSupportedException("Detecting inserts are not supported");
    }

    /**
     * Retrieves whether a row has been deleted.  A deleted row may leave a visible "hole" in a result set.  This method
     * can be used to detect holes in a result set.  The value returned depends on whether or not this
     * <code>ResultSet</code> object can detect deletions.
     * <p/>
     * <strong>Note:</strong> Support for the <code>rowDeleted</code> method is optional with a result set concurrency
     * of <code>CONCUR_READ_ONLY</code>
     *
     * @return <code>true</code> if the current row is detected to have been deleted by the owner or another;
     *         <code>false</code> otherwise
     * @throws java.sql.SQLException if a database access error occurs or this method is called on a closed result set
     * @throws java.sql.SQLFeatureNotSupportedException
     *                               if the JDBC driver does not support this method
     * @see java.sql.DatabaseMetaData#deletesAreDetected
     * @since 1.2
     */
    public boolean rowDeleted() throws SQLException {
        throw SQLExceptionMapper.getFeatureNotSupportedException("Row deletes are not supported");
    }

    /**
     * Updates the designated column with a <code>null</code> value.
     * <p/>
     * The updater methods are used to update column values in the current row or the insert row.  The updater methods
     * do not update the underlying database; instead the <code>updateRow</code> or <code>insertRow</code> methods are
     * called to update the database.
     *
     * @param columnIndex the first column is 1, the second is 2, ...
     * @throws java.sql.SQLException if the columnIndex is not valid; if a database access error occurs; the result set
     *                               concurrency is <code>CONCUR_READ_ONLY</code> or this method is called on a closed
     *                               result set
     * @throws java.sql.SQLFeatureNotSupportedException
     *                               if the JDBC driver does not support this method
     * @since 1.2
     */
    public void updateNull(int columnIndex) throws SQLException {
        throw SQLExceptionMapper.getFeatureNotSupportedException("Updates are not supported");
    }

    /**
     * Updates the designated column with a <code>boolean</code> value. The updater methods are used to update column
     * values in the current row or the insert row.  The updater methods do not update the underlying database; instead
     * the <code>updateRow</code> or <code>insertRow</code> methods are called to update the database.
     *
     * @param columnIndex the first column is 1, the second is 2, ...
     * @param x           the new column value
     * @throws java.sql.SQLException if the columnIndex is not valid; if a database access error occurs; the result set
     *                               concurrency is <code>CONCUR_READ_ONLY</code> or this method is called on a closed
     *                               result set
     * @throws java.sql.SQLFeatureNotSupportedException
     *                               if the JDBC driver does not support this method
     * @since 1.2
     */
    public void updateBoolean(int columnIndex, boolean x) throws SQLException {
        throw SQLExceptionMapper.getFeatureNotSupportedException("Updates are not supported");
    }

    /**
     * Updates the designated column with a <code>byte</code> value. The updater methods are used to update column
     * values in the current row or the insert row.  The updater methods do not update the underlying database; instead
     * the <code>updateRow</code> or <code>insertRow</code> methods are called to update the database.
     *
     * @param columnIndex the first column is 1, the second is 2, ...
     * @param x           the new column value
     * @throws java.sql.SQLException if the columnIndex is not valid; if a database access error occurs; the result set
     *                               concurrency is <code>CONCUR_READ_ONLY</code> or this method is called on a closed
     *                               result set
     * @throws java.sql.SQLFeatureNotSupportedException
     *                               if the JDBC driver does not support this method
     * @since 1.2
     */
    public void updateByte(int columnIndex, byte x) throws SQLException {
        throw SQLExceptionMapper.getFeatureNotSupportedException("Updates are not supported");
    }

    /**
     * Updates the designated column with a <code>short</code> value. The updater methods are used to update column
     * values in the current row or the insert row.  The updater methods do not update the underlying database; instead
     * the <code>updateRow</code> or <code>insertRow</code> methods are called to update the database.
     *
     * @param columnIndex the first column is 1, the second is 2, ...
     * @param x           the new column value
     * @throws java.sql.SQLException if the columnIndex is not valid; if a database access error occurs; the result set
     *                               concurrency is <code>CONCUR_READ_ONLY</code> or this method is called on a closed
     *                               result set
     * @throws java.sql.SQLFeatureNotSupportedException
     *                               if the JDBC driver does not support this method
     * @since 1.2
     */
    public void updateShort(int columnIndex, short x) throws SQLException {
        throw SQLExceptionMapper.getFeatureNotSupportedException("Updates are not supported");
    }

    /**
     * Updates the designated column with an <code>int</code> value. The updater methods are used to update column
     * values in the current row or the insert row.  The updater methods do not update the underlying database; instead
     * the <code>updateRow</code> or <code>insertRow</code> methods are called to update the database.
     *
     * @param columnIndex the first column is 1, the second is 2, ...
     * @param x           the new column value
     * @throws java.sql.SQLException if the columnIndex is not valid; if a database access error occurs; the result set
     *                               concurrency is <code>CONCUR_READ_ONLY</code> or this method is called on a closed
     *                               result set
     * @throws java.sql.SQLFeatureNotSupportedException
     *                               if the JDBC driver does not support this method
     * @since 1.2
     */
    public void updateInt(int columnIndex, int x) throws SQLException {
        throw SQLExceptionMapper.getFeatureNotSupportedException("Updates are not supported");
    }

    /**
     * Updates the designated column with a <code>long</code> value. The updater methods are used to update column
     * values in the current row or the insert row.  The updater methods do not update the underlying database; instead
     * the <code>updateRow</code> or <code>insertRow</code> methods are called to update the database.
     *
     * @param columnIndex the first column is 1, the second is 2, ...
     * @param x           the new column value
     * @throws java.sql.SQLException if the columnIndex is not valid; if a database access error occurs; the result set
     *                               concurrency is <code>CONCUR_READ_ONLY</code> or this method is called on a closed
     *                               result set
     * @throws java.sql.SQLFeatureNotSupportedException
     *                               if the JDBC driver does not support this method
     * @since 1.2
     */
    public void updateLong(int columnIndex, long x) throws SQLException {
        throw SQLExceptionMapper.getFeatureNotSupportedException("Updates are not supported");
    }

    /**
     * Updates the designated column with a <code>float</code> value. The updater methods are used to update column
     * values in the current row or the insert row.  The updater methods do not update the underlying database; instead
     * the <code>updateRow</code> or <code>insertRow</code> methods are called to update the database.
     *
     * @param columnIndex the first column is 1, the second is 2, ...
     * @param x           the new column value
     * @throws java.sql.SQLException if the columnIndex is not valid; if a database access error occurs; the result set
     *                               concurrency is <code>CONCUR_READ_ONLY</code> or this method is called on a closed
     *                               result set
     * @throws java.sql.SQLFeatureNotSupportedException
     *                               if the JDBC driver does not support this method
     * @since 1.2
     */
    public void updateFloat(int columnIndex, float x) throws SQLException {
        throw SQLExceptionMapper.getFeatureNotSupportedException("Updates are not supported");
    }

    /**
     * Updates the designated column with a <code>double</code> value. The updater methods are used to update column
     * values in the current row or the insert row.  The updater methods do not update the underlying database; instead
     * the <code>updateRow</code> or <code>insertRow</code> methods are called to update the database.
     *
     * @param columnIndex the first column is 1, the second is 2, ...
     * @param x           the new column value
     * @throws java.sql.SQLException if the columnIndex is not valid; if a database access error occurs; the result set
     *                               concurrency is <code>CONCUR_READ_ONLY</code> or this method is called on a closed
     *                               result set
     * @throws java.sql.SQLFeatureNotSupportedException
     *                               if the JDBC driver does not support this method
     * @since 1.2
     */
    public void updateDouble(int columnIndex, double x) throws SQLException {
        throw SQLExceptionMapper.getFeatureNotSupportedException("Updates are not supported");
    }

    /**
     * Updates the designated column with a <code>java.math.BigDecimal</code> value. The updater methods are used to
     * update column values in the current row or the insert row.  The updater methods do not update the underlying
     * database; instead the <code>updateRow</code> or <code>insertRow</code> methods are called to update the
     * database.
     *
     * @param columnIndex the first column is 1, the second is 2, ...
     * @param x           the new column value
     * @throws java.sql.SQLException if the columnIndex is not valid; if a database access error occurs; the result set
     *                               concurrency is <code>CONCUR_READ_ONLY</code> or this method is called on a closed
     *                               result set
     * @throws java.sql.SQLFeatureNotSupportedException
     *                               if the JDBC driver does not support this method
     * @since 1.2
     */
    public void updateBigDecimal(int columnIndex, BigDecimal x) throws SQLException {
        throw SQLExceptionMapper.getFeatureNotSupportedException("Updates are not supported");
    }

    /**
     * Updates the designated column with a <code>String</code> value. The updater methods are used to update column
     * values in the current row or the insert row.  The updater methods do not update the underlying database; instead
     * the <code>updateRow</code> or <code>insertRow</code> methods are called to update the database.
     *
     * @param columnIndex the first column is 1, the second is 2, ...
     * @param x           the new column value
     * @throws java.sql.SQLException if the columnIndex is not valid; if a database access error occurs; the result set
     *                               concurrency is <code>CONCUR_READ_ONLY</code> or this method is called on a closed
     *                               result set
     * @throws java.sql.SQLFeatureNotSupportedException
     *                               if the JDBC driver does not support this method
     * @since 1.2
     */
    public void updateString(int columnIndex, String x) throws SQLException {
        throw SQLExceptionMapper.getFeatureNotSupportedException("Updates are not supported");
    }

    /**
     * Updates the designated column with a <code>byte</code> array value. The updater methods are used to update column
     * values in the current row or the insert row.  The updater methods do not update the underlying database; instead
     * the <code>updateRow</code> or <code>insertRow</code> methods are called to update the database.
     *
     * @param columnIndex the first column is 1, the second is 2, ...
     * @param x           the new column value
     * @throws java.sql.SQLException if the columnIndex is not valid; if a database access error occurs; the result set
     *                               concurrency is <code>CONCUR_READ_ONLY</code> or this method is called on a closed
     *                               result set
     * @throws java.sql.SQLFeatureNotSupportedException
     *                               if the JDBC driver does not support this method
     * @since 1.2
     */
    public void updateBytes(int columnIndex, byte[] x) throws SQLException {
        throw SQLExceptionMapper.getFeatureNotSupportedException("Updates are not supported");
    }

    /**
     * Updates the designated column with a <code>java.sql.Date</code> value. The updater methods are used to update
     * column values in the current row or the insert row.  The updater methods do not update the underlying database;
     * instead the <code>updateRow</code> or <code>insertRow</code> methods are called to update the database.
     *
     * @param columnIndex the first column is 1, the second is 2, ...
     * @param x           the new column value
     * @throws java.sql.SQLException if the columnIndex is not valid; if a database access error occurs; the result set
     *                               concurrency is <code>CONCUR_READ_ONLY</code> or this method is called on a closed
     *                               result set
     * @throws java.sql.SQLFeatureNotSupportedException
     *                               if the JDBC driver does not support this method
     * @since 1.2
     */
    public void updateDate(int columnIndex, Date x) throws SQLException {
        throw SQLExceptionMapper.getFeatureNotSupportedException("Updates are not supported");
    }

    /**
     * Updates the designated column with a <code>java.sql.Time</code> value. The updater methods are used to update
     * column values in the current row or the insert row.  The updater methods do not update the underlying database;
     * instead the <code>updateRow</code> or <code>insertRow</code> methods are called to update the database.
     *
     * @param columnIndex the first column is 1, the second is 2, ...
     * @param x           the new column value
     * @throws java.sql.SQLException if the columnIndex is not valid; if a database access error occurs; the result set
     *                               concurrency is <code>CONCUR_READ_ONLY</code> or this method is called on a closed
     *                               result set
     * @throws java.sql.SQLFeatureNotSupportedException
     *                               if the JDBC driver does not support this method
     * @since 1.2
     */
    public void updateTime(int columnIndex, Time x) throws SQLException {
        throw SQLExceptionMapper.getFeatureNotSupportedException("Updates are not supported");
    }

    /**
     * Updates the designated column with a <code>java.sql.Timestamp</code> value. The updater methods are used to
     * update column values in the current row or the insert row.  The updater methods do not update the underlying
     * database; instead the <code>updateRow</code> or <code>insertRow</code> methods are called to update the
     * database.
     *
     * @param columnIndex the first column is 1, the second is 2, ...
     * @param x           the new column value
     * @throws java.sql.SQLException if the columnIndex is not valid; if a database access error occurs; the result set
     *                               concurrency is <code>CONCUR_READ_ONLY</code> or this method is called on a closed
     *                               result set
     * @throws java.sql.SQLFeatureNotSupportedException
     *                               if the JDBC driver does not support this method
     * @since 1.2
     */
    public void updateTimestamp(int columnIndex, Timestamp x) throws SQLException {
        throw SQLExceptionMapper.getFeatureNotSupportedException("Updates are not supported");
    }

    /**
     * Updates the designated column with an ascii stream value, which will have the specified number of bytes. The
     * updater methods are used to update column values in the current row or the insert row.  The updater methods do
     * not update the underlying database; instead the <code>updateRow</code> or <code>insertRow</code> methods are
     * called to update the database.
     *
     * @param columnIndex the first column is 1, the second is 2, ...
     * @param x           the new column value
     * @param length      the length of the stream
     * @throws java.sql.SQLException if the columnIndex is not valid; if a database access error occurs; the result set
     *                               concurrency is <code>CONCUR_READ_ONLY</code> or this method is called on a closed
     *                               result set
     * @throws java.sql.SQLFeatureNotSupportedException
     *                               if the JDBC driver does not support this method
     * @since 1.2
     */
    public void updateAsciiStream(int columnIndex, InputStream x, int length) throws SQLException {
        throw SQLExceptionMapper.getFeatureNotSupportedException("Updates are not supported");
    }

    /**
     * Updates the designated column with a binary stream value, which will have the specified number of bytes. The
     * updater methods are used to update column values in the current row or the insert row.  The updater methods do
     * not update the underlying database; instead the <code>updateRow</code> or <code>insertRow</code> methods are
     * called to update the database.
     *
     * @param columnIndex the first column is 1, the second is 2, ...
     * @param x           the new column value
     * @param length      the length of the stream
     * @throws java.sql.SQLException if the columnIndex is not valid; if a database access error occurs; the result set
     *                               concurrency is <code>CONCUR_READ_ONLY</code> or this method is called on a closed
     *                               result set
     * @throws java.sql.SQLFeatureNotSupportedException
     *                               if the JDBC driver does not support this method
     * @since 1.2
     */
    public void updateBinaryStream(int columnIndex, InputStream x, int length) throws SQLException {
        throw SQLExceptionMapper.getFeatureNotSupportedException("Updates are not supported");
    }

    /**
     * Updates the designated column with a character stream value, which will have the specified number of bytes. The
     * updater methods are used to update column values in the current row or the insert row.  The updater methods do
     * not update the underlying database; instead the <code>updateRow</code> or <code>insertRow</code> methods are
     * called to update the database.
     *
     * @param columnIndex the first column is 1, the second is 2, ...
     * @param x           the new column value
     * @param length      the length of the stream
     * @throws java.sql.SQLException if the columnIndex is not valid; if a database access error occurs; the result set
     *                               concurrency is <code>CONCUR_READ_ONLY</code> or this method is called on a closed
     *                               result set
     * @throws java.sql.SQLFeatureNotSupportedException
     *                               if the JDBC driver does not support this method
     * @since 1.2
     */
    public void updateCharacterStream(int columnIndex, Reader x, int length) throws SQLException {
        throw SQLExceptionMapper.getFeatureNotSupportedException("Updates are not supported");
    }

    /**
     * Updates the designated column with an <code>Object</code> value. The updater methods are used to update column
     * values in the current row or the insert row.  The updater methods do not update the underlying database; instead
     * the <code>updateRow</code> or <code>insertRow</code> methods are called to update the database.
     * <p/>
     * If the second argument is an <code>InputStream</code> then the stream must contain the number of bytes specified
     * by scaleOrLength.  If the second argument is a <code>Reader</code> then the reader must contain the number of
     * characters specified by scaleOrLength. If these conditions are not true the driver will generate a
     * <code>SQLException</code> when the statement is executed.
     *
     * @param columnIndex   the first column is 1, the second is 2, ...
     * @param x             the new column value
     * @param scaleOrLength for an object of <code>java.math.BigDecimal</code> , this is the number of digits after the
     *                      decimal point. For Java Object types <code>InputStream</code> and <code>Reader</code>, this
     *                      is the length of the data in the stream or reader.  For all other types, this value will be
     *                      ignored.
     * @throws java.sql.SQLException if the columnIndex is not valid; if a database access error occurs; the result set
     *                               concurrency is <code>CONCUR_READ_ONLY</code> or this method is called on a closed
     *                               result set
     * @throws java.sql.SQLFeatureNotSupportedException
     *                               if the JDBC driver does not support this method
     * @since 1.2
     */
    public void updateObject(int columnIndex, Object x, int scaleOrLength) throws SQLException {
        throw SQLExceptionMapper.getFeatureNotSupportedException("Updates are not supported");
    }

    /**
     * Updates the designated column with an <code>Object</code> value. The updater methods are used to update column
     * values in the current row or the insert row.  The updater methods do not update the underlying database; instead
     * the <code>updateRow</code> or <code>insertRow</code> methods are called to update the database.
     *
     * @param columnIndex the first column is 1, the second is 2, ...
     * @param x           the new column value
     * @throws java.sql.SQLException if the columnIndex is not valid; if a database access error occurs; the result set
     *                               concurrency is <code>CONCUR_READ_ONLY</code> or this method is called on a closed
     *                               result set
     * @throws java.sql.SQLFeatureNotSupportedException
     *                               if the JDBC driver does not support this method
     * @since 1.2
     */
    public void updateObject(int columnIndex, Object x) throws SQLException {
        throw SQLExceptionMapper.getFeatureNotSupportedException("Updates are not supported");
    }

    /**
     * Updates the designated column with a <code>null</code> value. The updater methods are used to update column
     * values in the current row or the insert row.  The updater methods do not update the underlying database; instead
     * the <code>updateRow</code> or <code>insertRow</code> methods are called to update the database.
     *
     * @param columnLabel the label for the column specified with the SQL AS clause.  If the SQL AS clause was not
     *                    specified, then the label is the name of the column
     * @throws java.sql.SQLException if the columnLabel is not valid; if a database access error occurs; the result set
     *                               concurrency is <code>CONCUR_READ_ONLY</code> or this method is called on a closed
     *                               result set
     * @throws java.sql.SQLFeatureNotSupportedException
     *                               if the JDBC driver does not support this method
     * @since 1.2
     */
    public void updateNull(String columnLabel) throws SQLException {
        throw SQLExceptionMapper.getFeatureNotSupportedException("Updates are not supported");
    }

    /**
     * Updates the designated column with a <code>boolean</code> value. The updater methods are used to update column
     * values in the current row or the insert row.  The updater methods do not update the underlying database; instead
     * the <code>updateRow</code> or <code>insertRow</code> methods are called to update the database.
     *
     * @param columnLabel the label for the column specified with the SQL AS clause.  If the SQL AS clause was not
     *                    specified, then the label is the name of the column
     * @param x           the new column value
     * @throws java.sql.SQLException if the columnLabel is not valid; if a database access error occurs; the result set
     *                               concurrency is <code>CONCUR_READ_ONLY</code> or this method is called on a closed
     *                               result set
     * @throws java.sql.SQLFeatureNotSupportedException
     *                               if the JDBC driver does not support this method
     * @since 1.2
     */
    public void updateBoolean(String columnLabel, boolean x) throws SQLException {
        throw SQLExceptionMapper.getFeatureNotSupportedException("Updates are not supported");
    }

    /**
     * Updates the designated column with a <code>byte</code> value. The updater methods are used to update column
     * values in the current row or the insert row.  The updater methods do not update the underlying database; instead
     * the <code>updateRow</code> or <code>insertRow</code> methods are called to update the database.
     *
     * @param columnLabel the label for the column specified with the SQL AS clause.  If the SQL AS clause was not
     *                    specified, then the label is the name of the column
     * @param x           the new column value
     * @throws java.sql.SQLException if the columnLabel is not valid; if a database access error occurs; the result set
     *                               concurrency is <code>CONCUR_READ_ONLY</code> or this method is called on a closed
     *                               result set
     * @throws java.sql.SQLFeatureNotSupportedException
     *                               if the JDBC driver does not support this method
     * @since 1.2
     */
    public void updateByte(String columnLabel, byte x) throws SQLException {
        throw SQLExceptionMapper.getFeatureNotSupportedException("Updates are not supported");
    }

    /**
     * Updates the designated column with a <code>short</code> value. The updater methods are used to update column
     * values in the current row or the insert row.  The updater methods do not update the underlying database; instead
     * the <code>updateRow</code> or <code>insertRow</code> methods are called to update the database.
     *
     * @param columnLabel the label for the column specified with the SQL AS clause.  If the SQL AS clause was not
     *                    specified, then the label is the name of the column
     * @param x           the new column value
     * @throws java.sql.SQLException if the columnLabel is not valid; if a database access error occurs; the result set
     *                               concurrency is <code>CONCUR_READ_ONLY</code> or this method is called on a closed
     *                               result set
     * @throws java.sql.SQLFeatureNotSupportedException
     *                               if the JDBC driver does not support this method
     * @since 1.2
     */
    public void updateShort(String columnLabel, short x) throws SQLException {
        throw SQLExceptionMapper.getFeatureNotSupportedException("Updates are not supported");
    }

    /**
     * Updates the designated column with an <code>int</code> value. The updater methods are used to update column
     * values in the current row or the insert row.  The updater methods do not update the underlying database; instead
     * the <code>updateRow</code> or <code>insertRow</code> methods are called to update the database.
     *
     * @param columnLabel the label for the column specified with the SQL AS clause.  If the SQL AS clause was not
     *                    specified, then the label is the name of the column
     * @param x           the new column value
     * @throws java.sql.SQLException if the columnLabel is not valid; if a database access error occurs; the result set
     *                               concurrency is <code>CONCUR_READ_ONLY</code> or this method is called on a closed
     *                               result set
     * @throws java.sql.SQLFeatureNotSupportedException
     *                               if the JDBC driver does not support this method
     * @since 1.2
     */
    public void updateInt(String columnLabel, int x) throws SQLException {
        throw SQLExceptionMapper.getFeatureNotSupportedException("Updates are not supported");
    }

    /**
     * Updates the designated column with a <code>long</code> value. The updater methods are used to update column
     * values in the current row or the insert row.  The updater methods do not update the underlying database; instead
     * the <code>updateRow</code> or <code>insertRow</code> methods are called to update the database.
     *
     * @param columnLabel the label for the column specified with the SQL AS clause.  If the SQL AS clause was not
     *                    specified, then the label is the name of the column
     * @param x           the new column value
     * @throws java.sql.SQLException if the columnLabel is not valid; if a database access error occurs; the result set
     *                               concurrency is <code>CONCUR_READ_ONLY</code> or this method is called on a closed
     *                               result set
     * @throws java.sql.SQLFeatureNotSupportedException
     *                               if the JDBC driver does not support this method
     * @since 1.2
     */
    public void updateLong(String columnLabel, long x) throws SQLException {
        throw SQLExceptionMapper.getFeatureNotSupportedException("Updates are not supported");
    }

    /**
     * Updates the designated column with a <code>float </code> value. The updater methods are used to update column
     * values in the current row or the insert row.  The updater methods do not update the underlying database; instead
     * the <code>updateRow</code> or <code>insertRow</code> methods are called to update the database.
     *
     * @param columnLabel the label for the column specified with the SQL AS clause.  If the SQL AS clause was not
     *                    specified, then the label is the name of the column
     * @param x           the new column value
     * @throws java.sql.SQLException if the columnLabel is not valid; if a database access error occurs; the result set
     *                               concurrency is <code>CONCUR_READ_ONLY</code> or this method is called on a closed
     *                               result set
     * @throws java.sql.SQLFeatureNotSupportedException
     *                               if the JDBC driver does not support this method
     * @since 1.2
     */
    public void updateFloat(String columnLabel, float x) throws SQLException {
        throw SQLExceptionMapper.getFeatureNotSupportedException("Updates are not supported");
    }

    /**
     * Updates the designated column with a <code>double</code> value. The updater methods are used to update column
     * values in the current row or the insert row.  The updater methods do not update the underlying database; instead
     * the <code>updateRow</code> or <code>insertRow</code> methods are called to update the database.
     *
     * @param columnLabel the label for the column specified with the SQL AS clause.  If the SQL AS clause was not
     *                    specified, then the label is the name of the column
     * @param x           the new column value
     * @throws java.sql.SQLException if the columnLabel is not valid; if a database access error occurs; the result set
     *                               concurrency is <code>CONCUR_READ_ONLY</code> or this method is called on a closed
     *                               result set
     * @throws java.sql.SQLFeatureNotSupportedException
     *                               if the JDBC driver does not support this method
     * @since 1.2
     */
    public void updateDouble(String columnLabel, double x) throws SQLException {
        throw SQLExceptionMapper.getFeatureNotSupportedException("Updates are not supported");
    }

    /**
     * Updates the designated column with a <code>java.sql.BigDecimal</code> value. The updater methods are used to
     * update column values in the current row or the insert row.  The updater methods do not update the underlying
     * database; instead the <code>updateRow</code> or <code>insertRow</code> methods are called to update the
     * database.
     *
     * @param columnLabel the label for the column specified with the SQL AS clause.  If the SQL AS clause was not
     *                    specified, then the label is the name of the column
     * @param x           the new column value
     * @throws java.sql.SQLException if the columnLabel is not valid; if a database access error occurs; the result set
     *                               concurrency is <code>CONCUR_READ_ONLY</code> or this method is called on a closed
     *                               result set
     * @throws java.sql.SQLFeatureNotSupportedException
     *                               if the JDBC driver does not support this method
     * @since 1.2
     */
    public void updateBigDecimal(String columnLabel, BigDecimal x) throws SQLException {
        throw SQLExceptionMapper.getFeatureNotSupportedException("Updates are not supported");
    }

    /**
     * Updates the designated column with a <code>String</code> value. The updater methods are used to update column
     * values in the current row or the insert row.  The updater methods do not update the underlying database; instead
     * the <code>updateRow</code> or <code>insertRow</code> methods are called to update the database.
     *
     * @param columnLabel the label for the column specified with the SQL AS clause.  If the SQL AS clause was not
     *                    specified, then the label is the name of the column
     * @param x           the new column value
     * @throws java.sql.SQLException if the columnLabel is not valid; if a database access error occurs; the result set
     *                               concurrency is <code>CONCUR_READ_ONLY</code> or this method is called on a closed
     *                               result set
     * @throws java.sql.SQLFeatureNotSupportedException
     *                               if the JDBC driver does not support this method
     * @since 1.2
     */
    public void updateString(String columnLabel, String x) throws SQLException {
        throw SQLExceptionMapper.getFeatureNotSupportedException("Updates are not supported");
    }

    /**
     * Updates the designated column with a byte array value.
     * <p/>
     * The updater methods are used to update column values in the current row or the insert row.  The updater methods
     * do not update the underlying database; instead the <code>updateRow</code> or <code>insertRow</code> methods are
     * called to update the database.
     *
     * @param columnLabel the label for the column specified with the SQL AS clause.  If the SQL AS clause was not
     *                    specified, then the label is the name of the column
     * @param x           the new column value
     * @throws java.sql.SQLException if the columnLabel is not valid; if a database access error occurs; the result set
     *                               concurrency is <code>CONCUR_READ_ONLY</code> or this method is called on a closed
     *                               result set
     * @throws java.sql.SQLFeatureNotSupportedException
     *                               if the JDBC driver does not support this method
     * @since 1.2
     */
    public void updateBytes(String columnLabel, byte[] x) throws SQLException {
        throw SQLExceptionMapper.getFeatureNotSupportedException("Updates are not supported");
    }

    /**
     * Updates the designated column with a <code>java.sql.Date</code> value. The updater methods are used to update
     * column values in the current row or the insert row.  The updater methods do not update the underlying database;
     * instead the <code>updateRow</code> or <code>insertRow</code> methods are called to update the database.
     *
     * @param columnLabel the label for the column specified with the SQL AS clause.  If the SQL AS clause was not
     *                    specified, then the label is the name of the column
     * @param x           the new column value
     * @throws java.sql.SQLException if the columnLabel is not valid; if a database access error occurs; the result set
     *                               concurrency is <code>CONCUR_READ_ONLY</code> or this method is called on a closed
     *                               result set
     * @throws java.sql.SQLFeatureNotSupportedException
     *                               if the JDBC driver does not support this method
     * @since 1.2
     */
    public void updateDate(String columnLabel, Date x) throws SQLException {
        throw SQLExceptionMapper.getFeatureNotSupportedException("Updates are not supported");
    }

    /**
     * Updates the designated column with a <code>java.sql.Time</code> value. The updater methods are used to update
     * column values in the current row or the insert row.  The updater methods do not update the underlying database;
     * instead the <code>updateRow</code> or <code>insertRow</code> methods are called to update the database.
     *
     * @param columnLabel the label for the column specified with the SQL AS clause.  If the SQL AS clause was not
     *                    specified, then the label is the name of the column
     * @param x           the new column value
     * @throws java.sql.SQLException if the columnLabel is not valid; if a database access error occurs; the result set
     *                               concurrency is <code>CONCUR_READ_ONLY</code> or this method is called on a closed
     *                               result set
     * @throws java.sql.SQLFeatureNotSupportedException
     *                               if the JDBC driver does not support this method
     * @since 1.2
     */
    public void updateTime(String columnLabel, Time x) throws SQLException {
        throw SQLExceptionMapper.getFeatureNotSupportedException("Updates are not supported");
    }

    /**
     * Updates the designated column with a <code>java.sql.Timestamp</code> value. The updater methods are used to
     * update column values in the current row or the insert row.  The updater methods do not update the underlying
     * database; instead the <code>updateRow</code> or <code>insertRow</code> methods are called to update the
     * database.
     *
     * @param columnLabel the label for the column specified with the SQL AS clause.  If the SQL AS clause was not
     *                    specified, then the label is the name of the column
     * @param x           the new column value
     * @throws java.sql.SQLException if the columnLabel is not valid; if a database access error occurs; the result set
     *                               concurrency is <code>CONCUR_READ_ONLY</code> or this method is called on a closed
     *                               result set
     * @throws java.sql.SQLFeatureNotSupportedException
     *                               if the JDBC driver does not support this method
     * @since 1.2
     */
    public void updateTimestamp(String columnLabel, Timestamp x) throws SQLException {
        throw SQLExceptionMapper.getFeatureNotSupportedException("Updates are not supported");
    }

    /**
     * Updates the designated column with an ascii stream value, which will have the specified number of bytes. The
     * updater methods are used to update column values in the current row or the insert row.  The updater methods do
     * not update the underlying database; instead the <code>updateRow</code> or <code>insertRow</code> methods are
     * called to update the database.
     *
     * @param columnLabel the label for the column specified with the SQL AS clause.  If the SQL AS clause was not
     *                    specified, then the label is the name of the column
     * @param x           the new column value
     * @param length      the length of the stream
     * @throws java.sql.SQLException if the columnLabel is not valid; if a database access error occurs; the result set
     *                               concurrency is <code>CONCUR_READ_ONLY</code> or this method is called on a closed
     *                               result set
     * @throws java.sql.SQLFeatureNotSupportedException
     *                               if the JDBC driver does not support this method
     * @since 1.2
     */
    public void updateAsciiStream(String columnLabel, InputStream x, int length) throws SQLException {
        throw SQLExceptionMapper.getFeatureNotSupportedException("Updates are not supported");
    }

    /**
     * Updates the designated column with a binary stream value, which will have the specified number of bytes. The
     * updater methods are used to update column values in the current row or the insert row.  The updater methods do
     * not update the underlying database; instead the <code>updateRow</code> or <code>insertRow</code> methods are
     * called to update the database.
     *
     * @param columnLabel the label for the column specified with the SQL AS clause.  If the SQL AS clause was not
     *                    specified, then the label is the name of the column
     * @param x           the new column value
     * @param length      the length of the stream
     * @throws java.sql.SQLException if the columnLabel is not valid; if a database access error occurs; the result set
     *                               concurrency is <code>CONCUR_READ_ONLY</code> or this method is called on a closed
     *                               result set
     * @throws java.sql.SQLFeatureNotSupportedException
     *                               if the JDBC driver does not support this method
     * @since 1.2
     */
    public void updateBinaryStream(String columnLabel, InputStream x, int length) throws SQLException {
        throw SQLExceptionMapper.getFeatureNotSupportedException("Updates are not supported");
    }

    /**
     * Updates the designated column with a character stream value, which will have the specified number of bytes. The
     * updater methods are used to update column values in the current row or the insert row.  The updater methods do
     * not update the underlying database; instead the <code>updateRow</code> or <code>insertRow</code> methods are
     * called to update the database.
     *
     * @param columnLabel the label for the column specified with the SQL AS clause.  If the SQL AS clause was not
     *                    specified, then the label is the name of the column
     * @param reader      the <code>java.io.Reader</code> object containing the new column value
     * @param length      the length of the stream
     * @throws java.sql.SQLException if the columnLabel is not valid; if a database access error occurs; the result set
     *                               concurrency is <code>CONCUR_READ_ONLY</code> or this method is called on a closed
     *                               result set
     * @throws java.sql.SQLFeatureNotSupportedException
     *                               if the JDBC driver does not support this method
     * @since 1.2
     */
    public void updateCharacterStream(String columnLabel, Reader reader, int length) throws SQLException {
        throw SQLExceptionMapper.getFeatureNotSupportedException("Updates are not supported");
    }

    /**
     * Updates the designated column with an <code>Object</code> value. The updater methods are used to update column
     * values in the current row or the insert row.  The updater methods do not update the underlying database; instead
     * the <code>updateRow</code> or <code>insertRow</code> methods are called to update the database.
     * <p/>
     * If the second argument is an <code>InputStream</code> then the stream must contain the number of bytes specified
     * by scaleOrLength.  If the second argument is a <code>Reader</code> then the reader must contain the number of
     * characters specified by scaleOrLength. If these conditions are not true the driver will generate a
     * <code>SQLException</code> when the statement is executed.
     *
     * @param columnLabel   the label for the column specified with the SQL AS clause.  If the SQL AS clause was not
     *                      specified, then the label is the name of the column
     * @param x             the new column value
     * @param scaleOrLength for an object of <code>java.math.BigDecimal</code> , this is the number of digits after the
     *                      decimal point. For Java Object types <code>InputStream</code> and <code>Reader</code>, this
     *                      is the length of the data in the stream or reader.  For all other types, this value will be
     *                      ignored.
     * @throws java.sql.SQLException if the columnLabel is not valid; if a database access error occurs; the result set
     *                               concurrency is <code>CONCUR_READ_ONLY</code> or this method is called on a closed
     *                               result set
     * @throws java.sql.SQLFeatureNotSupportedException
     *                               if the JDBC driver does not support this method
     * @since 1.2
     */
    public void updateObject(String columnLabel, Object x, int scaleOrLength) throws SQLException {
        throw SQLExceptionMapper.getFeatureNotSupportedException("Updates are not supported");
    }

    /**
     * Updates the designated column with an <code>Object</code> value. The updater methods are used to update column
     * values in the current row or the insert row.  The updater methods do not update the underlying database; instead
     * the <code>updateRow</code> or <code>insertRow</code> methods are called to update the database.
     *
     * @param columnLabel the label for the column specified with the SQL AS clause.  If the SQL AS clause was not
     *                    specified, then the label is the name of the column
     * @param x           the new column value
     * @throws java.sql.SQLException if the columnLabel is not valid; if a database access error occurs; the result set
     *                               concurrency is <code>CONCUR_READ_ONLY</code> or this method is called on a closed
     *                               result set
     * @throws java.sql.SQLFeatureNotSupportedException
     *                               if the JDBC driver does not support this method
     * @since 1.2
     */
    public void updateObject(String columnLabel, Object x) throws SQLException {
        throw SQLExceptionMapper.getFeatureNotSupportedException("Updates are not supported");
    }

    /**
     * Inserts the contents of the insert row into this <code>ResultSet</code> object and into the database. The cursor
     * must be on the insert row when this method is called.
     *
     * @throws java.sql.SQLException if a database access error occurs; the result set concurrency is
     *                               <code>CONCUR_READ_ONLY</code>, this method is called on a closed result set, if
     *                               this method is called when the cursor is not on the insert row, or if not all of
     *                               non-nullable columns in the insert row have been given a non-null value
     * @throws java.sql.SQLFeatureNotSupportedException
     *                               if the JDBC driver does not support this method
     * @since 1.2
     */
    public void insertRow() throws SQLException {
        throw SQLExceptionMapper.getFeatureNotSupportedException("Updates are not supported");
    }

    /**
     * Updates the underlying database with the new contents of the current row of this <code>ResultSet</code> object.
     * This method cannot be called when the cursor is on the insert row.
     *
     * @throws java.sql.SQLException if a database access error occurs; the result set concurrency is
     *                               <code>CONCUR_READ_ONLY</code>; this method is called on a closed result set or if
     *                               this method is called when the cursor is on the insert row
     * @throws java.sql.SQLFeatureNotSupportedException
     *                               if the JDBC driver does not support this method
     * @since 1.2
     */
    public void updateRow() throws SQLException {
        throw SQLExceptionMapper.getFeatureNotSupportedException("Updates are not supported");
    }

    /**
     * Deletes the current row from this <code>ResultSet</code> object and from the underlying database.  This method
     * cannot be called when the cursor is on the insert row.
     *
     * @throws java.sql.SQLException if a database access error occurs; the result set concurrency is
     *                               <code>CONCUR_READ_ONLY</code>; this method is called on a closed result set or if
     *                               this method is called when the cursor is on the insert row
     * @throws java.sql.SQLFeatureNotSupportedException
     *                               if the JDBC driver does not support this method
     * @since 1.2
     */
    public void deleteRow() throws SQLException {
        throw SQLExceptionMapper.getFeatureNotSupportedException("Updates are not supported");
    }

    /**
     * Refreshes the current row with its most recent value in the database.  This method cannot be called when the
     * cursor is on the insert row.
     * <p/>
     * <P>The <code>refreshRow</code> method provides a way for an application to explicitly tell the JDBC driver to
     * refetch a row(s) from the database.  An application may want to call <code>refreshRow</code> when caching or
     * prefetching is being done by the JDBC driver to fetch the latest value of a row from the database.  The JDBC
     * driver may actually refresh multiple rows at once if the fetch size is greater than one.
     * <p/>
     * <P> All values are refetched subject to the transaction isolation level and cursor sensitivity.  If
     * <code>refreshRow</code> is called after calling an updater method, but before calling the method
     * <code>updateRow</code>, then the updates made to the row are lost.  Calling the method <code>refreshRow</code>
     * frequently will likely slow performance.
     *
     * @throws java.sql.SQLException if a database access error occurs; this method is called on a closed result set;
     *                               the result set type is <code>TYPE_FORWARD_ONLY</code> or if this method is called
     *                               when the cursor is on the insert row
     * @throws java.sql.SQLFeatureNotSupportedException
     *                               if the JDBC driver does not support this method or this method is not supported for
     *                               the specified result set type and result set concurrency.
     * @since 1.2
     */
    public void refreshRow() throws SQLException {
        throw SQLExceptionMapper.getFeatureNotSupportedException("Row refresh is not supported");
    }

    /**
     * Cancels the updates made to the current row in this <code>ResultSet</code> object. This method may be called
     * after calling an updater method(s) and before calling the method <code>updateRow</code> to roll back the updates
     * made to a row.  If no updates have been made or <code>updateRow</code> has already been called, this method has
     * no effect.
     *
     * @throws java.sql.SQLException if a database access error occurs; this method is called on a closed result set;
     *                               the result set concurrency is <code>CONCUR_READ_ONLY</code> or if this method is
     *                               called when the cursor is on the insert row
     * @throws java.sql.SQLFeatureNotSupportedException
     *                               if the JDBC driver does not support this method
     * @since 1.2
     */
    public void cancelRowUpdates() throws SQLException {
        throw SQLExceptionMapper.getFeatureNotSupportedException("Updates are not supported");
    }

    /**
     * Moves the cursor to the insert row.  The current cursor position is remembered while the cursor is positioned on
     * the insert row.
     * <p/>
     * The insert row is a special row associated with an updatable result set.  It is essentially a buffer where a new
     * row may be constructed by calling the updater methods prior to inserting the row into the result set.
     * <p/>
     * Only the updater, getter, and <code>insertRow</code> methods may be called when the cursor is on the insert row.
     * All of the columns in a result set must be given a value each time this method is called before calling
     * <code>insertRow</code>. An updater method must be called before a getter method can be called on a column value.
     *
     * @throws java.sql.SQLException if a database access error occurs; this method is called on a closed result set or
     *                               the result set concurrency is <code>CONCUR_READ_ONLY</code>
     * @throws java.sql.SQLFeatureNotSupportedException
     *                               if the JDBC driver does not support this method
     * @since 1.2
     */
    public void moveToInsertRow() throws SQLException {
        throw SQLExceptionMapper.getFeatureNotSupportedException("Updates are not supported");
    }

    /**
     * Moves the cursor to the remembered cursor position, usually the current row.  This method has no effect if the
     * cursor is not on the insert row.
     *
     * @throws java.sql.SQLException if a database access error occurs; this method is called on a closed result set or
     *                               the result set concurrency is <code>CONCUR_READ_ONLY</code>
     * @throws java.sql.SQLFeatureNotSupportedException
     *                               if the JDBC driver does not support this method
     * @since 1.2
     */
    public void moveToCurrentRow() throws SQLException {
        throw SQLExceptionMapper.getFeatureNotSupportedException("Updates are not supported");
    }

    /**
     * Retrieves the <code>Statement</code> object that produced this <code>ResultSet</code> object. If the result set
     * was generated some other way, such as by a <code>DatabaseMetaData</code> method, this method  may return
     * <code>null</code>.
     *
     * @return the <code>Statment</code> object that produced this <code>ResultSet</code> object or <code>null</code> if
     *         the result set was produced some other way
     * @throws java.sql.SQLException if a database access error occurs or this method is called on a closed result set
     * @since 1.2
     */
    public Statement getStatement() throws SQLException {
        return this.statement;
    }

    /**
     * According to the JDBC4 spec, this is only required for UDT's, and since drizzle does not support UDTs, this
     * method ignores the map parameter
     * <p/>
     * Retrieves the value of the designated column in the current row of this <code>ResultSet</code> object as an
     * <code>Object</code> in the Java programming language. If the value is an SQL <code>NULL</code>, the driver
     * returns a Java <code>null</code>. This method uses the given <code>Map</code> object for the custom mapping of
     * the SQL structured or distinct type that is being retrieved.
     *
     * @param columnIndex the first column is 1, the second is 2, ...
     * @param map         a <code>java.util.Map</code> object that contains the mapping from SQL type names to classes
     *                    in the Java programming language
     * @return an <code>Object</code> in the Java programming language representing the SQL value
     * @throws java.sql.SQLException if the columnIndex is not valid; if a database access error occurs or this method
     *                               is called on a closed result set
     * @throws java.sql.SQLFeatureNotSupportedException
     *                               if the JDBC driver does not support this method
     * @since 1.2
     */
    public Object getObject(int columnIndex, Map<String, Class<?>> map) throws SQLException {
        return getObject(columnIndex);
    }

    /**
     * Retrieves the value of the designated column in the current row of this <code>ResultSet</code> object as a
     * <code>Ref</code> object in the Java programming language.
     *
     * @param columnIndex the first column is 1, the second is 2, ...
     * @return a <code>Ref</code> object representing an SQL <code>REF</code> value
     * @throws java.sql.SQLException if the columnIndex is not valid; if a database access error occurs or this method
     *                               is called on a closed result set
     * @throws java.sql.SQLFeatureNotSupportedException
     *                               if the JDBC driver does not support this method
     * @since 1.2
     */
    public Ref getRef(int columnIndex) throws SQLException {
        // TODO: figure out what REF's are and implement this method
        throw SQLExceptionMapper.getFeatureNotSupportedException("Updates are not supported");
    }

    /**
     * Retrieves the value of the designated column in the current row of this <code>ResultSet</code> object as a
     * <code>Blob</code> object in the Java programming language.
     *
     * @param columnIndex the first column is 1, the second is 2, ...
     * @return a <code>Blob</code> object representing the SQL <code>BLOB</code> value in the specified column
     * @throws java.sql.SQLException if the columnIndex is not valid; if a database access error occurs or this method
     *                               is called on a closed result set
     * @throws java.sql.SQLFeatureNotSupportedException
     *                               if the JDBC driver does not support this method
     * @since 1.2
     */
    public Blob getBlob(int columnIndex) throws SQLException {
        byte[] bytes = getValueObject(columnIndex).getBytes();
        if (bytes == null)
            return null;
        return new MySQLBlob(bytes);
    }

    /**
     * Retrieves the value of the designated column in the current row of this <code>ResultSet</code> object as a
     * <code>Clob</code> object in the Java programming language.
     *
     * @param columnIndex the first column is 1, the second is 2, ...
     * @return a <code>Clob</code> object representing the SQL <code>CLOB</code> value in the specified column
     * @throws java.sql.SQLException if the columnIndex is not valid; if a database access error occurs or this method
     *                               is called on a closed result set
     * @throws java.sql.SQLFeatureNotSupportedException
     *                               if the JDBC driver does not support this method
     * @since 1.2
     */
    public Clob getClob(int columnIndex) throws SQLException {
        byte[] bytes = getValueObject(columnIndex).getBytes();
        if (bytes == null)
            return null;
        return new MySQLClob(bytes);
    }

    /**
     * Retrieves the value of the designated column in the current row of this <code>ResultSet</code> object as an
     * <code>Array</code> object in the Java programming language.
     *
     * @param columnIndex the first column is 1, the second is 2, ...
     * @return an <code>Array</code> object representing the SQL <code>ARRAY</code> value in the specified column
     * @throws java.sql.SQLException if the columnIndex is not valid; if a database access error occurs or this method
     *                               is called on a closed result set
     * @throws java.sql.SQLFeatureNotSupportedException
     *                               if the JDBC driver does not support this method
     * @since 1.2
     */
    public Array getArray(int columnIndex) throws SQLException {
        throw SQLExceptionMapper.getFeatureNotSupportedException("Arrays are not supported");
    }

    /**
     * According to the JDBC4 spec, this is only required for UDT's, and since drizzle does not support UDTs, this
     * method ignores the map parameter
     * <p/>
     * Retrieves the value of the designated column in the current row of this <code>ResultSet</code> object as an
     * <code>Object</code> in the Java programming language. If the value is an SQL <code>NULL</code>, the driver
     * returns a Java <code>null</code>. This method uses the specified <code>Map</code> object for custom mapping if
     * appropriate.
     *
     * @param columnLabel the label for the column specified with the SQL AS clause.  If the SQL AS clause was not
     *                    specified, then the label is the name of the column
     * @param map         a <code>java.util.Map</code> object that contains the mapping from SQL type names to classes
     *                    in the Java programming language
     * @return an <code>Object</code> representing the SQL value in the specified column
     * @throws java.sql.SQLException if the columnLabel is not valid; if a database access error occurs or this method
     *                               is called on a closed result set
     * @throws java.sql.SQLFeatureNotSupportedException
     *                               if the JDBC driver does not support this method
     * @since 1.2
     */
    public Object getObject(String columnLabel, Map<String, Class<?>> map) throws SQLException {
        //TODO: implement this
        throw SQLExceptionMapper.getFeatureNotSupportedException("Type map getting is not supported");
    }

    /**
     * Retrieves the value of the designated column in the current row of this <code>ResultSet</code> object as a
     * <code>Ref</code> object in the Java programming language.
     *
     * @param columnLabel the label for the column specified with the SQL AS clause.  If the SQL AS clause was not
     *                    specified, then the label is the name of the column
     * @return a <code>Ref</code> object representing the SQL <code>REF</code> value in the specified column
     * @throws java.sql.SQLException if the columnLabel is not valid; if a database access error occurs or this method
     *                               is called on a closed result set
     * @throws java.sql.SQLFeatureNotSupportedException
     *                               if the JDBC driver does not support this method
     * @since 1.2
     */
    public Ref getRef(String columnLabel) throws SQLException {
        // TODO see getRef(int)
        throw SQLExceptionMapper.getFeatureNotSupportedException("Getting REFs not supported");
    }

    /**
     * Retrieves the value of the designated column in the current row of this <code>ResultSet</code> object as a
     * <code>Blob</code> object in the Java programming language.
     *
     * @param columnLabel the label for the column specified with the SQL AS clause.  If the SQL AS clause was not
     *                    specified, then the label is the name of the column
     * @return a <code>Blob</code> object representing the SQL <code>BLOB</code> value in the specified column
     * @throws java.sql.SQLException if the columnLabel is not valid; if a database access error occurs or this method
     *                               is called on a closed result set
     * @throws java.sql.SQLFeatureNotSupportedException
     *                               if the JDBC driver does not support this method
     * @since 1.2
     */
    public Blob getBlob(String columnLabel) throws SQLException {
       return getBlob(findColumn(columnLabel));
    }

    /**
     * Retrieves the value of the designated column in the current row of this <code>ResultSet</code> object as a
     * <code>Clob</code> object in the Java programming language.
     *
     * @param columnLabel the label for the column specified with the SQL AS clause.  If the SQL AS clause was not
     *                    specified, then the label is the name of the column
     * @return a <code>Clob</code> object representing the SQL <code>CLOB</code> value in the specified column
     * @throws java.sql.SQLException if the columnLabel is not valid; if a database access error occurs or this method
     *                               is called on a closed result set
     * @throws java.sql.SQLFeatureNotSupportedException
     *                               if the JDBC driver does not support this method
     * @since 1.2
     */
    public Clob getClob(String columnLabel) throws SQLException {
        return getClob(findColumn(columnLabel));
    }

    /**
     * Retrieves the value of the designated column in the current row of this <code>ResultSet</code> object as an
     * <code>Array</code> object in the Java programming language.
     *
     * @param columnLabel the label for the column specified with the SQL AS clause.  If the SQL AS clause was not
     *                    specified, then the label is the name of the column
     * @return an <code>Array</code> object representing the SQL <code>ARRAY</code> value in the specified column
     * @throws java.sql.SQLException if the columnLabel is not valid; if a database access error occurs or this method
     *                               is called on a closed result set
     * @throws java.sql.SQLFeatureNotSupportedException
     *                               if the JDBC driver does not support this method
     * @since 1.2
     */
    public Array getArray(String columnLabel) throws SQLException {
        return getArray(findColumn(columnLabel));
    }

    /**
     * Retrieves the value of the designated column in the current row of this <code>ResultSet</code> object as a
     * <code>java.sql.Date</code> object in the Java programming language. This method uses the given calendar to
     * construct an appropriate millisecond value for the date if the underlying database does not store timezone
     * information.
     *
     * @param columnIndex the first column is 1, the second is 2, ...
     * @param cal         the <code>java.util.Calendar</code> object to use in constructing the date
     * @return the column value as a <code>java.sql.Date</code> object; if the value is SQL <code>NULL</code>, the value
     *         returned is <code>null</code> in the Java programming language
     * @throws java.sql.SQLException if the columnIndex is not valid; if a database access error occurs or this method
     *                               is called on a closed result set
     * @since 1.2
     */
    public Date getDate(int columnIndex, Calendar cal) throws SQLException {
        try {
            return getValueObject(columnIndex).getDate(cal);
        } catch (ParseException e) {
            throw SQLExceptionMapper.getSQLException("Could not parse as date");
        }
    }

    /**
     * Retrieves the value of the designated column in the current row of this <code>ResultSet</code> object as a
     * <code>java.sql.Date</code> object in the Java programming language. This method uses the given calendar to
     * construct an appropriate millisecond value for the date if the underlying database does not store timezone
     * information.
     *
     * @param columnLabel the label for the column specified with the SQL AS clause.  If the SQL AS clause was not
     *                    specified, then the label is the name of the column
     * @param cal         the <code>java.util.Calendar</code> object to use in constructing the date
     * @return the column value as a <code>java.sql.Date</code> object; if the value is SQL <code>NULL</code>, the value
     *         returned is <code>null</code> in the Java programming language
     * @throws java.sql.SQLException if the columnLabel is not valid; if a database access error occurs or this method
     *                               is called on a closed result set
     * @since 1.2
     */
    public Date getDate(String columnLabel, Calendar cal) throws SQLException {
       return getDate(findColumn(columnLabel),cal);
    }

    /**
     * Retrieves the value of the designated column in the current row of this <code>ResultSet</code> object as a
     * <code>java.sql.Time</code> object in the Java programming language. This method uses the given calendar to
     * construct an appropriate millisecond value for the time if the underlying database does not store timezone
     * information.
     *
     * @param columnIndex the first column is 1, the second is 2, ...
     * @param cal         the <code>java.util.Calendar</code> object to use in constructing the time
     * @return the column value as a <code>java.sql.Time</code> object; if the value is SQL <code>NULL</code>, the value
     *         returned is <code>null</code> in the Java programming language
     * @throws java.sql.SQLException if the columnIndex is not valid; if a database access error occurs or this method
     *                               is called on a closed result set
     * @since 1.2
     */
    public Time getTime(int columnIndex, Calendar cal) throws SQLException {
        try {
            return getValueObject(columnIndex).getTime(cal);
        } catch (ParseException e) {
            throw SQLExceptionMapper.getSQLException("Could not parse time", e);
        }
    }

    /**
     * Retrieves the value of the designated column in the current row of this <code>ResultSet</code> object as a
     * <code>java.sql.Time</code> object in the Java programming language. This method uses the given calendar to
     * construct an appropriate millisecond value for the time if the underlying database does not store timezone
     * information.
     *
     * @param columnLabel the label for the column specified with the SQL AS clause.  If the SQL AS clause was not
     *                    specified, then the label is the name of the column
     * @param cal         the <code>java.util.Calendar</code> object to use in constructing the time
     * @return the column value as a <code>java.sql.Time</code> object; if the value is SQL <code>NULL</code>, the value
     *         returned is <code>null</code> in the Java programming language
     * @throws java.sql.SQLException if the columnLabel is not valid; if a database access error occurs or this method
     *                               is called on a closed result set
     * @since 1.2
     */
    public Time getTime(String columnLabel, Calendar cal) throws SQLException {
        return getTime(findColumn(columnLabel),cal);
    }

    /**
     * Retrieves the value of the designated column in the current row of this <code>ResultSet</code> object as a
     * <code>java.sql.Timestamp</code> object in the Java programming language. This method uses the given calendar to
     * construct an appropriate millisecond value for the timestamp if the underlying database does not store timezone
     * information.
     *
     * @param columnIndex the first column is 1, the second is 2, ...
     * @param cal         the <code>java.util.Calendar</code> object to use in constructing the timestamp
     * @return the column value as a <code>java.sql.Timestamp</code> object; if the value is SQL <code>NULL</code>, the
     *         value returned is <code>null</code> in the Java programming language
     * @throws java.sql.SQLException if the columnIndex is not valid; if a database access error occurs or this method
     *                               is called on a closed result set
     * @since 1.2
     */
    public Timestamp getTimestamp(int columnIndex, Calendar cal) throws SQLException {
        try {
        	Timestamp result = getValueObject(columnIndex).getTimestamp(cal);
        	if (result == null) {
        		return null;
        	}
            return new Timestamp(result.getTime());
        } catch (ParseException e) {
            throw SQLExceptionMapper.getSQLException("Could not parse timestamp",e);
        }
    }

    /**
     * Retrieves the value of the designated column in the current row of this <code>ResultSet</code> object as a
     * <code>java.sql.Timestamp</code> object in the Java programming language. This method uses the given calendar to
     * construct an appropriate millisecond value for the timestamp if the underlying database does not store timezone
     * information.
     *
     * @param columnLabel the label for the column specified with the SQL AS clause.  If the SQL AS clause was not
     *                    specified, then the label is the name of the column
     * @param cal         the <code>java.util.Calendar</code> object to use in constructing the date
     * @return the column value as a <code>java.sql.Timestamp</code> object; if the value is SQL <code>NULL</code>, the
     *         value returned is <code>null</code> in the Java programming language
     * @throws java.sql.SQLException if the columnLabel is not valid or if a database access error occurs or this method
     *                               is called on a closed result set
     * @since 1.2
     */
    public Timestamp getTimestamp(String columnLabel, Calendar cal) throws SQLException {
        return getTimestamp(findColumn(columnLabel),cal);
    }

    /**
     * Retrieves the value of the designated column in the current row of this <code>ResultSet</code> object as a
     * <code>java.net.URL</code> object in the Java programming language.
     *
     * @param columnIndex the index of the column 1 is the first, 2 is the second,...
     * @return the column value as a <code>java.net.URL</code> object; if the value is SQL <code>NULL</code>, the value
     *         returned is <code>null</code> in the Java programming language
     * @throws java.sql.SQLException if the columnIndex is not valid; if a database access error occurs; this method is
     *                               called on a closed result set or if a URL is malformed
     * @throws java.sql.SQLFeatureNotSupportedException
     *                               if the JDBC driver does not support this method
     * @since 1.4
     */
    public URL getURL(int columnIndex) throws SQLException {
        try {
            return new URL(getValueObject(columnIndex).getString());
        } catch (MalformedURLException e) {
            throw SQLExceptionMapper.getSQLException("Could not parse as URL");
        }
    }

    /**
     * Retrieves the value of the designated column in the current row of this <code>ResultSet</code> object as a
     * <code>java.net.URL</code> object in the Java programming language.
     *
     * @param columnLabel the label for the column specified with the SQL AS clause.  If the SQL AS clause was not
     *                    specified, then the label is the name of the column
     * @return the column value as a <code>java.net.URL</code> object; if the value is SQL <code>NULL</code>, the value
     *         returned is <code>null</code> in the Java programming language
     * @throws java.sql.SQLException if the columnLabel is not valid; if a database access error occurs; this method is
     *                               called on a closed result set or if a URL is malformed
     * @throws java.sql.SQLFeatureNotSupportedException
     *                               if the JDBC driver does not support this method
     * @since 1.4
     */
    public URL getURL(String columnLabel) throws SQLException {
       return getURL(findColumn(columnLabel));
    }

    /**
     * Updates the designated column with a <code>java.sql.Ref</code> value. The updater methods are used to update
     * column values in the current row or the insert row.  The updater methods do not update the underlying database;
     * instead the <code>updateRow</code> or <code>insertRow</code> methods are called to update the database.
     *
     * @param columnIndex the first column is 1, the second is 2, ...
     * @param x           the new column value
     * @throws java.sql.SQLException if the columnIndex is not valid; if a database access error occurs; the result set
     *                               concurrency is <code>CONCUR_READ_ONLY</code> or this method is called on a closed
     *                               result set
     * @throws java.sql.SQLFeatureNotSupportedException
     *                               if the JDBC driver does not support this method
     * @since 1.4
     */
    public void updateRef(int columnIndex, Ref x) throws SQLException {
        throw SQLExceptionMapper.getFeatureNotSupportedException("Updates are not supported");
    }

    /**
     * Updates the designated column with a <code>java.sql.Ref</code> value. The updater methods are used to update
     * column values in the current row or the insert row.  The updater methods do not update the underlying database;
     * instead the <code>updateRow</code> or <code>insertRow</code> methods are called to update the database.
     *
     * @param columnLabel the label for the column specified with the SQL AS clause.  If the SQL AS clause was not
     *                    specified, then the label is the name of the column
     * @param x           the new column value
     * @throws java.sql.SQLException if the columnLabel is not valid; if a database access error occurs; the result set
     *                               concurrency is <code>CONCUR_READ_ONLY</code> or this method is called on a closed
     *                               result set
     * @throws java.sql.SQLFeatureNotSupportedException
     *                               if the JDBC driver does not support this method
     * @since 1.4
     */
    public void updateRef(String columnLabel, Ref x) throws SQLException {
        throw SQLExceptionMapper.getFeatureNotSupportedException("Updates are not supported");
    }

    /**
     * Updates the designated column with a <code>java.sql.Blob</code> value. The updater methods are used to update
     * column values in the current row or the insert row.  The updater methods do not update the underlying database;
     * instead the <code>updateRow</code> or <code>insertRow</code> methods are called to update the database.
     *
     * @param columnIndex the first column is 1, the second is 2, ...
     * @param x           the new column value
     * @throws java.sql.SQLException if the columnIndex is not valid; if a database access error occurs; the result set
     *                               concurrency is <code>CONCUR_READ_ONLY</code> or this method is called on a closed
     *                               result set
     * @throws java.sql.SQLFeatureNotSupportedException
     *                               if the JDBC driver does not support this method
     * @since 1.4
     */
    public void updateBlob(int columnIndex, Blob x) throws SQLException {
        throw SQLExceptionMapper.getFeatureNotSupportedException("Updates are not supported");
    }

    /**
     * Updates the designated column with a <code>java.sql.Blob</code> value. The updater methods are used to update
     * column values in the current row or the insert row.  The updater methods do not update the underlying database;
     * instead the <code>updateRow</code> or <code>insertRow</code> methods are called to update the database.
     *
     * @param columnLabel the label for the column specified with the SQL AS clause.  If the SQL AS clause was not
     *                    specified, then the label is the name of the column
     * @param x           the new column value
     * @throws java.sql.SQLException if the columnLabel is not valid; if a database access error occurs; the result set
     *                               concurrency is <code>CONCUR_READ_ONLY</code> or this method is called on a closed
     *                               result set
     * @throws java.sql.SQLFeatureNotSupportedException
     *                               if the JDBC driver does not support this method
     * @since 1.4
     */
    public void updateBlob(String columnLabel, Blob x) throws SQLException {
        throw SQLExceptionMapper.getFeatureNotSupportedException("Updates are not supported");
    }

    /**
     * Updates the designated column with a <code>java.sql.Clob</code> value. The updater methods are used to update
     * column values in the current row or the insert row.  The updater methods do not update the underlying database;
     * instead the <code>updateRow</code> or <code>insertRow</code> methods are called to update the database.
     *
     * @param columnIndex the first column is 1, the second is 2, ...
     * @param x           the new column value
     * @throws java.sql.SQLException if the columnIndex is not valid; if a database access error occurs; the result set
     *                               concurrency is <code>CONCUR_READ_ONLY</code> or this method is called on a closed
     *                               result set
     * @throws java.sql.SQLFeatureNotSupportedException
     *                               if the JDBC driver does not support this method
     * @since 1.4
     */
    public void updateClob(int columnIndex, Clob x) throws SQLException {
        throw SQLExceptionMapper.getFeatureNotSupportedException("Updates are not supported");
    }

    /**
     * Updates the designated column with a <code>java.sql.Clob</code> value. The updater methods are used to update
     * column values in the current row or the insert row.  The updater methods do not update the underlying database;
     * instead the <code>updateRow</code> or <code>insertRow</code> methods are called to update the database.
     *
     * @param columnLabel the label for the column specified with the SQL AS clause.  If the SQL AS clause was not
     *                    specified, then the label is the name of the column
     * @param x           the new column value
     * @throws java.sql.SQLException if the columnLabel is not valid; if a database access error occurs; the result set
     *                               concurrency is <code>CONCUR_READ_ONLY</code> or this method is called on a closed
     *                               result set
     * @throws java.sql.SQLFeatureNotSupportedException
     *                               if the JDBC driver does not support this method
     * @since 1.4
     */
    public void updateClob(String columnLabel, Clob x) throws SQLException {
        throw SQLExceptionMapper.getFeatureNotSupportedException("Updates are not supported");
    }

    /**
     * Updates the designated column with a <code>java.sql.Array</code> value. The updater methods are used to update
     * column values in the current row or the insert row.  The updater methods do not update the underlying database;
     * instead the <code>updateRow</code> or <code>insertRow</code> methods are called to update the database.
     *
     * @param columnIndex the first column is 1, the second is 2, ...
     * @param x           the new column value
     * @throws java.sql.SQLException if the columnIndex is not valid; if a database access error occurs; the result set
     *                               concurrency is <code>CONCUR_READ_ONLY</code> or this method is called on a closed
     *                               result set
     * @throws java.sql.SQLFeatureNotSupportedException
     *                               if the JDBC driver does not support this method
     * @since 1.4
     */
    public void updateArray(int columnIndex, Array x) throws SQLException {
        throw SQLExceptionMapper.getFeatureNotSupportedException("Updates are not supported");
    }

    /**
     * Updates the designated column with a <code>java.sql.Array</code> value. The updater methods are used to update
     * column values in the current row or the insert row.  The updater methods do not update the underlying database;
     * instead the <code>updateRow</code> or <code>insertRow</code> methods are called to update the database.
     *
     * @param columnLabel the label for the column specified with the SQL AS clause.  If the SQL AS clause was not
     *                    specified, then the label is the name of the column
     * @param x           the new column value
     * @throws java.sql.SQLException if the columnLabel is not valid; if a database access error occurs; the result set
     *                               concurrency is <code>CONCUR_READ_ONLY</code> or this method is called on a closed
     *                               result set
     * @throws java.sql.SQLFeatureNotSupportedException
     *                               if the JDBC driver does not support this method
     * @since 1.4
     */
    public void updateArray(String columnLabel, Array x) throws SQLException {
        throw SQLExceptionMapper.getFeatureNotSupportedException("Updates are not supported");
    }

    /**
     * Retrieves the value of the designated column in the current row of this <code>ResultSet</code> object as a
     * <code>java.sql.RowId</code> object in the Java programming language.
     *
     * @param columnIndex the first column is 1, the second 2, ...
     * @return the column value; if the value is a SQL <code>NULL</code> the value returned is <code>null</code>
     * @throws java.sql.SQLException if the columnIndex is not valid; if a database access error occurs or this method
     *                               is called on a closed result set
     * @throws java.sql.SQLFeatureNotSupportedException
     *                               if the JDBC driver does not support this method
     * @since 1.6
     */
    public java.sql.RowId getRowId(int columnIndex) throws SQLException {
        throw SQLExceptionMapper.getFeatureNotSupportedException("RowIDs not supported");
    }

    /**
     * Retrieves the value of the designated column in the current row of this <code>ResultSet</code> object as a
     * <code>java.sql.RowId</code> object in the Java programming language.
     *
     * @param columnLabel the label for the column specified with the SQL AS clause.  If the SQL AS clause was not
     *                    specified, then the label is the name of the column
     * @return the column value ; if the value is a SQL <code>NULL</code> the value returned is <code>null</code>
     * @throws java.sql.SQLException if the columnLabel is not valid; if a database access error occurs or this method
     *                               is called on a closed result set
     * @throws java.sql.SQLFeatureNotSupportedException
     *                               if the JDBC driver does not support this method
     * @since 1.6
     */
    public java.sql.RowId getRowId(String columnLabel) throws SQLException {
        throw SQLExceptionMapper.getFeatureNotSupportedException("RowIDs not supported");
    }

    /**
     * Updates the designated column with a <code>RowId</code> value. The updater methods are used to update column
     * values in the current row or the insert row. The updater methods do not update the underlying database; instead
     * the <code>updateRow</code> or <code>insertRow</code> methods are called to update the database.
     *
     * @param columnIndex the first column is 1, the second 2, ...
     * @param x           the column value
     * @throws java.sql.SQLException if the columnIndex is not valid; if a database access error occurs; the result set
     *                               concurrency is <code>CONCUR_READ_ONLY</code> or this method is called on a closed
     *                               result set
     * @throws java.sql.SQLFeatureNotSupportedException
     *                               if the JDBC driver does not support this method
     * @since 1.6
     */
    public void updateRowId(int columnIndex, java.sql.RowId x) throws SQLException {
        throw SQLExceptionMapper.getFeatureNotSupportedException("Updates are not supported");

    }

    /**
     * Updates the designated column with a <code>RowId</code> value. The updater methods are used to update column
     * values in the current row or the insert row. The updater methods do not update the underlying database; instead
     * the <code>updateRow</code> or <code>insertRow</code> methods are called to update the database.
     *
     * @param columnLabel the label for the column specified with the SQL AS clause.  If the SQL AS clause was not
     *                    specified, then the label is the name of the column
     * @param x           the column value
     * @throws java.sql.SQLException if the columnLabel is not valid; if a database access error occurs; the result set
     *                               concurrency is <code>CONCUR_READ_ONLY</code> or this method is called on a closed
     *                               result set
     * @throws java.sql.SQLFeatureNotSupportedException
     *                               if the JDBC driver does not support this method
     * @since 1.6
     */
    public void updateRowId(String columnLabel, java.sql.RowId x) throws SQLException {
        throw SQLExceptionMapper.getFeatureNotSupportedException("Updates are not supported");

    }

    /**
     * Retrieves the holdability of this <code>ResultSet</code> object
     *
     * @return either <code>ResultSet.HOLD_CURSORS_OVER_COMMIT</code> or <code>ResultSet.CLOSE_CURSORS_AT_COMMIT</code>
     * @throws java.sql.SQLException if a database access error occurs or this method is called on a closed result set
     * @since 1.6
     */
    public int getHoldability() throws SQLException {
        return ResultSet.HOLD_CURSORS_OVER_COMMIT;
    }

    /**
     * Retrieves whether this <code>ResultSet</code> object has been closed. A <code>ResultSet</code> is closed if the
     * method close has been called on it, or if it is automatically closed.
     *
     * @return true if this <code>ResultSet</code> object is closed; false if it is still open
     * @throws java.sql.SQLException if a database access error occurs
     * @since 1.6
     */
    public boolean isClosed() throws SQLException {
        if (queryResult == null)
            return true;
        return queryResult.isClosed();
    }

    /**
     * Updates the designated column with a <code>String</code> value. It is intended for use when updating
     * <code>NCHAR</code>,<code>NVARCHAR</code> and <code>LONGNVARCHAR</code> columns. The updater methods are used to
     * update column values in the current row or the insert row.  The updater methods do not update the underlying
     * database; instead the <code>updateRow</code> or <code>insertRow</code> methods are called to update the
     * database.
     *
     * @param columnIndex the first column is 1, the second 2, ...
     * @param nString     the value for the column to be updated
     * @throws java.sql.SQLException if the columnIndex is not valid; if the driver does not support national character
     *                               sets;  if the driver can detect that a data conversion error could occur; this
     *                               method is called on a closed result set; the result set concurrency is
     *                               <code>CONCUR_READ_ONLY</code> or if a database access error occurs
     * @throws java.sql.SQLFeatureNotSupportedException
     *                               if the JDBC driver does not support this method
     * @since 1.6
     */
    public void updateNString(int columnIndex, String nString) throws SQLException {
        throw SQLExceptionMapper.getFeatureNotSupportedException("Updates are not supported");
    }

    /**
     * Updates the designated column with a <code>String</code> value. It is intended for use when updating
     * <code>NCHAR</code>,<code>NVARCHAR</code> and <code>LONGNVARCHAR</code> columns. The updater methods are used to
     * update column values in the current row or the insert row.  The updater methods do not update the underlying
     * database; instead the <code>updateRow</code> or <code>insertRow</code> methods are called to update the
     * database.
     *
     * @param columnLabel the label for the column specified with the SQL AS clause.  If the SQL AS clause was not
     *                    specified, then the label is the name of the column
     * @param nString     the value for the column to be updated
     * @throws java.sql.SQLException if the columnLabel is not valid; if the driver does not support national character
     *                               sets;  if the driver can detect that a data conversion error could occur; this
     *                               method is called on a closed result set; the result set concurrency is
     *                               <CODE>CONCUR_READ_ONLY</code> or if a database access error occurs
     * @throws java.sql.SQLFeatureNotSupportedException
     *                               if the JDBC driver does not support this method
     * @since 1.6
     */
    public void updateNString(String columnLabel, String nString) throws SQLException {
        throw SQLExceptionMapper.getFeatureNotSupportedException("Updates are not supported");
    }

    /**
     * Updates the designated column with a <code>java.sql.NClob</code> value. The updater methods are used to update
     * column values in the current row or the insert row.  The updater methods do not update the underlying database;
     * instead the <code>updateRow</code> or <code>insertRow</code> methods are called to update the database.
     *
     * @param columnIndex the first column is 1, the second 2, ...
     * @param nClob       the value for the column to be updated
     * @throws java.sql.SQLException if the columnIndex is not valid; if the driver does not support national character
     *                               sets;  if the driver can detect that a data conversion error could occur; this
     *                               method is called on a closed result set; if a database access error occurs or the
     *                               result set concurrency is <code>CONCUR_READ_ONLY</code>
     * @throws java.sql.SQLFeatureNotSupportedException
     *                               if the JDBC driver does not support this method
     * @since 1.6
     */
    public void updateNClob(int columnIndex, java.sql.NClob nClob) throws SQLException {
        throw SQLExceptionMapper.getFeatureNotSupportedException("Updates are not supported");
    }

    /**
     * Updates the designated column with a <code>java.sql.NClob</code> value. The updater methods are used to update
     * column values in the current row or the insert row.  The updater methods do not update the underlying database;
     * instead the <code>updateRow</code> or <code>insertRow</code> methods are called to update the database.
     *
     * @param columnLabel the label for the column specified with the SQL AS clause.  If the SQL AS clause was not
     *                    specified, then the label is the name of the column
     * @param nClob       the value for the column to be updated
     * @throws java.sql.SQLException if the columnLabel is not valid; if the driver does not support national character
     *                               sets;  if the driver can detect that a data conversion error could occur; this
     *                               method is called on a closed result set; if a database access error occurs or the
     *                               result set concurrency is <code>CONCUR_READ_ONLY</code>
     * @throws java.sql.SQLFeatureNotSupportedException
     *                               if the JDBC driver does not support this method
     * @since 1.6
     */
    public void updateNClob(String columnLabel, java.sql.NClob nClob) throws SQLException {
        throw SQLExceptionMapper.getFeatureNotSupportedException("Updates are not supported");
    }

    /**
     * Retrieves the value of the designated column in the current row of this <code>ResultSet</code> object as a
     * <code>NClob</code> object in the Java programming language.
     *
     * @param columnIndex the first column is 1, the second is 2, ...
     * @return a <code>NClob</code> object representing the SQL <code>NCLOB</code> value in the specified column
     * @throws java.sql.SQLException if the columnIndex is not valid; if the driver does not support national character
     *                               sets;  if the driver can detect that a data conversion error could occur; this
     *                               method is called on a closed result set or if a database access error occurs
     * @throws java.sql.SQLFeatureNotSupportedException
     *                               if the JDBC driver does not support this method
     * @since 1.6
     */
    public java.sql.NClob getNClob(int columnIndex) throws SQLException {
        throw SQLExceptionMapper.getFeatureNotSupportedException("NClobs are not supported");
    }

    /**
     * Retrieves the value of the designated column in the current row of this <code>ResultSet</code> object as a
     * <code>NClob</code> object in the Java programming language.
     *
     * @param columnLabel the label for the column specified with the SQL AS clause.  If the SQL AS clause was not
     *                    specified, then the label is the name of the column
     * @return a <code>NClob</code> object representing the SQL <code>NCLOB</code> value in the specified column
     * @throws java.sql.SQLException if the columnLabel is not valid; if the driver does not support national character
     *                               sets;  if the driver can detect that a data conversion error could occur; this
     *                               method is called on a closed result set or if a database access error occurs
     * @throws java.sql.SQLFeatureNotSupportedException
     *                               if the JDBC driver does not support this method
     * @since 1.6
     */
    public java.sql.NClob getNClob(String columnLabel) throws SQLException {
        throw SQLExceptionMapper.getFeatureNotSupportedException("NClobs are not supported");
    }

    /**
     * Retrieves the value of the designated column in  the current row of this <code>ResultSet</code> as a
     * <code>java.sql.SQLXML</code> object in the Java programming language.
     *
     * @param columnIndex the first column is 1, the second is 2, ...
     * @return a <code>SQLXML</code> object that maps an <code>SQL XML</code> value
     * @throws java.sql.SQLException if the columnIndex is not valid; if a database access error occurs or this method
     *                               is called on a closed result set
     * @throws java.sql.SQLFeatureNotSupportedException
     *                               if the JDBC driver does not support this method
     * @since 1.6
     */
    public java.sql.SQLXML getSQLXML(int columnIndex) throws SQLException {
        throw SQLExceptionMapper.getFeatureNotSupportedException("SQLXML not supported");
    }

    /**
     * Retrieves the value of the designated column in  the current row of this <code>ResultSet</code> as a
     * <code>java.sql.SQLXML</code> object in the Java programming language.
     *
     * @param columnLabel the label for the column specified with the SQL AS clause.  If the SQL AS clause was not
     *                    specified, then the label is the name of the column
     * @return a <code>SQLXML</code> object that maps an <code>SQL XML</code> value
     * @throws java.sql.SQLException if the columnLabel is not valid; if a database access error occurs or this method
     *                               is called on a closed result set
     * @throws java.sql.SQLFeatureNotSupportedException
     *                               if the JDBC driver does not support this method
     * @since 1.6
     */
    public java.sql.SQLXML getSQLXML(String columnLabel) throws SQLException {
        throw SQLExceptionMapper.getFeatureNotSupportedException("SQLXML not supported");
    }

    /**
     * Updates the designated column with a <code>java.sql.SQLXML</code> value. The updater methods are used to update
     * column values in the current row or the insert row. The updater methods do not update the underlying database;
     * instead the <code>updateRow</code> or <code>insertRow</code> methods are called to update the database.
     * <p/>
     *
     * @param columnIndex the first column is 1, the second 2, ...
     * @param xmlObject   the value for the column to be updated
     * @throws java.sql.SQLException if the columnIndex is not valid; if a database access error occurs; this method is
     *                               called on a closed result set; the <code>java.xml.transform.Result</code>,
     *                               <code>Writer</code> or <code>OutputStream</code> has not been closed for the
     *                               <code>SQLXML</code> object; if there is an error processing the XML value or the
     *                               result set concurrency is <code>CONCUR_READ_ONLY</code>.  The <code>getCause</code>
     *                               method of the exception may provide a more detailed exception, for example, if the
     *                               stream does not contain valid XML.
     * @throws java.sql.SQLFeatureNotSupportedException
     *                               if the JDBC driver does not support this method
     * @since 1.6
     */
    public void updateSQLXML(int columnIndex, java.sql.SQLXML xmlObject) throws SQLException {
        throw SQLExceptionMapper.getFeatureNotSupportedException("SQLXML not supported");
    }

    /**
     * Updates the designated column with a <code>java.sql.SQLXML</code> value. The updater methods are used to update
     * column values in the current row or the insert row. The updater methods do not update the underlying database;
     * instead the <code>updateRow</code> or <code>insertRow</code> methods are called to update the database.
     * <p/>
     *
     * @param columnLabel the label for the column specified with the SQL AS clause.  If the SQL AS clause was not
     *                    specified, then the label is the name of the column
     * @param xmlObject   the column value
     * @throws java.sql.SQLException if the columnLabel is not valid; if a database access error occurs; this method is
     *                               called on a closed result set; the <code>java.xml.transform.Result</code>,
     *                               <code>Writer</code> or <code>OutputStream</code> has not been closed for the
     *                               <code>SQLXML</code> object; if there is an error processing the XML value or the
     *                               result set concurrency is <code>CONCUR_READ_ONLY</code>.  The <code>getCause</code>
     *                               method of the exception may provide a more detailed exception, for example, if the
     *                               stream does not contain valid XML.
     * @throws java.sql.SQLFeatureNotSupportedException
     *                               if the JDBC driver does not support this method
     * @since 1.6
     */
    public void updateSQLXML(String columnLabel, java.sql.SQLXML xmlObject) throws SQLException {
        throw SQLExceptionMapper.getFeatureNotSupportedException("SQLXML not supported");
    }

    /**
     * Retrieves the value of the designated column in the current row of this <code>ResultSet</code> object as a
     * <code>String</code> in the Java programming language. It is intended for use when accessing
     * <code>NCHAR</code>,<code>NVARCHAR</code> and <code>LONGNVARCHAR</code> columns.
     *
     * @param columnIndex the first column is 1, the second is 2, ...
     * @return the column value; if the value is SQL <code>NULL</code>, the value returned is <code>null</code>
     * @throws java.sql.SQLException if the columnIndex is not valid; if a database access error occurs or this method
     *                               is called on a closed result set
     * @throws java.sql.SQLFeatureNotSupportedException
     *                               if the JDBC driver does not support this method
     * @since 1.6
     */
    public String getNString(int columnIndex) throws SQLException {
        throw SQLExceptionMapper.getFeatureNotSupportedException("NString not supported");
    }

    /**
     * Retrieves the value of the designated column in the current row of this <code>ResultSet</code> object as a
     * <code>String</code> in the Java programming language. It is intended for use when accessing
     * <code>NCHAR</code>,<code>NVARCHAR</code> and <code>LONGNVARCHAR</code> columns.
     *
     * @param columnLabel the label for the column specified with the SQL AS clause.  If the SQL AS clause was not
     *                    specified, then the label is the name of the column
     * @return the column value; if the value is SQL <code>NULL</code>, the value returned is <code>null</code>
     * @throws java.sql.SQLException if the columnLabel is not valid; if a database access error occurs or this method
     *                               is called on a closed result set
     * @throws java.sql.SQLFeatureNotSupportedException
     *                               if the JDBC driver does not support this method
     * @since 1.6
     */
    public String getNString(String columnLabel) throws SQLException {
        throw SQLExceptionMapper.getFeatureNotSupportedException("NString not supported");
    }

    /**
     * Retrieves the value of the designated column in the current row of this <code>ResultSet</code> object as a
     * <code>java.io.Reader</code> object. It is intended for use when accessing  <code>NCHAR</code>,<code>NVARCHAR</code>
     * and <code>LONGNVARCHAR</code> columns.
     *
     * @param columnIndex the first column is 1, the second is 2, ...
     * @return a <code>java.io.Reader</code> object that contains the column value; if the value is SQL
     *         <code>NULL</code>, the value returned is <code>null</code> in the Java programming language.
     * @throws java.sql.SQLException if the columnIndex is not valid; if a database access error occurs or this method
     *                               is called on a closed result set
     * @throws java.sql.SQLFeatureNotSupportedException
     *                               if the JDBC driver does not support this method
     * @since 1.6
     */
    public Reader getNCharacterStream(int columnIndex) throws SQLException {
        return getCharacterStream(columnIndex);
    }

    /**
     * Retrieves the value of the designated column in the current row of this <code>ResultSet</code> object as a
     * <code>java.io.Reader</code> object. It is intended for use when accessing  <code>NCHAR</code>,<code>NVARCHAR</code>
     * and <code>LONGNVARCHAR</code> columns.
     *
     * @param columnLabel the label for the column specified with the SQL AS clause.  If the SQL AS clause was not
     *                    specified, then the label is the name of the column
     * @return a <code>java.io.Reader</code> object that contains the column value; if the value is SQL
     *         <code>NULL</code>, the value returned is <code>null</code> in the Java programming language
     * @throws java.sql.SQLException if the columnLabel is not valid; if a database access error occurs or this method
     *                               is called on a closed result set
     * @throws java.sql.SQLFeatureNotSupportedException
     *                               if the JDBC driver does not support this method
     * @since 1.6
     */
    public Reader getNCharacterStream(String columnLabel) throws SQLException {
        return getCharacterStream(columnLabel);
    }

    /**
     * Updates the designated column with a character stream value, which will have the specified number of bytes.   The
     * driver does the necessary conversion from Java character format to the national character set in the database. It
     * is intended for use when updating  <code>NCHAR</code>,<code>NVARCHAR</code> and <code>LONGNVARCHAR</code>
     * columns.
     * <p/>
     * The updater methods are used to update column values in the current row or the insert row.  The updater methods
     * do not update the underlying database; instead the <code>updateRow</code> or <code>insertRow</code> methods are
     * called to update the database.
     *
     * @param columnIndex the first column is 1, the second is 2, ...
     * @param x           the new column value
     * @param length      the length of the stream
     * @throws java.sql.SQLException if the columnIndex is not valid; if a database access error occurs; the result set
     *                               concurrency is <code>CONCUR_READ_ONLY</code> or this method is called on a closed
     *                               result set
     * @throws java.sql.SQLFeatureNotSupportedException
     *                               if the JDBC driver does not support this method
     * @since 1.6
     */
    public void updateNCharacterStream(int columnIndex, Reader x, long length) throws SQLException {
        throw SQLExceptionMapper.getFeatureNotSupportedException("Updates not supported");
    }

    /**
     * Updates the designated column with a character stream value, which will have the specified number of bytes.  The
     * driver does the necessary conversion from Java character format to the national character set in the database. It
     * is intended for use when updating  <code>NCHAR</code>,<code>NVARCHAR</code> and <code>LONGNVARCHAR</code>
     * columns.
     * <p/>
     * The updater methods are used to update column values in the current row or the insert row.  The updater methods
     * do not update the underlying database; instead the <code>updateRow</code> or <code>insertRow</code> methods are
     * called to update the database.
     *
     * @param columnLabel the label for the column specified with the SQL AS clause.  If the SQL AS clause was not
     *                    specified, then the label is the name of the column
     * @param reader      the <code>java.io.Reader</code> object containing the new column value
     * @param length      the length of the stream
     * @throws java.sql.SQLException if the columnLabel is not valid; if a database access error occurs; the result set
     *                               concurrency is <code>CONCUR_READ_ONLY</code> or this method is called on a closed
     *                               result set
     * @throws java.sql.SQLFeatureNotSupportedException
     *                               if the JDBC driver does not support this method
     * @since 1.6
     */
    public void updateNCharacterStream(String columnLabel, Reader reader, long length) throws SQLException {
        throw SQLExceptionMapper.getFeatureNotSupportedException("Updates not supported");
    }

    /**
     * Updates the designated column with an ascii stream value, which will have the specified number of bytes.
     * <p/>
     * The updater methods are used to update column values in the current row or the insert row.  The updater methods
     * do not update the underlying database; instead the <code>updateRow</code> or <code>insertRow</code> methods are
     * called to update the database.
     *
     * @param columnIndex the first column is 1, the second is 2, ...
     * @param x           the new column value
     * @param length      the length of the stream
     * @throws java.sql.SQLException if the columnIndex is not valid; if a database access error occurs; the result set
     *                               concurrency is <code>CONCUR_READ_ONLY</code> or this method is called on a closed
     *                               result set
     * @throws java.sql.SQLFeatureNotSupportedException
     *                               if the JDBC driver does not support this method
     * @since 1.6
     */
    public void updateAsciiStream(int columnIndex, InputStream x, long length) throws SQLException {
        throw SQLExceptionMapper.getFeatureNotSupportedException("Updates not supported");
    }

    /**
     * Updates the designated column with a binary stream value, which will have the specified number of bytes.
     * <p/>
     * The updater methods are used to update column values in the current row or the insert row.  The updater methods
     * do not update the underlying database; instead the <code>updateRow</code> or <code>insertRow</code> methods are
     * called to update the database.
     *
     * @param columnIndex the first column is 1, the second is 2, ...
     * @param x           the new column value
     * @param length      the length of the stream
     * @throws java.sql.SQLException if the columnIndex is not valid; if a database access error occurs; the result set
     *                               concurrency is <code>CONCUR_READ_ONLY</code> or this method is called on a closed
     *                               result set
     * @throws java.sql.SQLFeatureNotSupportedException
     *                               if the JDBC driver does not support this method
     * @since 1.6
     */
    public void updateBinaryStream(int columnIndex, InputStream x, long length) throws SQLException {
        throw SQLExceptionMapper.getFeatureNotSupportedException("Updates not supported");
    }

    /**
     * Updates the designated column with a character stream value, which will have the specified number of bytes.
     * <p/>
     * The updater methods are used to update column values in the current row or the insert row.  The updater methods
     * do not update the underlying database; instead the <code>updateRow</code> or <code>insertRow</code> methods are
     * called to update the database.
     *
     * @param columnIndex the first column is 1, the second is 2, ...
     * @param x           the new column value
     * @param length      the length of the stream
     * @throws java.sql.SQLException if the columnIndex is not valid; if a database access error occurs; the result set
     *                               concurrency is <code>CONCUR_READ_ONLY</code> or this method is called on a closed
     *                               result set
     * @throws java.sql.SQLFeatureNotSupportedException
     *                               if the JDBC driver does not support this method
     * @since 1.6
     */
    public void updateCharacterStream(int columnIndex, Reader x, long length) throws SQLException {
        throw SQLExceptionMapper.getFeatureNotSupportedException("Updates not supported");
    }

    /**
     * Updates the designated column with an ascii stream value, which will have the specified number of bytes.
     * <p/>
     * The updater methods are used to update column values in the current row or the insert row.  The updater methods
     * do not update the underlying database; instead the <code>updateRow</code> or <code>insertRow</code> methods are
     * called to update the database.
     *
     * @param columnLabel the label for the column specified with the SQL AS clause.  If the SQL AS clause was not
     *                    specified, then the label is the name of the column
     * @param x           the new column value
     * @param length      the length of the stream
     * @throws java.sql.SQLException if the columnLabel is not valid; if a database access error occurs; the result set
     *                               concurrency is <code>CONCUR_READ_ONLY</code> or this method is called on a closed
     *                               result set
     * @throws java.sql.SQLFeatureNotSupportedException
     *                               if the JDBC driver does not support this method
     * @since 1.6
     */
    public void updateAsciiStream(String columnLabel, InputStream x, long length) throws SQLException {
        throw SQLExceptionMapper.getFeatureNotSupportedException("Updates not supported");
    }

    /**
     * Updates the designated column with a binary stream value, which will have the specified number of bytes.
     * <p/>
     * The updater methods are used to update column values in the current row or the insert row.  The updater methods
     * do not update the underlying database; instead the <code>updateRow</code> or <code>insertRow</code> methods are
     * called to update the database.
     *
     * @param columnLabel the label for the column specified with the SQL AS clause.  If the SQL AS clause was not
     *                    specified, then the label is the name of the column
     * @param x           the new column value
     * @param length      the length of the stream
     * @throws java.sql.SQLException if the columnLabel is not valid; if a database access error occurs; the result set
     *                               concurrency is <code>CONCUR_READ_ONLY</code> or this method is called on a closed
     *                               result set
     * @throws java.sql.SQLFeatureNotSupportedException
     *                               if the JDBC driver does not support this method
     * @since 1.6
     */
    public void updateBinaryStream(String columnLabel, InputStream x, long length) throws SQLException {
        throw SQLExceptionMapper.getFeatureNotSupportedException("Updates not supported");
    }

    /**
     * Updates the designated column with a character stream value, which will have the specified number of bytes.
     * <p/>
     * The updater methods are used to update column values in the current row or the insert row.  The updater methods
     * do not update the underlying database; instead the <code>updateRow</code> or <code>insertRow</code> methods are
     * called to update the database.
     *
     * @param columnLabel the label for the column specified with the SQL AS clause.  If the SQL AS clause was not
     *                    specified, then the label is the name of the column
     * @param reader      the <code>java.io.Reader</code> object containing the new column value
     * @param length      the length of the stream
     * @throws java.sql.SQLException if the columnLabel is not valid; if a database access error occurs; the result set
     *                               concurrency is <code>CONCUR_READ_ONLY</code> or this method is called on a closed
     *                               result set
     * @throws java.sql.SQLFeatureNotSupportedException
     *                               if the JDBC driver does not support this method
     * @since 1.6
     */
    public void updateCharacterStream(String columnLabel, Reader reader, long length) throws SQLException {
        throw SQLExceptionMapper.getFeatureNotSupportedException("Updates not supported");
    }

    /**
     * Updates the designated column using the given input stream, which will have the specified number of bytes.
     * <p/>
     * <p/>
     * The updater methods are used to update column values in the current row or the insert row.  The updater methods
     * do not update the underlying database; instead the <code>updateRow</code> or <code>insertRow</code> methods are
     * called to update the database.
     *
     * @param columnIndex the first column is 1, the second is 2, ...
     * @param inputStream An object that contains the data to set the parameter value to.
     * @param length      the number of bytes in the parameter data.
     * @throws java.sql.SQLException if the columnIndex is not valid; if a database access error occurs; the result set
     *                               concurrency is <code>CONCUR_READ_ONLY</code> or this method is called on a closed
     *                               result set
     * @throws java.sql.SQLFeatureNotSupportedException
     *                               if the JDBC driver does not support this method
     * @since 1.6
     */
    public void updateBlob(int columnIndex, InputStream inputStream, long length) throws SQLException {
        throw SQLExceptionMapper.getFeatureNotSupportedException("Updates not supported");
    }

    /**
     * Updates the designated column using the given input stream, which will have the specified number of bytes.
     * <p/>
     * <p/>
     * The updater methods are used to update column values in the current row or the insert row.  The updater methods
     * do not update the underlying database; instead the <code>updateRow</code> or <code>insertRow</code> methods are
     * called to update the database.
     *
     * @param columnLabel the label for the column specified with the SQL AS clause.  If the SQL AS clause was not
     *                    specified, then the label is the name of the column
     * @param inputStream An object that contains the data to set the parameter value to.
     * @param length      the number of bytes in the parameter data.
     * @throws java.sql.SQLException if the columnLabel is not valid; if a database access error occurs; the result set
     *                               concurrency is <code>CONCUR_READ_ONLY</code> or this method is called on a closed
     *                               result set
     * @throws java.sql.SQLFeatureNotSupportedException
     *                               if the JDBC driver does not support this method
     * @since 1.6
     */
    public void updateBlob(String columnLabel, InputStream inputStream, long length) throws SQLException {
        throw SQLExceptionMapper.getFeatureNotSupportedException("Updates not supported");
    }

    /**
     * Updates the designated column using the given <code>Reader</code> object, which is the given number of characters
     * long. When a very large UNICODE value is input to a <code>LONGVARCHAR</code> parameter, it may be more practical
     * to send it via a <code>java.io.Reader</code> object. The JDBC driver will do any necessary conversion from
     * UNICODE to the database char format.
     * <p/>
     * <p/>
     * The updater methods are used to update column values in the current row or the insert row.  The updater methods
     * do not update the underlying database; instead the <code>updateRow</code> or <code>insertRow</code> methods are
     * called to update the database.
     *
     * @param columnIndex the first column is 1, the second is 2, ...
     * @param reader      An object that contains the data to set the parameter value to.
     * @param length      the number of characters in the parameter data.
     * @throws java.sql.SQLException if the columnIndex is not valid; if a database access error occurs; the result set
     *                               concurrency is <code>CONCUR_READ_ONLY</code> or this method is called on a closed
     *                               result set
     * @throws java.sql.SQLFeatureNotSupportedException
     *                               if the JDBC driver does not support this method
     * @since 1.6
     */
    public void updateClob(int columnIndex, Reader reader, long length) throws SQLException {
        throw SQLExceptionMapper.getFeatureNotSupportedException("Updates not supported");
    }

    /**
     * Updates the designated column using the given <code>Reader</code> object, which is the given number of characters
     * long. When a very large UNICODE value is input to a <code>LONGVARCHAR</code> parameter, it may be more practical
     * to send it via a <code>java.io.Reader</code> object.  The JDBC driver will do any necessary conversion from
     * UNICODE to the database char format.
     * <p/>
     * <p/>
     * The updater methods are used to update column values in the current row or the insert row.  The updater methods
     * do not update the underlying database; instead the <code>updateRow</code> or <code>insertRow</code> methods are
     * called to update the database.
     *
     * @param columnLabel the label for the column specified with the SQL AS clause.  If the SQL AS clause was not
     *                    specified, then the label is the name of the column
     * @param reader      An object that contains the data to set the parameter value to.
     * @param length      the number of characters in the parameter data.
     * @throws java.sql.SQLException if the columnLabel is not valid; if a database access error occurs; the result set
     *                               concurrency is <code>CONCUR_READ_ONLY</code> or this method is called on a closed
     *                               result set
     * @throws java.sql.SQLFeatureNotSupportedException
     *                               if the JDBC driver does not support this method
     * @since 1.6
     */
    public void updateClob(String columnLabel, Reader reader, long length) throws SQLException {
        throw SQLExceptionMapper.getFeatureNotSupportedException("Updates not supported");
    }

    /**
     * Updates the designated column using the given <code>Reader</code> object, which is the given number of characters
     * long. When a very large UNICODE value is input to a <code>LONGVARCHAR</code> parameter, it may be more practical
     * to send it via a <code>java.io.Reader</code> object. The JDBC driver will do any necessary conversion from
     * UNICODE to the database char format.
     * <p/>
     * <p/>
     * The updater methods are used to update column values in the current row or the insert row.  The updater methods
     * do not update the underlying database; instead the <code>updateRow</code> or <code>insertRow</code> methods are
     * called to update the database.
     *
     * @param columnIndex the first column is 1, the second 2, ...
     * @param reader      An object that contains the data to set the parameter value to.
     * @param length      the number of characters in the parameter data.
     * @throws java.sql.SQLException if the columnIndex is not valid; if the driver does not support national character
     *                               sets;  if the driver can detect that a data conversion error could occur; this
     *                               method is called on a closed result set, if a database access error occurs or the
     *                               result set concurrency is <code>CONCUR_READ_ONLY</code>
     * @throws java.sql.SQLFeatureNotSupportedException
     *                               if the JDBC driver does not support this method
     * @since 1.6
     */
    public void updateNClob(int columnIndex, Reader reader, long length) throws SQLException {
        throw SQLExceptionMapper.getFeatureNotSupportedException("Updates not supported");
    }

    /**
     * Updates the designated column using the given <code>Reader</code> object, which is the given number of characters
     * long. When a very large UNICODE value is input to a <code>LONGVARCHAR</code> parameter, it may be more practical
     * to send it via a <code>java.io.Reader</code> object. The JDBC driver will do any necessary conversion from
     * UNICODE to the database char format.
     * <p/>
     * <p/>
     * The updater methods are used to update column values in the current row or the insert row.  The updater methods
     * do not update the underlying database; instead the <code>updateRow</code> or <code>insertRow</code> methods are
     * called to update the database.
     *
     * @param columnLabel the label for the column specified with the SQL AS clause.  If the SQL AS clause was not
     *                    specified, then the label is the name of the column
     * @param reader      An object that contains the data to set the parameter value to.
     * @param length      the number of characters in the parameter data.
     * @throws java.sql.SQLException if the columnLabel is not valid; if the driver does not support national character
     *                               sets;  if the driver can detect that a data conversion error could occur; this
     *                               method is called on a closed result set; if a database access error occurs or the
     *                               result set concurrency is <code>CONCUR_READ_ONLY</code>
     * @throws java.sql.SQLFeatureNotSupportedException
     *                               if the JDBC driver does not support this method
     * @since 1.6
     */
    public void updateNClob(String columnLabel, Reader reader, long length) throws SQLException {
        throw SQLExceptionMapper.getFeatureNotSupportedException("Updates not supported");
    }

    /**
     * Updates the designated column with a character stream value. The data will be read from the stream as needed
     * until end-of-stream is reached.  The driver does the necessary conversion from Java character format to the
     * national character set in the database. It is intended for use when updating
     * <code>NCHAR</code>,<code>NVARCHAR</code> and <code>LONGNVARCHAR</code> columns.
     * <p/>
     * The updater methods are used to update column values in the current row or the insert row.  The updater methods
     * do not update the underlying database; instead the <code>updateRow</code> or <code>insertRow</code> methods are
     * called to update the database.
     * <p/>
     * <P><B>Note:</B> Consult your JDBC driver documentation to determine if it might be more efficient to use a
     * version of <code>updateNCharacterStream</code> which takes a length parameter.
     *
     * @param columnIndex the first column is 1, the second is 2, ...
     * @param x           the new column value
     * @throws java.sql.SQLException if the columnIndex is not valid; if a database access error occurs; the result set
     *                               concurrency is <code>CONCUR_READ_ONLY</code> or this method is called on a closed
     *                               result set
     * @throws java.sql.SQLFeatureNotSupportedException
     *                               if the JDBC driver does not support this method
     * @since 1.6
     */
    public void updateNCharacterStream(int columnIndex, Reader x) throws SQLException {
        throw SQLExceptionMapper.getFeatureNotSupportedException("Updates not supported");
    }

    /**
     * Updates the designated column with a character stream value. The data will be read from the stream as needed
     * until end-of-stream is reached.  The driver does the necessary conversion from Java character format to the
     * national character set in the database. It is intended for use when updating
     * <code>NCHAR</code>,<code>NVARCHAR</code> and <code>LONGNVARCHAR</code> columns.
     * <p/>
     * The updater methods are used to update column values in the current row or the insert row.  The updater methods
     * do not update the underlying database; instead the <code>updateRow</code> or <code>insertRow</code> methods are
     * called to update the database.
     * <p/>
     * <P><B>Note:</B> Consult your JDBC driver documentation to determine if it might be more efficient to use a
     * version of <code>updateNCharacterStream</code> which takes a length parameter.
     *
     * @param columnLabel the label for the column specified with the SQL AS clause.  If the SQL AS clause was not
     *                    specified, then the label is the name of the column
     * @param reader      the <code>java.io.Reader</code> object containing the new column value
     * @throws java.sql.SQLException if the columnLabel is not valid; if a database access error occurs; the result set
     *                               concurrency is <code>CONCUR_READ_ONLY</code> or this method is called on a closed
     *                               result set
     * @throws java.sql.SQLFeatureNotSupportedException
     *                               if the JDBC driver does not support this method
     * @since 1.6
     */
    public void updateNCharacterStream(String columnLabel, Reader reader) throws SQLException {
        throw SQLExceptionMapper.getFeatureNotSupportedException("Updates not supported");
    }

    /**
     * Updates the designated column with an ascii stream value. The data will be read from the stream as needed until
     * end-of-stream is reached.
     * <p/>
     * The updater methods are used to update column values in the current row or the insert row.  The updater methods
     * do not update the underlying database; instead the <code>updateRow</code> or <code>insertRow</code> methods are
     * called to update the database.
     * <p/>
     * <P><B>Note:</B> Consult your JDBC driver documentation to determine if it might be more efficient to use a
     * version of <code>updateAsciiStream</code> which takes a length parameter.
     *
     * @param columnIndex the first column is 1, the second is 2, ...
     * @param x           the new column value
     * @throws java.sql.SQLException if the columnIndex is not valid; if a database access error occurs; the result set
     *                               concurrency is <code>CONCUR_READ_ONLY</code> or this method is called on a closed
     *                               result set
     * @throws java.sql.SQLFeatureNotSupportedException
     *                               if the JDBC driver does not support this method
     * @since 1.6
     */
    public void updateAsciiStream(int columnIndex, InputStream x) throws SQLException {
        throw SQLExceptionMapper.getFeatureNotSupportedException("Updates not supported");
    }

    /**
     * Updates the designated column with a binary stream value. The data will be read from the stream as needed until
     * end-of-stream is reached.
     * <p/>
     * The updater methods are used to update column values in the current row or the insert row.  The updater methods
     * do not update the underlying database; instead the <code>updateRow</code> or <code>insertRow</code> methods are
     * called to update the database.
     * <p/>
     * <P><B>Note:</B> Consult your JDBC driver documentation to determine if it might be more efficient to use a
     * version of <code>updateBinaryStream</code> which takes a length parameter.
     *
     * @param columnIndex the first column is 1, the second is 2, ...
     * @param x           the new column value
     * @throws java.sql.SQLException if the columnIndex is not valid; if a database access error occurs; the result set
     *                               concurrency is <code>CONCUR_READ_ONLY</code> or this method is called on a closed
     *                               result set
     * @throws java.sql.SQLFeatureNotSupportedException
     *                               if the JDBC driver does not support this method
     * @since 1.6
     */
    public void updateBinaryStream(int columnIndex, InputStream x) throws SQLException {
        throw SQLExceptionMapper.getFeatureNotSupportedException("Updates not supported");
    }

    /**
     * Updates the designated column with a character stream value. The data will be read from the stream as needed
     * until end-of-stream is reached.
     * <p/>
     * The updater methods are used to update column values in the current row or the insert row.  The updater methods
     * do not update the underlying database; instead the <code>updateRow</code> or <code>insertRow</code> methods are
     * called to update the database.
     * <p/>
     * <P><B>Note:</B> Consult your JDBC driver documentation to determine if it might be more efficient to use a
     * version of <code>updateCharacterStream</code> which takes a length parameter.
     *
     * @param columnIndex the first column is 1, the second is 2, ...
     * @param x           the new column value
     * @throws java.sql.SQLException if the columnIndex is not valid; if a database access error occurs; the result set
     *                               concurrency is <code>CONCUR_READ_ONLY</code> or this method is called on a closed
     *                               result set
     * @throws java.sql.SQLFeatureNotSupportedException
     *                               if the JDBC driver does not support this method
     * @since 1.6
     */
    public void updateCharacterStream(int columnIndex, Reader x) throws SQLException {
        throw SQLExceptionMapper.getFeatureNotSupportedException("Updates not supported");
    }

    /**
     * Updates the designated column with an ascii stream value. The data will be read from the stream as needed until
     * end-of-stream is reached.
     * <p/>
     * The updater methods are used to update column values in the current row or the insert row.  The updater methods
     * do not update the underlying database; instead the <code>updateRow</code> or <code>insertRow</code> methods are
     * called to update the database.
     * <p/>
     * <P><B>Note:</B> Consult your JDBC driver documentation to determine if it might be more efficient to use a
     * version of <code>updateAsciiStream</code> which takes a length parameter.
     *
     * @param columnLabel the label for the column specified with the SQL AS clause.  If the SQL AS clause was not
     *                    specified, then the label is the name of the column
     * @param x           the new column value
     * @throws java.sql.SQLException if the columnLabel is not valid; if a database access error occurs; the result set
     *                               concurrency is <code>CONCUR_READ_ONLY</code> or this method is called on a closed
     *                               result set
     * @throws java.sql.SQLFeatureNotSupportedException
     *                               if the JDBC driver does not support this method
     * @since 1.6
     */
    public void updateAsciiStream(String columnLabel, InputStream x) throws SQLException {
        throw SQLExceptionMapper.getFeatureNotSupportedException("Updates not supported");
    }

    /**
     * Updates the designated column with a binary stream value. The data will be read from the stream as needed until
     * end-of-stream is reached.
     * <p/>
     * The updater methods are used to update column values in the current row or the insert row.  The updater methods
     * do not update the underlying database; instead the <code>updateRow</code> or <code>insertRow</code> methods are
     * called to update the database.
     * <p/>
     * <P><B>Note:</B> Consult your JDBC driver documentation to determine if it might be more efficient to use a
     * version of <code>updateBinaryStream</code> which takes a length parameter.
     *
     * @param columnLabel the label for the column specified with the SQL AS clause.  If the SQL AS clause was not
     *                    specified, then the label is the name of the column
     * @param x           the new column value
     * @throws java.sql.SQLException if the columnLabel is not valid; if a database access error occurs; the result set
     *                               concurrency is <code>CONCUR_READ_ONLY</code> or this method is called on a closed
     *                               result set
     * @throws java.sql.SQLFeatureNotSupportedException
     *                               if the JDBC driver does not support this method
     * @since 1.6
     */
    public void updateBinaryStream(String columnLabel, InputStream x) throws SQLException {
        throw SQLExceptionMapper.getFeatureNotSupportedException("Updates not supported");
    }

    /**
     * Updates the designated column with a character stream value. The data will be read from the stream as needed
     * until end-of-stream is reached.
     * <p/>
     * The updater methods are used to update column values in the current row or the insert row.  The updater methods
     * do not update the underlying database; instead the <code>updateRow</code> or <code>insertRow</code> methods are
     * called to update the database.
     * <p/>
     * <P><B>Note:</B> Consult your JDBC driver documentation to determine if it might be more efficient to use a
     * version of <code>updateCharacterStream</code> which takes a length parameter.
     *
     * @param columnLabel the label for the column specified with the SQL AS clause.  If the SQL AS clause was not
     *                    specified, then the label is the name of the column
     * @param reader      the <code>java.io.Reader</code> object containing the new column value
     * @throws java.sql.SQLException if the columnLabel is not valid; if a database access error occurs; the result set
     *                               concurrency is <code>CONCUR_READ_ONLY</code> or this method is called on a closed
     *                               result set
     * @throws java.sql.SQLFeatureNotSupportedException
     *                               if the JDBC driver does not support this method
     * @since 1.6
     */
    public void updateCharacterStream(String columnLabel, Reader reader) throws SQLException {
        throw SQLExceptionMapper.getFeatureNotSupportedException("Updates not supported");
    }

    /**
     * Updates the designated column using the given input stream. The data will be read from the stream as needed until
     * end-of-stream is reached.
     * <p/>
     * The updater methods are used to update column values in the current row or the insert row.  The updater methods
     * do not update the underlying database; instead the <code>updateRow</code> or <code>insertRow</code> methods are
     * called to update the database.
     * <p/>
     * <P><B>Note:</B> Consult your JDBC driver documentation to determine if it might be more efficient to use a
     * version of <code>updateBlob</code> which takes a length parameter.
     *
     * @param columnIndex the first column is 1, the second is 2, ...
     * @param inputStream An object that contains the data to set the parameter value to.
     * @throws java.sql.SQLException if the columnIndex is not valid; if a database access error occurs; the result set
     *                               concurrency is <code>CONCUR_READ_ONLY</code> or this method is called on a closed
     *                               result set
     * @throws java.sql.SQLFeatureNotSupportedException
     *                               if the JDBC driver does not support this method
     * @since 1.6
     */
    public void updateBlob(int columnIndex, InputStream inputStream) throws SQLException {
        throw SQLExceptionMapper.getFeatureNotSupportedException("Updates not supported");
    }

    /**
     * Updates the designated column using the given input stream. The data will be read from the stream as needed until
     * end-of-stream is reached.
     * <p/>
     * The updater methods are used to update column values in the current row or the insert row.  The updater methods
     * do not update the underlying database; instead the <code>updateRow</code> or <code>insertRow</code> methods are
     * called to update the database.
     * <p/>
     * <P><B>Note:</B> Consult your JDBC driver documentation to determine if it might be more efficient to use a
     * version of <code>updateBlob</code> which takes a length parameter.
     *
     * @param columnLabel the label for the column specified with the SQL AS clause.  If the SQL AS clause was not
     *                    specified, then the label is the name of the column
     * @param inputStream An object that contains the data to set the parameter value to.
     * @throws java.sql.SQLException if the columnLabel is not valid; if a database access error occurs; the result set
     *                               concurrency is <code>CONCUR_READ_ONLY</code> or this method is called on a closed
     *                               result set
     * @throws java.sql.SQLFeatureNotSupportedException
     *                               if the JDBC driver does not support this method
     * @since 1.6
     */
    public void updateBlob(String columnLabel, InputStream inputStream) throws SQLException {
        throw SQLExceptionMapper.getFeatureNotSupportedException("Updates not supported");
    }

    /**
     * Updates the designated column using the given <code>Reader</code> object. The data will be read from the stream
     * as needed until end-of-stream is reached.  The JDBC driver will do any necessary conversion from UNICODE to the
     * database char format.
     * <p/>
     * <p/>
     * The updater methods are used to update column values in the current row or the insert row.  The updater methods
     * do not update the underlying database; instead the <code>updateRow</code> or <code>insertRow</code> methods are
     * called to update the database.
     * <p/>
     * <P><B>Note:</B> Consult your JDBC driver documentation to determine if it might be more efficient to use a
     * version of <code>updateClob</code> which takes a length parameter.
     *
     * @param columnIndex the first column is 1, the second is 2, ...
     * @param reader      An object that contains the data to set the parameter value to.
     * @throws java.sql.SQLException if the columnIndex is not valid; if a database access error occurs; the result set
     *                               concurrency is <code>CONCUR_READ_ONLY</code> or this method is called on a closed
     *                               result set
     * @throws java.sql.SQLFeatureNotSupportedException
     *                               if the JDBC driver does not support this method
     * @since 1.6
     */
    public void updateClob(int columnIndex, Reader reader) throws SQLException {
        throw SQLExceptionMapper.getFeatureNotSupportedException("Updates not supported");
    }

    /**
     * Updates the designated column using the given <code>Reader</code> object. The data will be read from the stream
     * as needed until end-of-stream is reached.  The JDBC driver will do any necessary conversion from UNICODE to the
     * database char format.
     * <p/>
     * <p/>
     * The updater methods are used to update column values in the current row or the insert row.  The updater methods
     * do not update the underlying database; instead the <code>updateRow</code> or <code>insertRow</code> methods are
     * called to update the database.
     * <p/>
     * <P><B>Note:</B> Consult your JDBC driver documentation to determine if it might be more efficient to use a
     * version of <code>updateClob</code> which takes a length parameter.
     *
     * @param columnLabel the label for the column specified with the SQL AS clause.  If the SQL AS clause was not
     *                    specified, then the label is the name of the column
     * @param reader      An object that contains the data to set the parameter value to.
     * @throws java.sql.SQLException if the columnLabel is not valid; if a database access error occurs; the result set
     *                               concurrency is <code>CONCUR_READ_ONLY</code> or this method is called on a closed
     *                               result set
     * @throws java.sql.SQLFeatureNotSupportedException
     *                               if the JDBC driver does not support this method
     * @since 1.6
     */
    public void updateClob(String columnLabel, Reader reader) throws SQLException {
        throw SQLExceptionMapper.getFeatureNotSupportedException("Updates not supported");
    }

    /**
     * Updates the designated column using the given <code>Reader</code>
     * <p/>
     * The data will be read from the stream as needed until end-of-stream is reached.  The JDBC driver will do any
     * necessary conversion from UNICODE to the database char format.
     * <p/>
     * <p/>
     * The updater methods are used to update column values in the current row or the insert row.  The updater methods
     * do not update the underlying database; instead the <code>updateRow</code> or <code>insertRow</code> methods are
     * called to update the database.
     * <p/>
     * <P><B>Note:</B> Consult your JDBC driver documentation to determine if it might be more efficient to use a
     * version of <code>updateNClob</code> which takes a length parameter.
     *
     * @param columnIndex the first column is 1, the second 2, ...
     * @param reader      An object that contains the data to set the parameter value to.
     * @throws java.sql.SQLException if the columnIndex is not valid; if the driver does not support national character
     *                               sets;  if the driver can detect that a data conversion error could occur; this
     *                               method is called on a closed result set, if a database access error occurs or the
     *                               result set concurrency is <code>CONCUR_READ_ONLY</code>
     * @throws java.sql.SQLFeatureNotSupportedException
     *                               if the JDBC driver does not support this method
     * @since 1.6
     */
    public void updateNClob(int columnIndex, Reader reader) throws SQLException {
        throw SQLExceptionMapper.getFeatureNotSupportedException("Updates not supported");
    }

    /**
     * Updates the designated column using the given <code>Reader</code> object. The data will be read from the stream
     * as needed until end-of-stream is reached.  The JDBC driver will do any necessary conversion from UNICODE to the
     * database char format.
     * <p/>
     * <p/>
     * The updater methods are used to update column values in the current row or the insert row.  The updater methods
     * do not update the underlying database; instead the <code>updateRow</code> or <code>insertRow</code> methods are
     * called to update the database.
     * <p/>
     * <P><B>Note:</B> Consult your JDBC driver documentation to determine if it might be more efficient to use a
     * version of <code>updateNClob</code> which takes a length parameter.
     *
     * @param columnLabel the label for the column specified with the SQL AS clause.  If the SQL AS clause was not
     *                    specified, then the label is the name of the column
     * @param reader      An object that contains the data to set the parameter value to.
     * @throws java.sql.SQLException if the columnLabel is not valid; if the driver does not support national character
     *                               sets;  if the driver can detect that a data conversion error could occur; this
     *                               method is called on a closed result set; if a database access error occurs or the
     *                               result set concurrency is <code>CONCUR_READ_ONLY</code>
     * @throws java.sql.SQLFeatureNotSupportedException
     *                               if the JDBC driver does not support this method
     * @since 1.6
     */
    public void updateNClob(String columnLabel, Reader reader) throws SQLException {
        throw SQLExceptionMapper.getFeatureNotSupportedException("Updates not supported");
    }

    public boolean getBoolean(int i) throws SQLException {
        return getValueObject(i).getBoolean();
    }

    public byte getByte(int i) throws SQLException {
        return getValueObject(i).getByte();
    }

    public short getShort(int i) throws SQLException {
        return getValueObject(i).getShort();
    }

    public long getLong(int i) throws SQLException {
        return getValueObject(i).getLong();
    }

    public float getFloat(int i) throws SQLException {
        return getValueObject(i).getFloat();
    }

    public double getDouble(int i) throws SQLException {
        return getValueObject(i).getDouble();
    }

    /**
     * Retrieves the value of the designated column in the current row of this <code>ResultSet</code> object as a
     * <code>java.sql.BigDecimal</code> in the Java programming language.
     *
     * @param columnIndex the first column is 1, the second is 2, ...
     * @param scale       the number of digits to the right of the decimal point
     * @return the column value; if the value is SQL <code>NULL</code>, the value returned is <code>null</code>
     * @throws java.sql.SQLException if the columnIndex is not valid; if a database access error occurs or this method
     *                               is called on a closed result set
     * @throws java.sql.SQLFeatureNotSupportedException
     *                               if the JDBC driver does not support this method
     * @deprecated
     */
    public BigDecimal getBigDecimal(int columnIndex, int scale) throws SQLException {
        return getValueObject(columnIndex).getBigDecimal();
    }

    /**
     * Retrieves the value of the designated column in the current row of this <code>ResultSet</code> object as a
     * <code>byte</code> array in the Java programming language. The bytes represent the raw values returned by the
     * driver.
     *
     * @param columnIndex the first column is 1, the second is 2, ...
     * @return the column value; if the value is SQL <code>NULL</code>, the value returned is <code>null</code>
     * @throws java.sql.SQLException if the columnIndex is not valid; if a database access error occurs or this method
     *                               is called on a closed result set
     */
    public byte[] getBytes(int columnIndex) throws SQLException {
        return getValueObject(columnIndex).getBytes();
    }

    /**
     * Retrieves the value of the designated column in the current row of this <code>ResultSet</code> object as a
     * <code>java.sql.Date</code> object in the Java programming language.
     *
     * @param columnIndex the first column is 1, the second is 2, ...
     * @return the column value; if the value is SQL <code>NULL</code>, the value returned is <code>null</code>
     * @throws java.sql.SQLException if the columnIndex is not valid; if a database access error occurs or this method
     *                               is called on a closed result set
     */
    public Date getDate(int columnIndex) throws SQLException {
        try {
            return getValueObject(columnIndex).getDate(cal);
        } catch (ParseException e) {
            throw SQLExceptionMapper.getSQLException("Could not parse column as date, was: \"" +
                    getValueObject(columnIndex).getString() +
                    "\"", e);
        }
    }

    /**
     * Retrieves the value of the designated column in the current row of this <code>ResultSet</code> object as a
     * <code>java.sql.Time</code> object in the Java programming language.
     *
     * @param columnIndex the first column is 1, the second is 2, ...
     * @return the column value; if the value is SQL <code>NULL</code>, the value returned is <code>null</code>
     * @throws java.sql.SQLException if the columnIndex is not valid; if a database access error occurs or this method
     *                               is called on a closed result set
     */
    public Time getTime(int columnIndex) throws SQLException {
        try {
            return getValueObject(columnIndex).getTime(cal);
        } catch (ParseException e) {
            throw SQLExceptionMapper.getSQLException("Could not parse column as time, was: \"" +
                    getValueObject(columnIndex).getString() +
                    "\"", e);
        }
    }

    /**
     * Retrieves the value of the designated column in the current row of this <code>ResultSet</code> object as a
     * <code>java.sql.Timestamp</code> object in the Java programming language.
     *
     * @param columnIndex the first column is 1, the second is 2, ...
     * @return the column value; if the value is SQL <code>NULL</code>, the value returned is <code>null</code>
     * @throws java.sql.SQLException if the columnIndex is not valid; if a database access error occurs or this method
     *                               is called on a closed result set
     */
    public Timestamp getTimestamp(int columnIndex) throws SQLException {
        try {
            return getValueObject(columnIndex).getTimestamp(cal);
        } catch (ParseException e) {
            throw SQLExceptionMapper.getSQLException("Could not parse column as timestamp, was: \""  +
                    getValueObject(columnIndex).getString() +
                    "\"", e);
        }
    }

    /**
     * Retrieves the value of the designated column in the current row of this <code>ResultSet</code> object as a stream
     * of ASCII characters. The value can then be read in chunks from the stream. This method is particularly suitable
     * for retrieving large <char>LONGVARCHAR</char> values. The JDBC driver will do any necessary conversion from the
     * database format into ASCII.
     * <p/>
     * <P><B>Note:</B> All the data in the returned stream must be read prior to getting the value of any other column.
     * The next call to a getter method implicitly closes the stream.  Also, a stream may return <code>0</code> when the
     * method <code>InputStream.available</code> is called whether there is data available or not.
     *
     * @param columnIndex the first column is 1, the second is 2, ...
     * @return a Java input stream that delivers the database column value as a stream of one-byte ASCII characters; if
     *         the value is SQL <code>NULL</code>, the value returned is <code>null</code>
     * @throws java.sql.SQLException if the columnIndex is not valid; if a database access error occurs or this method
     *                               is called on a closed result set
     */
    public InputStream getAsciiStream(int columnIndex) throws SQLException {
        return getValueObject(columnIndex).getInputStream();
    }

    /**
     * Retrieves the value of the designated column in the current row of this <code>ResultSet</code> object as as a
     * stream of two-byte 3 characters. The first byte is the high byte; the second byte is the low byte.
     * <p/>
     * The value can then be read in chunks from the stream. This method is particularly suitable for retrieving large
     * <code>LONGVARCHAR</code>values.  The JDBC driver will do any necessary conversion from the database format into
     * Unicode.
     * <p/>
     * <P><B>Note:</B> All the data in the returned stream must be read prior to getting the value of any other column.
     * The next call to a getter method implicitly closes the stream. Also, a stream may return <code>0</code> when the
     * method <code>InputStream.available</code> is called, whether there is data available or not.
     *
     * @param columnIndex the first column is 1, the second is 2, ...
     * @return a Java input stream that delivers the database column value as a stream of two-byte Unicode characters;
     *         if the value is SQL <code>NULL</code>, the value returned is <code>null</code>
     * @throws java.sql.SQLException if the columnIndex is not valid; if a database access error occurs or this method
     *                               is called on a closed result set
     * @throws java.sql.SQLFeatureNotSupportedException
     *                               if the JDBC driver does not support this method
     * @deprecated use <code>getCharacterStream</code> in place of <code>getUnicodeStream</code>
     */
    public InputStream getUnicodeStream(int columnIndex) throws SQLException {
        return getValueObject(columnIndex).getInputStream();
    }

    /**
     * Retrieves the value of the designated column in the current row of this <code>ResultSet</code> object as a stream
     * of uninterpreted bytes. The value can then be read in chunks from the stream. This method is particularly
     * suitable for retrieving large <code>LONGVARBINARY</code> values.
     * <p/>
     * <P><B>Note:</B> All the data in the returned stream must be read prior to getting the value of any other column.
     * The next call to a getter method implicitly closes the stream.  Also, a stream may return <code>0</code> when the
     * method <code>InputStream.available</code> is called whether there is data available or not.
     *
     * @param columnIndex the first column is 1, the second is 2, ...
     * @return a Java input stream that delivers the database column value as a stream of uninterpreted bytes; if the
     *         value is SQL <code>NULL</code>, the value returned is <code>null</code>
     * @throws java.sql.SQLException if the columnIndex is not valid; if a database access error occurs or this method
     *                               is called on a closed result set
     */
    public InputStream getBinaryStream(int columnIndex) throws SQLException {
        return getValueObject(columnIndex).getBinaryInputStream();

    }

    /**
     * Retrieves the value of the designated column in the current row of this <code>ResultSet</code> object as a
     * <code>String</code> in the Java programming language.
     *
     * @param columnLabel the label for the column specified with the SQL AS clause.  If the SQL AS clause was not
     *                    specified, then the label is the name of the column
     * @return the column value; if the value is SQL <code>NULL</code>, the value returned is <code>null</code>
     * @throws java.sql.SQLException if the columnLabel is not valid; if a database access error occurs or this method
     *                               is called on a closed result set
     */
    public String getString(String columnLabel) throws SQLException {
        return getString(findColumn(columnLabel));
    }

    /**
     * Retrieves the value of the designated column in the current row of this <code>ResultSet</code> object as a
     * <code>boolean</code> in the Java programming language.
     * <p/>
     * <P>If the designated column has a datatype of CHAR or VARCHAR and contains a "0" or has a datatype of BIT,
     * TINYINT, SMALLINT, INTEGER or BIGINT and contains  a 0, a value of <code>false</code> is returned.  If the
     * designated column has a datatype of CHAR or VARCHAR and contains a "1" or has a datatype of BIT, TINYINT,
     * SMALLINT, INTEGER or BIGINT and contains  a 1, a value of <code>true</code> is returned.
     *
     * @param columnLabel the label for the column specified with the SQL AS clause.  If the SQL AS clause was not
     *                    specified, then the label is the name of the column
     * @return the column value; if the value is SQL <code>NULL</code>, the value returned is <code>false</code>
     * @throws java.sql.SQLException if the columnLabel is not valid; if a database access error occurs or this method
     *                               is called on a closed result set
     */
    public boolean getBoolean(String columnLabel) throws SQLException {
        return getBoolean(findColumn(columnLabel));
    }

    /**
     * Retrieves the value of the designated column in the current row of this <code>ResultSet</code> object as a
     * <code>byte</code> in the Java programming language.
     *
     * @param columnLabel the label for the column specified with the SQL AS clause.  If the SQL AS clause was not
     *                    specified, then the label is the name of the column
     * @return the column value; if the value is SQL <code>NULL</code>, the value returned is <code>0</code>
     * @throws java.sql.SQLException if the columnLabel is not valid; if a database access error occurs or this method
     *                               is called on a closed result set
     */
    public byte getByte(String columnLabel) throws SQLException {
        return getByte(findColumn(columnLabel));
    }

    /**
     * Retrieves the value of the designated column in the current row of this <code>ResultSet</code> object as a
     * <code>short</code> in the Java programming language.
     *
     * @param columnLabel the label for the column specified with the SQL AS clause.  If the SQL AS clause was not
     *                    specified, then the label is the name of the column
     * @return the column value; if the value is SQL <code>NULL</code>, the value returned is <code>0</code>
     * @throws java.sql.SQLException if the columnLabel is not valid; if a database access error occurs or this method
     *                               is called on a closed result set
     */
    public short getShort(String columnLabel) throws SQLException {
        return getShort(findColumn(columnLabel));
    }


    /**
     * Returns an object that implements the given interface to allow access to non-standard methods, or standard
     * methods not exposed by the proxy.
     * <p/>
     * If the receiver implements the interface then the result is the receiver or a proxy for the receiver. If the
     * receiver is a wrapper and the wrapped object implements the interface then the result is the wrapped object or a
     * proxy for the wrapped object. Otherwise return the the result of calling <code>unwrap</code> recursively on the
     * wrapped object or a proxy for that result. If the receiver is not a wrapper and does not implement the interface,
     * then an <code>SQLException</code> is thrown.
     *
     * @param iface A Class defining an interface that the result must implement.
     * @return an object that implements the interface. May be a proxy for the actual implementing object.
     * @throws java.sql.SQLException If no object found that implements the interface
     * @since 1.6
     */
    public <T> T unwrap(Class<T> iface) throws SQLException {
        return null;
    }

    /**
     * Returns true if this either implements the interface argument or is directly or indirectly a wrapper for an
     * object that does. Returns false otherwise. If this implements the interface then return true, else if this is a
     * wrapper then return the result of recursively calling <code>isWrapperFor</code> on the wrapped object. If this
     * does not implement the interface and is not a wrapper, return false. This method should be implemented as a
     * low-cost operation compared to <code>unwrap</code> so that callers can use this method to avoid expensive
     * <code>unwrap</code> calls that may fail. If this method returns true then calling <code>unwrap</code> with the
     * same argument should succeed.
     *
     * @param iface a Class defining an interface.
     * @return true if this implements the interface or directly or indirectly wraps an object that does.
     * @throws java.sql.SQLException if an error occurs while determining whether this is a wrapper for an object with
     *                               the given interface.
     * @since 1.6
     */
    public boolean isWrapperFor(Class<?> iface) throws SQLException {
        return false;
    }
	public <T> T getObject(int arg0, Class<T> arg1) throws SQLException {
		// TODO Auto-generated method stub
		return null;
	}
	public <T> T getObject(String arg0, Class<T> arg1) throws SQLException {
		// TODO Auto-generated method stub
		return null;
	}
	
	
    /**
    * Create a result set from given data. Useful for creating "fake" resultsets for DatabaseMetaData,
    * (one example is  MySQLDatabaseMetaData.getTypeInfo())
    * @param columnNames  - string array of column names
    * @param columnTypes - column types
    * @param data - each element of this array represents a complete row in the ResultSet.
    * Each value is given in its string representation, as in MySQL text protocol, except boolean (BIT(1)) values
    * that are represented as "1" or "0" strings
    * @param protocol
    * @param findColumnReturnsOne - special parameter, used only in generated key result sets
    */
    static ResultSet createResultSet(String[] columnNames, MySQLType[] columnTypes, String[][] data,
            MySQLProtocol protocol, boolean findColumnReturnsOne)  {
        int N = columnNames.length;
        MySQLColumnInformation[] columns = new MySQLColumnInformation[N];
        
        for (int i = 0; i < N ; i++) {
            columns[i] = MySQLColumnInformation.create(columnNames[i],columnTypes[i]);
        }
        
        byte[] BOOL_TRUE = {1};
        byte[] BOOL_FALSE ={0};
        List<ValueObject[]> rows  = new ArrayList<ValueObject[]>();
        for(String[] rowData : data) {
            ValueObject[] row = new ValueObject[N];
 
            if (rowData.length != N) {
                throw new RuntimeException("Number of elements in the row != number of columns :" + rowData.length + " vs " + N);
            }
            for(int i = 0; i < N; i++){
                byte[] bytes;
                if (rowData[i] == null) {
                    bytes = null;
                } else if (columnTypes[i] == MySQLType.BIT) {
                    bytes = rowData[i].equals("0")?BOOL_FALSE:BOOL_TRUE;
                } else  { 
                    try {
                        bytes = rowData[i].getBytes("UTF-8");
                    } catch(Exception e) {
                        throw new RuntimeException ("No UTF-8");
                    }
                }
                row[i] = new MySQLValueObject(bytes,columns[i]);
            }
            rows.add(row);
        }
        if (findColumnReturnsOne) {
            return new MySQLResultSet(new CachedSelectResult(columns , rows, (short)0),
                    null, protocol, null) {
                public int findColumn(String name) {
                    return 1;
                } 
            };
        }
        return new MySQLResultSet(new CachedSelectResult(columns , rows, (short)0),
                null, protocol, null);
    }
    
    /**
     * Create a result set from given data. Useful for creating "fake" resultsets for DatabaseMetaData,
     * (one example is  MySQLDatabaseMetaData.getTypeInfo())
     * @param columnNames  - string array of column names
     * @param columnTypes - column types
     * @param data - each element of this array represents a complete row in the ResultSet.
     * Each value is given in its string representation, as in MySQL text protocol, except boolean (BIT(1)) values
     * that are represented as "1" or "0" strings
     * @param protocol
     */
    static ResultSet createResultSet(String[] columnNames, MySQLType[] columnTypes, String[][] data,
            MySQLProtocol protocol)  {
        return createResultSet(columnNames, columnTypes, data, protocol,false);
    }
    
<<<<<<< HEAD
    /**
     * Create a result set from given data. Useful for creating "fake" resultsets for DatabaseMetaData,
     * (one example is  MySQLDatabaseMetaData.getTypeInfo())
     * @param columns a MySQLColumnInformation array that contains the name and type of each column
     * @param data - each element of this array represents a complete row in the ResultSet.
     * Each value is given in its string representation, as in MySQL text protocol, except boolean (BIT(1)) values
     * that are represented as "1" or "0" strings
     * @param protocol
     * @param findColumnReturnsOne - special parameter, used only in generated key result sets
     */
     static ResultSet createResultSet(MySQLColumnInformation[] columns, String[][] data,
             MySQLProtocol protocol, boolean findColumnReturnsOne)  {
         int N = columns.length;
         
         byte[] BOOL_TRUE = {1};
         byte[] BOOL_FALSE ={0};
         List<ValueObject[]> rows  = new ArrayList<ValueObject[]>();
         for(String[] rowData : data) {
             ValueObject[] row = new ValueObject[N];
  
             if (rowData.length != N) {
                 throw new RuntimeException("Number of elements in the row != number of columns :" + rowData.length + " vs " + N);
             }
             for(int i = 0; i < N; i++){
                 byte[] bytes;
                 if (rowData[i] == null) {
                     bytes = null;
                 } else if (columns[i].getType() == MySQLType.BIT) {
                     bytes = rowData[i].equals("0")?BOOL_FALSE:BOOL_TRUE;
                 } else  { 
                     try {
                         bytes = rowData[i].getBytes("UTF-8");
                     } catch(Exception e) {
                         throw new RuntimeException ("No UTF-8");
                     }
                 }
                 row[i] = new MySQLValueObject(bytes,columns[i]);
             }
             rows.add(row);
         }
         if (findColumnReturnsOne) {
             return new MySQLResultSet(new CachedSelectResult(columns , rows, (short)0),
                     null, protocol, null) {
                 public int findColumn(String name) {
                     return 1;
                 } 
             };
         }
         return new MySQLResultSet(new CachedSelectResult(columns , rows, (short)0),
                 null, protocol, null);
     }
     
     /**
      * Create a result set from given data. Useful for creating "fake" resultsets for DatabaseMetaData,
      * (one example is  MySQLDatabaseMetaData.getTypeInfo()) 
      * @param columns a MySQLColumnInformation array that contains the name and type of each column
      * @param data - each element of this array represents a complete row in the ResultSet.
      * Each value is given in its string representation, as in MySQL text protocol, except boolean (BIT(1)) values
      * that are represented as "1" or "0" strings
      * @param protocol
      */
     static ResultSet createResultSet(MySQLColumnInformation[] columns, String[][] data, MySQLProtocol protocol)  {
         return createResultSet(columns, data, protocol, false);
     }
     
=======
    static ResultSet createEmptyGeneratedKeysResultSet(MySQLConnection connection) {
    	String[][] data = new String[0][];
    	return createResultSet(new String[]{"insert_id"}, 
                new MySQLType[] {MySQLType.BIGINT},
                data, connection.getProtocol(),true);
    }
    
>>>>>>> 77f46c4c
    static ResultSet createGeneratedKeysResultSet(long lastInsertId, int updateCount, 
            MySQLConnection connection) {
        if (updateCount <= 0) {
            return null;
        }
        int autoIncrementIncrement = 1; 
        /* only interesting if many rows were updated */
        if (updateCount > 1) {
          autoIncrementIncrement = connection.getAutoIncrementIncrement();
        }

        String[][] data =  new String[updateCount][];
        for(int i=0; i < updateCount; i++) {
             long id = lastInsertId + i*autoIncrementIncrement;
             data[i] = new String[] {"" +  id};
        }
        return createResultSet(new String[]{"insert_id"}, 
                new MySQLType[] {MySQLType.BIGINT},
                data, connection.getProtocol(),true);
    }

    void setStatement(Statement st) {
        this.statement = st;
    }
    
    
    public MySQLResultSet joinResultSets(MySQLResultSet resultSet) throws SQLException {
    	MySQLColumnInformation[] columnInfo = this.queryResult.getColumnInformation();
    	MySQLColumnInformation[] otherColumnInfo = resultSet.queryResult.getColumnInformation();
    	int thisColumnNumber = columnInfo.length;
    	int resultSetColumnNumber = otherColumnInfo.length;
    	if (thisColumnNumber != resultSetColumnNumber) {
    		throw new SQLException("The two result sets do not have the same column number.");
    	}
    	for (int count=0; count<columnInfo.length; count++) {
    		if (columnInfo[count].getType() != otherColumnInfo[count].getType()) {
    			throw new SQLException("The two result sets differ in column types.");
    		}
    	}
    	MySQLResultSet result = null;
    	int rowNumber = this.queryResult.getRows() + resultSet.queryResult.getRows();
    	String[][] data = new String[rowNumber][columnInfo.length];
    	int i = 0;
    	this.beforeFirst();
    	while (this.next()) {
    		for (int j=0; j<columnInfo.length; j++) {
    			data[i][j] = this.getString(j+1);
    		}
    		i++;
    	}
    	resultSet.beforeFirst();
    	while (resultSet.next()) {
    		for (int j=0; j<columnInfo.length; j++) {
    			data[i][j] = resultSet.getString(j+1);
    		}
    		i++;
    	}
    	result = (MySQLResultSet)createResultSet(columnInfo, data, protocol);
    	return result;
    }
    
    public MySQLResultSet joinResultSets(MySQLResultSet[] resultSets) throws SQLException {
    	MySQLResultSet result = null;
    	for (MySQLResultSet resultSet : resultSets) {
    		result = joinResultSets(resultSet);
    	}
    	return result;
    }
}<|MERGE_RESOLUTION|>--- conflicted
+++ resolved
@@ -3762,7 +3762,6 @@
         return createResultSet(columnNames, columnTypes, data, protocol,false);
     }
     
-<<<<<<< HEAD
     /**
      * Create a result set from given data. Useful for creating "fake" resultsets for DatabaseMetaData,
      * (one example is  MySQLDatabaseMetaData.getTypeInfo())
@@ -3828,7 +3827,6 @@
          return createResultSet(columns, data, protocol, false);
      }
      
-=======
     static ResultSet createEmptyGeneratedKeysResultSet(MySQLConnection connection) {
     	String[][] data = new String[0][];
     	return createResultSet(new String[]{"insert_id"}, 
@@ -3836,7 +3834,6 @@
                 data, connection.getProtocol(),true);
     }
     
->>>>>>> 77f46c4c
     static ResultSet createGeneratedKeysResultSet(long lastInsertId, int updateCount, 
             MySQLConnection connection) {
         if (updateCount <= 0) {
