/*
MariaDB Client for Java

Copyright (c) 2012 Monty Program Ab.

This library is free software; you can redistribute it and/or modify it under
the terms of the GNU Lesser General Public License as published by the Free
Software Foundation; either version 2.1 of the License, or (at your option)
any later version.

This library is distributed in the hope that it will be useful, but
WITHOUT ANY WARRANTY; without even the implied warranty of MERCHANTABILITY or
FITNESS FOR A PARTICULAR PURPOSE.  See the GNU Lesser General Public License
for more details.

You should have received a copy of the GNU Lesser General Public License along
with this library; if not, write to Monty Program Ab info@montyprogram.com.

This particular MariaDB Client for Java file is work
derived from a Drizzle-JDBC. Drizzle-JDBC file which is covered by subject to
the following copyright and notice provisions:

Copyright (c) 2009-2011, Marcus Eriksson

Redistribution and use in source and binary forms, with or without modification,
are permitted provided that the following conditions are met:
Redistributions of source code must retain the above copyright notice, this list
of conditions and the following disclaimer.

Redistributions in binary form must reproduce the above copyright notice, this
list of conditions and the following disclaimer in the documentation and/or
other materials provided with the distribution.

Neither the name of the driver nor the names of its contributors may not be
used to endorse or promote products derived from this software without specific
prior written permission.

THIS SOFTWARE IS PROVIDED BY THE COPYRIGHT HOLDERS  AND CONTRIBUTORS "AS IS"
AND ANY EXPRESS OR IMPLIED WARRANTIES, INCLUDING, BUT NOT LIMITED TO, THE IMPLIED
WARRANTIES OF MERCHANTABILITY AND FITNESS FOR A PARTICULAR PURPOSE ARE DISCLAIMED.
IN NO EVENT SHALL THE COPYRIGHT HOLDER OR CONTRIBUTORS BE LIABLE FOR ANY DIRECT,
INDIRECT, INCIDENTAL, SPECIAL, EXEMPLARY, OR CONSEQUENTIAL DAMAGES (INCLUDING, BUT
NOT LIMITED TO, PROCUREMENT OF SUBSTITUTE GOODS OR SERVICES; LOSS OF USE, DATA, OR
PROFITS; OR BUSINESS INTERRUPTION) HOWEVER CAUSED AND ON ANY THEORY OF LIABILITY,
WHETHER IN CONTRACT, STRICT LIABILITY, OR TORT (INCLUDING NEGLIGENCE OR OTHERWISE)
ARISING IN ANY WAY OUT OF THE USE OF THIS SOFTWARE, EVEN IF ADVISED OF THE POSSIBILITY
OF SUCH DAMAGE.
*/

package org.mariadb.jdbc;

import org.mariadb.jdbc.internal.SQLExceptionMapper;
import org.mariadb.jdbc.internal.common.ValueObject;
import org.mariadb.jdbc.internal.common.queryresults.ColumnFlags;
import org.mariadb.jdbc.internal.mysql.MySQLColumnInformation;
import org.mariadb.jdbc.internal.mysql.MySQLType;

import java.sql.ResultSetMetaData;
import java.sql.SQLException;
import java.sql.Types;


public class MySQLResultSetMetaData implements ResultSetMetaData {

    private MySQLColumnInformation[] fieldPackets;
    private int datatypeMappingflags;
    private boolean returnTableAlias;

    public MySQLResultSetMetaData(MySQLColumnInformation[] fieldPackets, int datatypeMappingFlags, boolean returnTableAlias) {
        this.fieldPackets = fieldPackets;
        this.datatypeMappingflags = datatypeMappingFlags;
        this.returnTableAlias = returnTableAlias;
    }

    /**
     * Returns the number of columns in this <code>ResultSet</code> object.
     *
     * @return the number of columns
     * @throws java.sql.SQLException if a database access error occurs
     */
    public int getColumnCount() throws SQLException {
        return fieldPackets.length;
    }

    /**
     * Indicates whether the designated column is automatically numbered.
     *
     * @param column the first column is 1, the second is 2, ...
     * @return <code>true</code> if so; <code>false</code> otherwise
     * @throws java.sql.SQLException if a database access error occurs
     */
    public boolean isAutoIncrement(final int column) throws SQLException {
        return (getColumnInformation(column).getFlags() & ColumnFlags.AUTO_INCREMENT) != 0;
    }

    /**
     * Indicates whether a column's case matters.
     *
     * @param column the first column is 1, the second is 2, ...
     * @return <code>true</code> if so; <code>false</code> otherwise
     * @throws java.sql.SQLException if a database access error occurs
     */
    public boolean isCaseSensitive(final int column) throws SQLException {
        return (getColumnInformation(column).getFlags() & ColumnFlags.BINARY_COLLATION) != 0;
    }

    /**
     * Indicates whether the designated column can be used in a where clause.
     *
     * @param column the first column is 1, the second is 2, ...
     * @return <code>true</code> if so; <code>false</code> otherwise
     * @throws java.sql.SQLException if a database access error occurs
     */
    public boolean isSearchable(final int column) throws SQLException {
        return true;
    }

    /**
     * Indicates whether the designated column is a cash value.
     *
     * @param column the first column is 1, the second is 2, ...
     * @return <code>true</code> if so; <code>false</code> otherwise
     * @throws java.sql.SQLException if a database access error occurs
     */
    public boolean isCurrency(final int column) throws SQLException {
        return false;
    }

    /**
     * Indicates the nullability of values in the designated column.
     *
     * @param column the first column is 1, the second is 2, ...
     * @return the nullability status of the given column; one of <code>columnNoNulls</code>,
     *         <code>columnNullable</code> or <code>columnNullableUnknown</code>
     * @throws java.sql.SQLException if a database access error occurs
     */
    public int isNullable(final int column) throws SQLException {
        if ((getColumnInformation(column).getFlags() & ColumnFlags.NOT_NULL) == 0) {
            return ResultSetMetaData.columnNullable;
        } else {
            return ResultSetMetaData.columnNoNulls;
        }
    }

    /**
     * Indicates whether values in the designated column are signed numbers.
     *
     * @param column the first column is 1, the second is 2, ...
     * @return <code>true</code> if so; <code>false</code> otherwise
     * @throws java.sql.SQLException if a database access error occurs
     */
    public boolean isSigned(int column) throws SQLException {
        return getColumnInformation(column).isSigned();
    }

    /**
     * Indicates the designated column's normal maximum width in characters.
     *
     * @param column the first column is 1, the second is 2, ...
     * @return the normal maximum number of characters allowed as the width of the designated column
     * @throws java.sql.SQLException if a database access error occurs
     */
    public int getColumnDisplaySize(final int column) throws SQLException {
       return getColumnInformation(column).getDisplaySize();
    }

    /**
     * Gets the designated column's suggested title for use in printouts and displays. The suggested title is usually
     * specified by the SQL <code>AS</code> clause.  If a SQL <code>AS</code> is not specified, the value returned from
     * <code>getColumnLabel</code> will be the same as the value returned by the <code>getColumnName</code> method.
     *
     * @param column the first column is 1, the second is 2, ...
     * @return the suggested column title
     * @throws java.sql.SQLException if a database access error occurs
     */
    public String getColumnLabel(final int column) throws SQLException {
        return getColumnInformation(column).getName();
    }

    /**
     * Get the designated column's name.
     *
     * @param column the first column is 1, the second is 2, ...
     * @return column name
     * @throws java.sql.SQLException if a database access error occurs
     */
    public String getColumnName(final int column) throws SQLException {
        String s =  getColumnInformation(column).getOriginalName();
        if ("".equals(s))  // odd things that are no columns, e.g count(*)
            s =  getColumnLabel(column);
        return s;
    }

    /**
     * Get the designated column's table's schema.
     *
     * @param column the first column is 1, the second is 2, ...
     * @return schema name or "" if not applicable
     * @throws java.sql.SQLException if a database access error occurs
     */
    public String getCatalogName(int column) throws SQLException {
        return getColumnInformation(column).getDb();
    }

    /**
     * Get the designated column's specified column size. For numeric data, this is the maximum precision.  For
     * character data, this is the length in characters. For datetime datatypes, this is the length in characters of the
     * String representation (assuming the maximum allowed precision of the fractional seconds component). For binary
     * data, this is the length in bytes.  For the ROWID datatype, this is the length in bytes. 0 is returned for data
     * types where the column size is not applicable.
     *
     * @param column the first column is 1, the second is 2, ...
     * @return precision
     * @throws java.sql.SQLException if a database access error occurs
     */
    public int getPrecision(final int column) throws SQLException {
        return (int) getColumnInformation(column).getLength();
    }

    /**
     * Gets the designated column's number of digits to right of the decimal point. 0 is returned for data types where
     * the scale is not applicable.
     *
     * @param column the first column is 1, the second is 2, ...
     * @return scale
     * @throws java.sql.SQLException if a database access error occurs
     */
    public int getScale(final int column) throws SQLException {
        return getColumnInformation(column).getDecimals();
    }

    /**
     * Gets the designated column's table name.
     *
     * @param column the first column is 1, the second is 2, ...
     * @return table name or "" if not applicable
     * @throws java.sql.SQLException if a database access error occurs
     */
    public String getTableName(final int column) throws SQLException {
<<<<<<< HEAD
    	return getColumnInformation(column).getTable();
=======
    	if (returnTableAlias == true)
    		return getColumnInformation(column).getTable();
    	else
    		return getColumnInformation(column).getOriginalTable();
>>>>>>> dd389d58
    }


    public String getSchemaName(int column) throws SQLException {
        return "";
    }

    /**
     * Retrieves the designated column's SQL type.
     *
     * @param column the first column is 1, the second is 2, ...
     * @return SQL type from java.sql.Types
     * @throws java.sql.SQLException if a database access error occurs
     * @see java.sql.Types
     */
    public int getColumnType(final int column) throws SQLException {
        MySQLColumnInformation ci = getColumnInformation(column);
        switch(ci.getType()) {
            case BIT:
                if(ci.getLength() == 1)
                    return Types.BIT;
                return Types.VARBINARY;
            case TINYINT:
                if(ci.getLength() == 1 && (datatypeMappingflags & ValueObject.TINYINT1_IS_BIT) != 0)
                    return Types.BIT;
                else
                    return Types.TINYINT;
            case YEAR:
                if((datatypeMappingflags & ValueObject.YEAR_IS_DATE_TYPE) != 0)
                    return Types.DATE;
                else
                    return Types.SMALLINT;
            case BLOB:
                if (ci.getLength() < 0 || ci.getLength() > 16777215)
                    return Types.LONGVARBINARY;
                return Types.VARBINARY;
            case VARCHAR:
            case VARSTRING:
                if (ci.isBinary())
                    return Types.VARBINARY;
                if (ci.getLength() < 0)
                    return Types.LONGVARCHAR;
                return Types.VARCHAR;
            case STRING :
                if (ci.isBinary())
                    return Types.BINARY;
                return Types.CHAR;
            default:
                return ci.getType().getSqlType();
        }

    }

    /**
     * Retrieves the designated column's database-specific type name.
     *
     * @param column the first column is 1, the second is 2, ...
     * @return type name used by the database. If the column type is a user-defined type, then a fully-qualified type
     *         name is returned.
     * @throws java.sql.SQLException if a database access error occurs
     */
    public String getColumnTypeName(final int column) throws SQLException {
        MySQLColumnInformation ci = getColumnInformation(column);
        return MySQLType.getColumnTypeName(ci.getType(),ci.getLength(), ci.isSigned(), ci.isBinary());

    }

    /**
     * Indicates whether the designated column is definitely not writable.
     *
     * @param column the first column is 1, the second is 2, ...
     * @return <code>true</code> if so; <code>false</code> otherwise
     * @throws java.sql.SQLException if a database access error occurs
     */
    public boolean isReadOnly(final int column) throws SQLException {
        return false;
    }

    /**
     * Indicates whether it is possible for a write on the designated column to succeed.
     *
     * @param column the first column is 1, the second is 2, ...
     * @return <code>true</code> if so; <code>false</code> otherwise
     * @throws java.sql.SQLException if a database access error occurs
     */
    public boolean isWritable(final int column) throws SQLException {
        return !isReadOnly(column);
    }

    /**
     * Indicates whether a write on the designated column will definitely succeed.
     *
     * @param column the first column is 1, the second is 2, ...
     * @return <code>true</code> if so; <code>false</code> otherwise
     * @throws java.sql.SQLException if a database access error occurs
     */
    public boolean isDefinitelyWritable(final int column) throws SQLException {
        return !isReadOnly(column);
    }

    /**
     * <p>Returns the fully-qualified name of the Java class whose instances are manufactured if the method
     * <code>ResultSet.getObject</code> is called to retrieve a value from the column.  <code>ResultSet.getObject</code>
     * may return a subclass of the class returned by this method.
     *
     * @param column the first column is 1, the second is 2, ...
     * @return the fully-qualified name of the class in the Java programming language that would be used by the method
     *         <code>ResultSet.getObject</code> to retrieve the value in the specified column. This is the class name
     *         used for custom mapping.
     * @throws java.sql.SQLException if a database access error occurs
     * @since 1.2
     */

    public String getColumnClassName(int column) throws SQLException {
        MySQLColumnInformation ci = getColumnInformation(column);
        MySQLType t = ci.getType();
        return MySQLType.getClassName(t, (int)ci.getLength(), ci.isSigned(),ci.isBinary(),datatypeMappingflags);
    }

    private MySQLColumnInformation getColumnInformation(int column) throws SQLException {
        if (column >= 1 && column <= fieldPackets.length) {
            return fieldPackets[column - 1];
        }
        throw SQLExceptionMapper.getSQLException("No such column");
    }

    /**
     * Returns an object that implements the given interface to allow access to non-standard methods, or standard
     * methods not exposed by the proxy.
     * <br>
     * If the receiver implements the interface then the result is the receiver or a proxy for the receiver. If the
     * receiver is a wrapper and the wrapped object implements the interface then the result is the wrapped object or a
     * proxy for the wrapped object. Otherwise return the the result of calling <code>unwrap</code> recursively on the
     * wrapped object or a proxy for that result. If the receiver is not a wrapper and does not implement the interface,
     * then an <code>SQLException</code> is thrown.
     *
     * @param iface A Class defining an interface that the result must implement.
     * @return an object that implements the interface. May be a proxy for the actual implementing object.
     * @throws java.sql.SQLException If no object found that implements the interface
     * @since 1.6
     */
    public <T> T unwrap(final Class<T> iface) throws SQLException {
        return null;
    }

    /**
     * Returns true if this either implements the interface argument or is directly or indirectly a wrapper for an
     * object that does. Returns false otherwise. If this implements the interface then return true, else if this is a
     * wrapper then return the result of recursively calling <code>isWrapperFor</code> on the wrapped object. If this
     * does not implement the interface and is not a wrapper, return false. This method should be implemented as a
     * low-cost operation compared to <code>unwrap</code> so that callers can use this method to avoid expensive
     * <code>unwrap</code> calls that may fail. If this method returns true then calling <code>unwrap</code> with the
     * same argument should succeed.
     *
     * @param iface a Class defining an interface.
     * @return true if this implements the interface or directly or indirectly wraps an object that does.
     * @throws java.sql.SQLException if an error occurs while determining whether this is a wrapper for an object with
     *                               the given interface.
     * @since 1.6
     */
    public boolean isWrapperFor(final Class<?> iface) throws SQLException {
        return false;
    }
}<|MERGE_RESOLUTION|>--- conflicted
+++ resolved
@@ -237,14 +237,10 @@
      * @throws java.sql.SQLException if a database access error occurs
      */
     public String getTableName(final int column) throws SQLException {
-<<<<<<< HEAD
-    	return getColumnInformation(column).getTable();
-=======
     	if (returnTableAlias == true)
     		return getColumnInformation(column).getTable();
     	else
     		return getColumnInformation(column).getOriginalTable();
->>>>>>> dd389d58
     }
 
 
