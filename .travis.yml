--- conflicted
+++ resolved
@@ -2,13 +2,10 @@
 sudo: false
 language: java
 services: docker
-<<<<<<< HEAD
-=======
 addons:
   hosts:
     - mariadb.example.com
 
->>>>>>> fde60c15
 before_install:
     - chmod +x .travis/script.sh
     # java 6 require maven 3.2.5
@@ -27,10 +24,7 @@
     - .travis/gen-ssl.sh mariadb.example.com tmp
     - export PROJ_PATH=`pwd`
     - export SSLCERT=$PROJ_PATH/tmp
-<<<<<<< HEAD
 #    - set SSLCERT=C:/projects/ssl
-=======
->>>>>>> fde60c15
     - export ENTRYPOINT=$PROJ_PATH/.travis/sql
 
 cache:
@@ -38,15 +32,8 @@
     - $HOME/.m2
 
 jdk:
-<<<<<<< HEAD
     - openjdk6
     - openjdk7
-    - oraclejdk8
-=======
-    - oraclejdk8
-    - oraclejdk9
->>>>>>> fde60c15
-
 env:
     - AURORA=true
     - DB=mysql:5.5 PACKET=8M
@@ -68,10 +55,5 @@
     - DB=mariadb:10.2 PACKET=40M TYPE=NO_BULK_SERVER
     - DB=mariadb:10.2 PACKET=40M COMPRESSION=true
     - DB=mariadb:10.3 PACKET=8M
-<<<<<<< HEAD
-    - DB=mariadb:10.2 PACKET=8M MAXSCALE_VERSION=2.0.6
-    - DB=mariadb:10.2 PACKET=8M MAXSCALE_VERSION=2.1.4
-=======
     - DB=mariadb:10.2 PACKET=8M MAXSCALE_VERSION=2.1.8
->>>>>>> fde60c15
 script: .travis/script.sh