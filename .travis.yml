#dist: trusty
sudo: false
language: java
services: docker
<<<<<<< HEAD
=======
addons:
  hosts:
    - mariadb.example.com

>>>>>>> 19091f7c
before_install:
    - chmod +x .travis/script.sh
    # java 6 require maven 3.2.5
    - wget http://mirrors.sonic.net/apache/maven/maven-3/3.2.5/binaries/apache-maven-3.2.5-bin.tar.gz
    - tar -zxf apache-maven-3.2.5-bin.tar.gz
    - sudo cp -R apache-maven-3.2.5 /usr/local
    - ls -lrt /usr/local/apache-maven-3.2.5/bin/
    - sudo ln -fs /usr/local/apache-maven-3.2.5/bin/mvn /usr/local/bin/mvn
    - export JAVA_HOME=$(/usr/libexec/java_home)
    - mvn --version
    - echo "MAVEN_OPTS='-Xmx384m'" > ~/.mavenrc
install:

    # generate SSL certificates
    - mkdir tmp
    - .travis/gen-ssl.sh mariadb.example.com tmp
    - export PROJ_PATH=`pwd`
    - export SSLCERT=$PROJ_PATH/tmp
<<<<<<< HEAD
#    - set SSLCERT=C:/projects/ssl
=======
>>>>>>> 19091f7c
    - export ENTRYPOINT=$PROJ_PATH/.travis/sql

cache:
  directories:
    - $HOME/.m2

jdk:
<<<<<<< HEAD
    - openjdk6
    - openjdk7
=======
>>>>>>> 19091f7c
    - oraclejdk8

env:
    - AURORA=true
    - DB=mysql:5.5 PACKET=8M
    - DB=mysql:5.6 PACKET=8M
    - DB=mysql:5.7 PACKET=8M
    - DB=mariadb:5.5 PACKET=8M
    - DB=mariadb:10.0 PACKET=8M
    - DB=mariadb:10.1 PACKET=8M
    - DB=mariadb:10.2 PACKET=8M
    - DB=mariadb:10.2 PACKET=8M GALERA=true
    - DB=mariadb:10.2 PACKET=8M PROFILE=true
    - DB=mariadb:10.2 PACKET=8M TYPE=PREPARE
    - DB=mariadb:10.2 PACKET=8M TYPE=REWRITE
    - DB=mariadb:10.2 PACKET=8M TYPE=MULTI
    - DB=mariadb:10.2 PACKET=20M
    - DB=mariadb:10.2 PACKET=40M
    - DB=mariadb:10.2 PACKET=40M TYPE=BULK_SERVER
    - DB=mariadb:10.2 PACKET=40M TYPE=NO_BULK_CLIENT
    - DB=mariadb:10.2 PACKET=40M TYPE=NO_BULK_SERVER
    - DB=mariadb:10.2 PACKET=40M COMPRESSION=true
    - DB=mariadb:10.3 PACKET=8M
    - DB=mariadb:10.2 PACKET=8M MAXSCALE_VERSION=2.1.8
script: .travis/script.sh<|MERGE_RESOLUTION|>--- conflicted
+++ resolved
@@ -2,13 +2,10 @@
 sudo: false
 language: java
 services: docker
-<<<<<<< HEAD
-=======
 addons:
   hosts:
     - mariadb.example.com
 
->>>>>>> 19091f7c
 before_install:
     - chmod +x .travis/script.sh
     # java 6 require maven 3.2.5
@@ -27,10 +24,7 @@
     - .travis/gen-ssl.sh mariadb.example.com tmp
     - export PROJ_PATH=`pwd`
     - export SSLCERT=$PROJ_PATH/tmp
-<<<<<<< HEAD
 #    - set SSLCERT=C:/projects/ssl
-=======
->>>>>>> 19091f7c
     - export ENTRYPOINT=$PROJ_PATH/.travis/sql
 
 cache:
@@ -38,11 +32,8 @@
     - $HOME/.m2
 
 jdk:
-<<<<<<< HEAD
     - openjdk6
     - openjdk7
-=======
->>>>>>> 19091f7c
     - oraclejdk8
 
 env:
