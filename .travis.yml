#dist: trusty
sudo: false
language: java
services: docker
addons:
  hosts:
    - mariadb.example.com

before_install:
<<<<<<< HEAD
    - chmod +x .travis/script.sh
    # java 6 require maven 3.2.5
    - wget http://mirrors.sonic.net/apache/maven/maven-3/3.2.5/binaries/apache-maven-3.2.5-bin.tar.gz
    - tar -zxf apache-maven-3.2.5-bin.tar.gz
    - sudo cp -R apache-maven-3.2.5 /usr/local
    - ls -lrt /usr/local/apache-maven-3.2.5/bin/
    - sudo ln -fs /usr/local/apache-maven-3.2.5/bin/mvn /usr/local/bin/mvn
    - export JAVA_HOME=$(/usr/libexec/java_home)
    - mvn --version
    - echo "MAVEN_OPTS='-Xmx384m'" > ~/.mavenrc
install:

    # generate SSL certificates
    - mkdir tmp
    - .travis/gen-ssl.sh mariadb.example.com tmp
    - export PROJ_PATH=`pwd`
    - export SSLCERT=$PROJ_PATH/tmp
#    - set SSLCERT=C:/projects/ssl
    - export ENTRYPOINT=$PROJ_PATH/.travis/sql
=======
  - chmod +x .travis/script.sh
  - chmod +x .travis/build/build.sh
  - chmod +x .travis/build/docker-entrypoint.sh
  - chmod 777 .travis/build/
  - echo "MAVEN_OPTS='-Xmx384m'" > ~/.mavenrc

install:
  # generate SSL certificates
  - mkdir tmp
  - .travis/gen-ssl.sh mariadb.example.com tmp
  - export PROJ_PATH=`pwd`
  - export SSLCERT=$PROJ_PATH/tmp
  - export ENTRYPOINT=$PROJ_PATH/.travis/sql
>>>>>>> 723f06a3

cache:
  directories:
    - $HOME/.m2

<<<<<<< HEAD
jdk:
    - openjdk6
    - openjdk7
env:
    - AURORA=true
    - DB=mysql:5.5 PACKET=8M
    - DB=mysql:5.6 PACKET=8M
    - DB=mysql:5.7 PACKET=8M
    - DB=mariadb:5.5 PACKET=8M
    - DB=mariadb:10.0 PACKET=8M
    - DB=mariadb:10.1 PACKET=8M
    - DB=mariadb:10.2 PACKET=8M
    - DB=mariadb:10.2 PACKET=8M GALERA=true
    - DB=mariadb:10.2 PACKET=8M PROFILE=true
    - DB=mariadb:10.2 PACKET=8M TYPE=PREPARE
    - DB=mariadb:10.2 PACKET=8M TYPE=REWRITE
    - DB=mariadb:10.2 PACKET=8M TYPE=MULTI
    - DB=mariadb:10.2 PACKET=20M
    - DB=mariadb:10.2 PACKET=40M
    - DB=mariadb:10.2 PACKET=40M TYPE=BULK_SERVER
    - DB=mariadb:10.2 PACKET=40M TYPE=NO_BULK_CLIENT
    - DB=mariadb:10.2 PACKET=40M TYPE=NO_BULK_SERVER
    - DB=mariadb:10.2 PACKET=40M COMPRESSION=true
    - DB=mariadb:10.3 PACKET=8M
    - DB=mariadb:10.2 PACKET=8M MAXSCALE_VERSION=2.2.2
script: .travis/script.sh
=======
matrix:
  allow_failures:
    - env: DB=build PACKET=8M
      jdk: oraclejdk8
    - env: DB=mysql:8.0 PACKET=8M ADDITIONAL_CONF=--default-authentication-plugin=mysql_native_password
      jdk: oraclejdk8
  include:
    - env: DB=build PACKET=8M
      jdk: oraclejdk8
    - env: AURORA=true
      jdk: oraclejdk8
    - env: DB=mysql:5.5 PACKET=8M
      jdk: oraclejdk8
    - env: DB=mysql:5.6 PACKET=8M
      jdk: oraclejdk8
    - env: DB=mysql:5.7 PACKET=8M
      jdk: oraclejdk8
    - env: DB=mysql:8.0 PACKET=8M ADDITIONAL_CONF=--default-authentication-plugin=mysql_native_password
      jdk: oraclejdk8
    - env: DB=mariadb:5.5 PACKET=8M
      jdk: oraclejdk8
    - env: DB=mariadb:10.0 PACKET=8M
      jdk: oraclejdk8
    - env: DB=mariadb:10.1 PACKET=8M
      jdk: oraclejdk8
    - env: DB=mariadb:10.2 PACKET=8M
      jdk: oraclejdk8
    - env: DB=mariadb:10.2 PACKET=8M
      jdk: oraclejdk9
    - env: DB=mariadb:10.2 PACKET=8M GALERA=true
      jdk: oraclejdk8
    - env: DB=mariadb:10.2 PACKET=8M PROFILE=true
      jdk: oraclejdk8
    - env: DB=mariadb:10.2 PACKET=8M TYPE=PREPARE
      jdk: oraclejdk8
    - env: DB=mariadb:10.2 PACKET=8M TYPE=REWRITE
      jdk: oraclejdk8
    - env: DB=mariadb:10.2 PACKET=8M TYPE=MULTI
      jdk: oraclejdk8
    - env: DB=mariadb:10.2 PACKET=20M
      jdk: oraclejdk8
    - env: DB=mariadb:10.2 PACKET=40M
      jdk: oraclejdk8
    - env: DB=mariadb:10.2 PACKET=40M TYPE=BULK_SERVER
      jdk: oraclejdk8
    - env: DB=mariadb:10.2 PACKET=40M TYPE=NO_BULK_CLIENT
      jdk: oraclejdk8
    - env: DB=mariadb:10.2 PACKET=40M TYPE=NO_BULK_SERVER
      jdk: oraclejdk8
    - env: DB=mariadb:10.2 PACKET=40M COMPRESSION=true
      jdk: oraclejdk8
    - env: DB=mariadb:10.3 PACKET=8M
      jdk: oraclejdk8
    - env: DB=mariadb:10.2 PACKET=8M MAXSCALE_VERSION=2.2.2
      jdk: oraclejdk8

script:
  - if [ "$DB" = "build" ] ; then .travis/build/build.sh; fi
  - if [ "$DB" = "build" ] ; then docker build -t build:latest --label build .travis/build/; fi
  - .travis/script.sh
>>>>>>> 723f06a3
<|MERGE_RESOLUTION|>--- conflicted
+++ resolved
@@ -7,31 +7,18 @@
     - mariadb.example.com
 
 before_install:
-<<<<<<< HEAD
-    - chmod +x .travis/script.sh
-    # java 6 require maven 3.2.5
-    - wget http://mirrors.sonic.net/apache/maven/maven-3/3.2.5/binaries/apache-maven-3.2.5-bin.tar.gz
-    - tar -zxf apache-maven-3.2.5-bin.tar.gz
-    - sudo cp -R apache-maven-3.2.5 /usr/local
-    - ls -lrt /usr/local/apache-maven-3.2.5/bin/
-    - sudo ln -fs /usr/local/apache-maven-3.2.5/bin/mvn /usr/local/bin/mvn
-    - export JAVA_HOME=$(/usr/libexec/java_home)
-    - mvn --version
-    - echo "MAVEN_OPTS='-Xmx384m'" > ~/.mavenrc
-install:
-
-    # generate SSL certificates
-    - mkdir tmp
-    - .travis/gen-ssl.sh mariadb.example.com tmp
-    - export PROJ_PATH=`pwd`
-    - export SSLCERT=$PROJ_PATH/tmp
-#    - set SSLCERT=C:/projects/ssl
-    - export ENTRYPOINT=$PROJ_PATH/.travis/sql
-=======
   - chmod +x .travis/script.sh
   - chmod +x .travis/build/build.sh
   - chmod +x .travis/build/docker-entrypoint.sh
   - chmod 777 .travis/build/
+  # java 6 require maven 3.2.5
+  - wget http://mirrors.sonic.net/apache/maven/maven-3/3.2.5/binaries/apache-maven-3.2.5-bin.tar.gz
+  - tar -zxf apache-maven-3.2.5-bin.tar.gz
+  - sudo cp -R apache-maven-3.2.5 /usr/local
+  - ls -lrt /usr/local/apache-maven-3.2.5/bin/
+  - sudo ln -fs /usr/local/apache-maven-3.2.5/bin/mvn /usr/local/bin/mvn
+  - export JAVA_HOME=$(/usr/libexec/java_home)
+  - mvn --version
   - echo "MAVEN_OPTS='-Xmx384m'" > ~/.mavenrc
 
 install:
@@ -41,98 +28,68 @@
   - export PROJ_PATH=`pwd`
   - export SSLCERT=$PROJ_PATH/tmp
   - export ENTRYPOINT=$PROJ_PATH/.travis/sql
->>>>>>> 723f06a3
 
 cache:
   directories:
     - $HOME/.m2
 
-<<<<<<< HEAD
-jdk:
-    - openjdk6
-    - openjdk7
-env:
-    - AURORA=true
-    - DB=mysql:5.5 PACKET=8M
-    - DB=mysql:5.6 PACKET=8M
-    - DB=mysql:5.7 PACKET=8M
-    - DB=mariadb:5.5 PACKET=8M
-    - DB=mariadb:10.0 PACKET=8M
-    - DB=mariadb:10.1 PACKET=8M
-    - DB=mariadb:10.2 PACKET=8M
-    - DB=mariadb:10.2 PACKET=8M GALERA=true
-    - DB=mariadb:10.2 PACKET=8M PROFILE=true
-    - DB=mariadb:10.2 PACKET=8M TYPE=PREPARE
-    - DB=mariadb:10.2 PACKET=8M TYPE=REWRITE
-    - DB=mariadb:10.2 PACKET=8M TYPE=MULTI
-    - DB=mariadb:10.2 PACKET=20M
-    - DB=mariadb:10.2 PACKET=40M
-    - DB=mariadb:10.2 PACKET=40M TYPE=BULK_SERVER
-    - DB=mariadb:10.2 PACKET=40M TYPE=NO_BULK_CLIENT
-    - DB=mariadb:10.2 PACKET=40M TYPE=NO_BULK_SERVER
-    - DB=mariadb:10.2 PACKET=40M COMPRESSION=true
-    - DB=mariadb:10.3 PACKET=8M
-    - DB=mariadb:10.2 PACKET=8M MAXSCALE_VERSION=2.2.2
-script: .travis/script.sh
-=======
 matrix:
   allow_failures:
     - env: DB=build PACKET=8M
-      jdk: oraclejdk8
+      jdk: openjdk7
     - env: DB=mysql:8.0 PACKET=8M ADDITIONAL_CONF=--default-authentication-plugin=mysql_native_password
-      jdk: oraclejdk8
+      jdk: openjdk7
   include:
     - env: DB=build PACKET=8M
-      jdk: oraclejdk8
+      jdk: openjdk7
     - env: AURORA=true
-      jdk: oraclejdk8
+      jdk: openjdk7
     - env: DB=mysql:5.5 PACKET=8M
-      jdk: oraclejdk8
+      jdk: openjdk7
     - env: DB=mysql:5.6 PACKET=8M
-      jdk: oraclejdk8
+      jdk: openjdk7
     - env: DB=mysql:5.7 PACKET=8M
-      jdk: oraclejdk8
+      jdk: openjdk7
     - env: DB=mysql:8.0 PACKET=8M ADDITIONAL_CONF=--default-authentication-plugin=mysql_native_password
-      jdk: oraclejdk8
+      jdk: openjdk7
     - env: DB=mariadb:5.5 PACKET=8M
-      jdk: oraclejdk8
+      jdk: openjdk7
     - env: DB=mariadb:10.0 PACKET=8M
-      jdk: oraclejdk8
+      jdk: openjdk7
     - env: DB=mariadb:10.1 PACKET=8M
-      jdk: oraclejdk8
+      jdk: openjdk7
     - env: DB=mariadb:10.2 PACKET=8M
-      jdk: oraclejdk8
+      jdk: openjdk7
     - env: DB=mariadb:10.2 PACKET=8M
-      jdk: oraclejdk9
+      jdk: openjdk6
     - env: DB=mariadb:10.2 PACKET=8M GALERA=true
-      jdk: oraclejdk8
+      jdk: openjdk7
     - env: DB=mariadb:10.2 PACKET=8M PROFILE=true
-      jdk: oraclejdk8
+      jdk: openjdk7
     - env: DB=mariadb:10.2 PACKET=8M TYPE=PREPARE
-      jdk: oraclejdk8
+      jdk: openjdk7
     - env: DB=mariadb:10.2 PACKET=8M TYPE=REWRITE
-      jdk: oraclejdk8
+      jdk: openjdk7
     - env: DB=mariadb:10.2 PACKET=8M TYPE=MULTI
-      jdk: oraclejdk8
+      jdk: openjdk7
     - env: DB=mariadb:10.2 PACKET=20M
-      jdk: oraclejdk8
+      jdk: openjdk7
     - env: DB=mariadb:10.2 PACKET=40M
-      jdk: oraclejdk8
+      jdk: openjdk7
     - env: DB=mariadb:10.2 PACKET=40M TYPE=BULK_SERVER
-      jdk: oraclejdk8
+      jdk: openjdk7
     - env: DB=mariadb:10.2 PACKET=40M TYPE=NO_BULK_CLIENT
-      jdk: oraclejdk8
+      jdk: openjdk7
     - env: DB=mariadb:10.2 PACKET=40M TYPE=NO_BULK_SERVER
-      jdk: oraclejdk8
+      jdk: openjdk7
     - env: DB=mariadb:10.2 PACKET=40M COMPRESSION=true
-      jdk: oraclejdk8
+      jdk: openjdk7
     - env: DB=mariadb:10.3 PACKET=8M
-      jdk: oraclejdk8
+      jdk: openjdk7
     - env: DB=mariadb:10.2 PACKET=8M MAXSCALE_VERSION=2.2.2
-      jdk: oraclejdk8
+      jdk: openjdk7
 
 script:
   - if [ "$DB" = "build" ] ; then .travis/build/build.sh; fi
   - if [ "$DB" = "build" ] ; then docker build -t build:latest --label build .travis/build/; fi
-  - .travis/script.sh
->>>>>>> 723f06a3
+  - .travis/script.sh